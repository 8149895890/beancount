--- conflicted
+++ resolved
@@ -210,48 +210,34 @@
     RCURL = 269,
     EQUAL = 270,
     COMMA = 271,
-<<<<<<< HEAD
     ASTERISK = 272,
-=======
-    TILDE = 272,
->>>>>>> 667a85aa
-    SLASH = 273,
-    FLAG = 274,
-    TXN = 275,
-    BALANCE = 276,
-    OPEN = 277,
-    CLOSE = 278,
-    COMMODITY = 279,
-    PAD = 280,
-    EVENT = 281,
-    PRICE = 282,
-    NOTE = 283,
-    DOCUMENT = 284,
-    PUSHTAG = 285,
-    POPTAG = 286,
-    OPTION = 287,
-    INCLUDE = 288,
-    PLUGIN = 289,
-<<<<<<< HEAD
-    DATE = 290,
-    ACCOUNT = 291,
-    CURRENCY = 292,
-    STRING = 293,
-    NUMBER = 294,
-    TAG = 295,
-    LINK = 296,
-    KEY = 297
-=======
-    BOOL = 290,
-    DATE = 291,
-    ACCOUNT = 292,
-    CURRENCY = 293,
-    STRING = 294,
-    NUMBER = 295,
-    TAG = 296,
-    LINK = 297,
-    KEY = 298
->>>>>>> 667a85aa
+    TILDE = 273,
+    SLASH = 274,
+    FLAG = 275,
+    TXN = 276,
+    BALANCE = 277,
+    OPEN = 278,
+    CLOSE = 279,
+    COMMODITY = 280,
+    PAD = 281,
+    EVENT = 282,
+    PRICE = 283,
+    NOTE = 284,
+    DOCUMENT = 285,
+    PUSHTAG = 286,
+    POPTAG = 287,
+    OPTION = 288,
+    INCLUDE = 289,
+    PLUGIN = 290,
+    BOOL = 291,
+    DATE = 292,
+    ACCOUNT = 293,
+    CURRENCY = 294,
+    STRING = 295,
+    NUMBER = 296,
+    TAG = 297,
+    LINK = 298,
+    KEY = 299
   };
 #endif
 
@@ -270,11 +256,7 @@
         PyObject* pyobj2;
     } pairobj;
 
-<<<<<<< HEAD
-#line 188 "src/python/beancount/parser/grammar.c" /* yacc.c:355  */
-=======
-#line 259 "src/python/beancount/parser/grammar.c" /* yacc.c:355  */
->>>>>>> 667a85aa
+#line 260 "src/python/beancount/parser/grammar.c" /* yacc.c:355  */
 };
 # define YYSTYPE_IS_TRIVIAL 1
 # define YYSTYPE_IS_DECLARED 1
@@ -302,11 +284,7 @@
 
 /* Copy the second part of user declarations.  */
 
-<<<<<<< HEAD
-#line 216 "src/python/beancount/parser/grammar.c" /* yacc.c:358  */
-=======
-#line 287 "src/python/beancount/parser/grammar.c" /* yacc.c:358  */
->>>>>>> 667a85aa
+#line 288 "src/python/beancount/parser/grammar.c" /* yacc.c:358  */
 
 #ifdef short
 # undef short
@@ -550,36 +528,21 @@
 /* YYFINAL -- State number of the termination state.  */
 #define YYFINAL  33
 /* YYLAST -- Last index in YYTABLE.  */
-<<<<<<< HEAD
-#define YYLAST   142
+#define YYLAST   157
 
 /* YYNTOKENS -- Number of terminals.  */
-#define YYNTOKENS  43
-=======
-#define YYLAST   145
-
-/* YYNTOKENS -- Number of terminals.  */
-#define YYNTOKENS  44
->>>>>>> 667a85aa
+#define YYNTOKENS  45
 /* YYNNTS -- Number of nonterminals.  */
 #define YYNNTS  39
 /* YYNRULES -- Number of rules.  */
-#define YYNRULES  92
+#define YYNRULES  95
 /* YYNSTATES -- Number of states.  */
-<<<<<<< HEAD
-#define YYNSTATES  168
-=======
-#define YYNSTATES  170
->>>>>>> 667a85aa
+#define YYNSTATES  174
 
 /* YYTRANSLATE[YYX] -- Symbol number corresponding to YYX as returned
    by yylex, with out-of-bounds checking.  */
 #define YYUNDEFTOK  2
-<<<<<<< HEAD
-#define YYMAXUTOK   297
-=======
-#define YYMAXUTOK   298
->>>>>>> 667a85aa
+#define YYMAXUTOK   299
 
 #define YYTRANSLATE(YYX)                                                \
   ((unsigned int) (YYX) <= YYMAXUTOK ? yytranslate[YYX] : YYUNDEFTOK)
@@ -617,40 +580,23 @@
        5,     6,     7,     8,     9,    10,    11,    12,    13,    14,
       15,    16,    17,    18,    19,    20,    21,    22,    23,    24,
       25,    26,    27,    28,    29,    30,    31,    32,    33,    34,
-<<<<<<< HEAD
-      35,    36,    37,    38,    39,    40,    41,    42
-=======
-      35,    36,    37,    38,    39,    40,    41,    42,    43
->>>>>>> 667a85aa
+      35,    36,    37,    38,    39,    40,    41,    42,    43,    44
 };
 
 #if YYDEBUG
   /* YYRLINE[YYN] -- Source line where rule number YYN was defined.  */
 static const yytype_uint16 yyrline[] =
 {
-<<<<<<< HEAD
-       0,   148,   148,   151,   155,   159,   164,   165,   169,   170,
-     171,   172,   173,   179,   183,   187,   192,   196,   201,   206,
-     211,   218,   224,   228,   232,   234,   239,   244,   249,   255,
-     261,   262,   263,   264,   265,   266,   267,   272,   278,   283,
-     288,   294,   299,   305,   310,   315,   321,   327,   333,   339,
-     343,   349,   355,   361,   367,   373,   380,   385,   391,   396,
-     401,   406,   413,   419,   425,   431,   433,   439,   440,   441,
-     442,   443,   444,   445,   446,   447,   448,   453,   459,   465,
-     470,   476,   477,   478,   479,   480,   481,   482,   485,   489,
-     494,   498,   504
-=======
-       0,   226,   226,   229,   233,   238,   239,   243,   244,   245,
-     246,   247,   253,   257,   262,   270,   275,   280,   285,   292,
-     298,   302,   304,   309,   314,   319,   325,   331,   332,   333,
-     334,   335,   336,   337,   338,   342,   348,   353,   358,   364,
-     369,   375,   380,   385,   391,   397,   403,   410,   414,   420,
-     426,   432,   438,   444,   450,   458,   465,   470,   476,   481,
-     486,   491,   498,   504,   510,   516,   518,   524,   525,   526,
-     527,   528,   529,   530,   531,   532,   533,   538,   544,   550,
-     555,   561,   562,   563,   564,   565,   566,   567,   570,   574,
-     579,   597,   604
->>>>>>> 667a85aa
+       0,   227,   227,   230,   234,   238,   243,   244,   248,   249,
+     250,   251,   252,   258,   262,   266,   271,   279,   284,   289,
+     294,   301,   307,   311,   315,   317,   322,   327,   332,   338,
+     344,   345,   346,   347,   348,   349,   350,   351,   355,   361,
+     366,   371,   377,   382,   388,   393,   398,   404,   410,   416,
+     423,   427,   433,   439,   445,   451,   457,   463,   471,   478,
+     483,   489,   494,   499,   504,   511,   517,   523,   529,   531,
+     537,   538,   539,   540,   541,   542,   543,   544,   545,   546,
+     551,   557,   563,   568,   574,   575,   576,   577,   578,   579,
+     580,   583,   587,   592,   610,   617
 };
 #endif
 
@@ -661,31 +607,18 @@
 {
   "$end", "error", "$undefined", "LEX_ERROR", "INDENT", "EOL", "COMMENT",
   "SKIPPED", "PIPE", "ATAT", "AT", "LCURLCURL", "RCURLCURL", "LCURL",
-<<<<<<< HEAD
-  "RCURL", "EQUAL", "COMMA", "ASTERISK", "SLASH", "FLAG", "TXN", "BALANCE",
-  "OPEN", "CLOSE", "COMMODITY", "PAD", "EVENT", "PRICE", "NOTE",
-  "DOCUMENT", "PUSHTAG", "POPTAG", "OPTION", "INCLUDE", "PLUGIN", "DATE",
-  "ACCOUNT", "CURRENCY", "STRING", "NUMBER", "TAG", "LINK", "KEY",
-=======
-  "RCURL", "EQUAL", "COMMA", "TILDE", "SLASH", "FLAG", "TXN", "BALANCE",
-  "OPEN", "CLOSE", "COMMODITY", "PAD", "EVENT", "PRICE", "NOTE",
+  "RCURL", "EQUAL", "COMMA", "ASTERISK", "TILDE", "SLASH", "FLAG", "TXN",
+  "BALANCE", "OPEN", "CLOSE", "COMMODITY", "PAD", "EVENT", "PRICE", "NOTE",
   "DOCUMENT", "PUSHTAG", "POPTAG", "OPTION", "INCLUDE", "PLUGIN", "BOOL",
   "DATE", "ACCOUNT", "CURRENCY", "STRING", "NUMBER", "TAG", "LINK", "KEY",
->>>>>>> 667a85aa
   "$accept", "empty", "txn", "eol", "empty_line", "number_expr",
   "txn_fields", "transaction", "optflag", "posting", "key_value",
   "key_value_value", "posting_or_kv_list", "key_value_list",
   "currency_list", "pushtag", "poptag", "open", "opt_booking", "close",
-<<<<<<< HEAD
-  "commodity", "pad", "balance", "amount", "position", "lot_cost_date",
-  "price", "event", "note", "filename", "document", "entry", "option",
-  "include", "plugin", "directive", "declarations", "file", YY_NULLPTR
-=======
   "commodity", "pad", "balance", "amount", "amount_tolerance", "position",
   "lot_cost_date", "price", "event", "note", "filename", "document",
   "entry", "option", "include", "plugin", "directive", "declarations",
   "file", YY_NULLPTR
->>>>>>> 667a85aa
 };
 #endif
 
@@ -698,27 +631,16 @@
      265,   266,   267,   268,   269,   270,   271,   272,   273,   274,
      275,   276,   277,   278,   279,   280,   281,   282,   283,   284,
      285,   286,   287,   288,   289,   290,   291,   292,   293,   294,
-<<<<<<< HEAD
-     295,   296,   297
+     295,   296,   297,   298,   299
 };
 # endif
 
-#define YYPACT_NINF -66
+#define YYPACT_NINF -76
 
 #define yypact_value_is_default(Yystate) \
-  (!!((Yystate) == (-66)))
-=======
-     295,   296,   297,   298
-};
-# endif
-
-#define YYPACT_NINF -65
-
-#define yypact_value_is_default(Yystate) \
-  (!!((Yystate) == (-65)))
->>>>>>> 667a85aa
-
-#define YYTABLE_NINF -93
+  (!!((Yystate) == (-76)))
+
+#define YYTABLE_NINF -96
 
 #define yytable_value_is_error(Yytable_value) \
   0
@@ -727,43 +649,24 @@
      STATE-NUM.  */
 static const yytype_int16 yypact[] =
 {
-<<<<<<< HEAD
-     -66,   -66,    27,    26,   -66,     6,   -66,    33,   -66,   -39,
-      16,    44,    47,    54,   111,   -66,   -66,   -66,   -66,   -66,
-     -66,   -66,   -66,   -66,   -66,   -66,   -66,   -66,   -66,   -66,
-     -66,   -66,   -66,   -66,   -66,   -66,    74,    74,    55,    74,
-      63,   -66,   -66,   -66,    59,    61,    62,    65,    64,    58,
-      66,    68,    69,   -66,   -66,    86,   -66,   -66,    74,   -66,
-      74,   -66,    70,    73,    74,    74,    71,    75,    70,    76,
-      77,   -66,     1,   -66,   -66,   -66,   -66,    53,    74,   -66,
-     -66,     2,   -66,   -66,    74,    74,    74,    74,   -66,    74,
-     -66,   -66,   -66,   -66,   -66,    72,    78,   -66,   -66,    79,
-     -66,   -66,    74,   -66,   114,   114,   -66,   -66,   -66,   -66,
-     -66,   -66,   115,   -66,   -66,   114,   -66,   -66,    81,   -66,
-     114,   114,   114,   114,   114,    -7,   -66,   -66,   114,    37,
-     -66,   -66,   -66,    84,   -66,   -66,   -66,   -66,    83,   -66,
-     -66,    74,   -66,    60,   -66,   -66,    11,    10,    70,    70,
-     -66,    70,    70,   -66,    -4,    -1,    74,    74,   -66,    89,
-     -66,    91,   -66,   -66,   129,   113,   -66,   -66
-=======
-     -65,   -65,    25,     8,   -65,    10,   -65,    34,   -65,    29,
-      31,   -34,    36,    40,    76,   -65,   -65,   -65,   -65,   -65,
-     -65,   -65,   -65,   -65,   -65,   -65,   -65,   -65,   -65,   -65,
-     -65,   -65,   -65,   -65,   -65,   -65,    12,    12,    43,    12,
-       7,   -65,   -65,    47,    51,    54,    55,    69,    53,    70,
-      73,    74,   -65,   -65,   107,   -65,   -65,    12,   -65,    12,
-     -65,    81,    89,    12,    12,    93,    94,    81,    95,    96,
-     -65,     1,   -65,   -65,   -65,   -65,    16,    12,   -65,   -65,
-      21,   -65,   -65,    12,    12,     6,    12,    12,   -65,    12,
-     -65,   -65,   -65,   -65,   -65,    81,    92,   -65,   -65,    98,
-     -65,   -65,    12,   -65,   133,   133,   -65,   -65,   -65,   -65,
-     -65,   -65,   -65,   134,    45,   -65,   133,   -65,   -65,    97,
-     -65,   133,   133,   133,   133,   133,    -5,   -65,   -65,   -65,
-     133,    79,   -65,   -65,   102,   -65,   -65,   -65,   -65,   -65,
-      14,   -65,   -65,    12,   -65,     5,   -65,   -65,    58,   119,
-      81,    81,   -65,    81,    81,   -65,     4,    50,    12,    12,
-     -65,   105,   -65,   106,   -65,   -65,   131,   130,   -65,   -65
->>>>>>> 667a85aa
+     -76,   -76,    65,    19,   -76,    39,   -76,    41,   -76,   -40,
+       8,    16,    21,    22,   115,   -76,   -76,   -76,   -76,   -76,
+     -76,   -76,   -76,   -76,   -76,   -76,   -76,   -76,   -76,   -76,
+     -76,   -76,   -76,   -76,   -76,   -76,     7,     7,    24,     7,
+       5,   -76,   -76,   -76,    29,    35,    37,    38,    40,    36,
+      52,    54,    55,   -76,   -76,    89,   -76,   -76,     7,   -76,
+       7,   -76,    60,    66,     7,     7,    74,    75,    60,    76,
+      85,   -76,    15,   -76,   -76,   -76,   -76,    67,     7,   -76,
+     -76,   -10,   -76,   -76,     7,     7,    70,     7,     7,   -76,
+       7,   -76,   -76,   -76,   -76,   -76,    73,    60,    87,   -76,
+     -76,    91,   -76,   -76,     7,   -76,    56,    56,   -76,   -76,
+     -76,   -76,   -76,   -76,   -76,   127,   -76,    71,   -76,    56,
+     -76,   -76,   102,   -76,    56,    56,    56,    56,    56,    -3,
+     -76,   -76,   -76,    56,    82,   -76,   -76,   -76,    95,   -76,
+     -76,   -76,   -76,   -76,    10,   -76,   -76,     7,   -76,     2,
+     -76,   -76,    20,    98,    60,    60,   -76,    60,    60,   -76,
+       6,    13,     7,     7,   -76,   110,   -76,   111,   -76,   -76,
+     137,   136,   -76,   -76
 };
 
   /* YYDEFACT[STATE-NUM] -- Default reduction number in state STATE-NUM.
@@ -771,75 +674,42 @@
      means the default is an error.  */
 static const yytype_uint8 yydefact[] =
 {
-<<<<<<< HEAD
-       2,    91,     0,     0,    90,    11,     8,    12,    81,     0,
-       0,     0,     0,     0,     0,    82,    67,    83,    84,    69,
-      70,    76,    71,    68,    75,    72,    73,    74,    89,    85,
-      86,    87,    88,     1,    10,     9,     0,     0,     0,     0,
+       2,    94,     0,     0,    93,    11,     8,    12,    84,     0,
+       0,     0,     0,     0,     0,    85,    70,    86,    87,    72,
+      73,    79,    74,    71,    78,    75,    76,    77,    92,    88,
+      89,    90,    91,     1,    10,     9,     0,     0,     0,     0,
        0,     5,     4,     3,     0,     0,     0,     0,     0,     0,
-       0,     0,     0,     2,     6,     0,    46,    47,     0,    78,
-       0,    79,     0,     2,     0,     0,     0,     0,     0,     0,
-       0,    16,     0,     7,    77,    80,    13,     0,     0,    44,
-      43,     2,     2,     2,     0,     0,     0,     0,    65,     0,
-      20,    17,    19,    18,     2,     0,     0,    55,     2,     0,
-      49,    50,     0,    41,    51,    52,     2,     2,     2,     2,
-       2,    38,    21,    14,    15,    54,    45,     2,     0,    42,
-      53,    63,    62,    64,    66,     2,    40,    39,    48,     2,
-      23,    24,    22,     0,    32,    31,    33,    30,    13,    34,
-      37,     0,    36,     0,    29,    28,    56,     0,     0,     0,
-      57,     0,     0,    25,     0,     0,     0,     0,    60,     0,
-      58,     0,    27,    26,     0,     0,    61,    59
-=======
-       2,    91,     0,     0,    90,    10,     7,    11,    81,     0,
-       0,     0,     0,     0,     0,    82,    67,    83,    84,    69,
-      70,    76,    71,    68,    75,    72,    73,    74,    89,    85,
-      86,    87,    88,     1,     9,     8,     0,     0,     0,     0,
-       0,     4,     3,     0,     0,     0,     0,     0,     0,     0,
-       0,     0,     2,     5,     0,    44,    45,     0,    78,     0,
-      79,     0,     2,     0,     0,     0,     0,     0,     0,     0,
-      14,     0,     6,    77,    80,    12,     0,     0,    42,    41,
-       2,     2,     2,     0,     0,     0,     0,     0,    65,     0,
-      18,    15,    17,    16,     2,     0,     0,    54,     2,     0,
-      47,    48,     0,    39,    49,    50,     2,     2,    53,     2,
-       2,     2,    36,    19,     0,    13,    52,    43,     2,     0,
-      40,    51,    63,    62,    64,    66,     2,    38,    37,    55,
-      46,     2,    21,    20,     0,    33,    29,    28,    30,    27,
-      12,    31,    35,     0,    34,     0,    26,    25,    56,     0,
-       0,     0,    57,     0,     0,    22,     0,     0,     0,     0,
-      60,     0,    58,     0,    24,    23,     0,     0,    61,    59
->>>>>>> 667a85aa
+       0,     0,     0,     2,     6,     0,    47,    48,     0,    81,
+       0,    82,     0,     2,     0,     0,     0,     0,     0,     0,
+       0,    16,     0,     7,    80,    83,    13,     0,     0,    45,
+      44,     2,     2,     2,     0,     0,     0,     0,     0,    68,
+       0,    20,    17,    19,    18,     2,     0,     0,     0,    57,
+       2,     0,    50,    51,     0,    42,    52,    53,     2,     2,
+      56,     2,     2,     2,    39,    21,    14,     0,    15,    55,
+      46,     2,     0,    43,    54,    66,    65,    67,    69,     2,
+      41,    40,    58,    49,     2,    23,    24,    22,     0,    36,
+      32,    31,    33,    30,    13,    34,    38,     0,    37,     0,
+      29,    28,    59,     0,     0,     0,    60,     0,     0,    25,
+       0,     0,     0,     0,    63,     0,    61,     0,    27,    26,
+       0,     0,    64,    62
 };
 
   /* YYPGOTO[NTERM-NUM].  */
 static const yytype_int8 yypgoto[] =
 {
-<<<<<<< HEAD
-     -66,     0,   -66,   -35,   -66,   -66,   -66,   -66,   -66,   -66,
-      30,   -66,   -66,   -62,   -66,   -66,   -66,   -66,   -66,   -66,
-     -66,   -66,   -66,   -65,   -66,   -66,   -66,   -66,   -66,   -66,
-     -66,   -66,   -66,   -66,   -66,   -66,   -66,   -66
-=======
-     -65,     0,   -65,   -36,   -65,   -59,   -65,   -65,   -65,   -65,
-      32,   -65,   -65,   -33,   -65,   -65,   -65,   -65,   -65,   -65,
-     -65,   -65,   -65,   -64,   -65,   -65,   -65,   -65,   -65,   -65,
-     -65,   -65,   -65,   -65,   -65,   -65,   -65,   -65,   -65
->>>>>>> 667a85aa
+     -76,     0,   -76,   -36,   -76,   -57,   -76,   -76,   -76,   -76,
+      42,   -76,   -76,   -74,   -76,   -76,   -76,   -76,   -76,   -76,
+     -76,   -76,   -76,   -75,   -76,   -76,   -76,   -76,   -76,   -76,
+     -76,   -76,   -76,   -76,   -76,   -76,   -76,   -76,   -76
 };
 
   /* YYDEFGOTO[NTERM-NUM].  */
 static const yytype_int16 yydefgoto[] =
 {
-<<<<<<< HEAD
-      -1,   103,    53,    56,    15,    77,    72,    16,   133,   126,
-     119,   141,   112,   104,    81,    17,    18,    19,   102,    20,
-      21,    22,    23,    78,   147,   150,    24,    25,    26,    89,
-      27,    28,    29,    30,    31,    32,     2,     3
-=======
-      -1,   103,    52,    55,    15,    85,    71,    16,   134,   127,
-     120,   143,   113,   104,    80,    17,    18,    19,   102,    20,
-      21,    22,    23,    86,    77,   149,   152,    24,    25,    26,
-      89,    27,    28,    29,    30,    31,    32,     2,     3
->>>>>>> 667a85aa
+      -1,   105,    53,    56,    15,    86,    72,    16,   138,   130,
+     123,   147,   115,   106,    81,    17,    18,    19,   104,    20,
+      21,    22,    23,    87,    78,   153,   156,    24,    25,    26,
+      90,    27,    28,    29,    30,    31,    32,     2,     3
 };
 
   /* YYTABLE[YYPACT[STATE-NUM]] -- What to do in state STATE-NUM.  If
@@ -847,171 +717,96 @@
      number is the opposite.  If YYTABLE_NINF, syntax error.  */
 static const yytype_int16 yytable[] =
 {
-<<<<<<< HEAD
-       1,    36,    57,    86,    59,    61,    54,    55,   158,    90,
-     130,    34,   131,   160,   159,    54,    55,   161,    99,   151,
-     152,   105,   148,    74,   149,    75,    33,   -92,     4,    82,
-      83,     5,     6,     7,     8,   129,   115,    94,    35,    91,
-     100,    92,    93,    98,   120,   121,   122,   123,   124,   106,
-     107,   108,   109,    71,   110,   128,    37,     9,    10,    11,
-      12,    13,    14,    80,   142,    54,    55,   117,    54,    55,
-      95,    96,   134,   135,   136,   137,   138,   139,   146,    54,
-      55,   101,    38,   154,   155,    39,   156,   157,   -35,   -35,
-      97,    73,    40,    58,   111,    62,    67,    63,    64,    76,
-      66,    60,    65,    68,    69,    70,   144,    84,   145,    76,
-      79,   113,   153,    85,    87,    88,   116,   114,   118,   125,
-     143,   162,   163,   129,   164,   132,   165,   167,    41,   140,
-      42,    43,    44,    45,    46,    47,    48,    49,    50,    51,
-      52,   166,   127
-=======
-       1,    56,    76,    58,    60,    38,    53,    54,    33,    90,
-      53,    54,    53,    54,   132,    34,   160,    53,    54,   -32,
-     -32,    73,   161,    74,    96,   -92,     4,    81,    82,     5,
-       6,     7,     8,    95,    96,    94,   114,    99,   131,    35,
-      91,    98,    92,    93,   108,    75,    59,   106,   107,   105,
-     109,   110,    70,   111,    97,     9,    10,    11,    12,    13,
-     100,    14,    79,    96,   162,   116,   118,   144,   163,   150,
-      36,   151,    37,   121,   122,    39,   123,   124,   125,    40,
-     101,   148,    57,   129,    61,   130,   156,   157,    62,   158,
-     159,    63,    66,    64,   112,    41,    42,    43,    44,    45,
-      46,    47,    48,    49,    50,    51,    65,   146,    67,   147,
-      68,    69,    72,   155,   135,   136,   137,   138,   139,   140,
-     141,    75,   164,   165,    53,    54,   133,    78,   153,   154,
-      83,   142,   115,    84,    87,    88,   117,   119,   126,   145,
-     131,   166,   167,   168,   169,   128
->>>>>>> 667a85aa
+       1,    57,    36,    59,    61,    77,   101,    54,    55,   107,
+      54,    55,    54,    55,   135,   -35,   -35,   136,   164,    33,
+      54,    55,    74,    91,    75,   165,   119,   166,    82,    83,
+     102,   154,   167,   155,   124,   125,    95,   126,   127,   128,
+     117,   134,   100,    76,    34,    60,    35,   133,   108,   109,
+      37,   111,   112,    71,   113,    92,    38,    93,    94,   148,
+     122,    39,    40,    80,    58,   -95,     4,    62,   121,     5,
+       6,     7,     8,    63,   152,    64,    67,    65,    66,   160,
+     161,   103,   162,   163,    96,    97,    98,    96,    96,    98,
+      98,    68,    69,    70,    73,   114,     9,    10,    11,    12,
+      13,    76,    14,    54,    55,    79,    99,   157,   158,   110,
+     132,   150,    84,   151,   116,    85,    88,   159,   139,   140,
+     141,   142,   143,   144,   145,    89,   168,   169,   118,   137,
+     120,   129,    41,   149,   146,    42,    43,    44,    45,    46,
+      47,    48,    49,    50,    51,    52,   134,   170,   171,   172,
+     173,     0,     0,     0,     0,     0,     0,   131
 };
 
-static const yytype_uint8 yycheck[] =
-{
-<<<<<<< HEAD
-       0,    40,    37,    68,    39,    40,     5,     6,    12,     8,
-      17,     5,    19,    14,    18,     5,     6,    18,    16,     9,
-      10,    83,    11,    58,    13,    60,     0,     0,     1,    64,
-      65,     4,     5,     6,     7,    42,    98,    72,     5,    38,
-      38,    40,    41,    78,   106,   107,   108,   109,   110,    84,
-      85,    86,    87,    53,    89,   117,    40,    30,    31,    32,
-      33,    34,    35,    63,   129,     5,     6,   102,     5,     6,
-      17,    18,    35,    36,    37,    38,    39,    40,   143,     5,
-       6,    81,    38,   148,   149,    38,   151,   152,     5,     6,
-      37,     5,    38,    38,    94,    36,    38,    36,    36,    39,
-      36,    38,    37,    37,    36,    36,   141,    36,   143,    39,
-      37,    39,   147,    38,    38,    38,    37,    39,     4,     4,
-      36,   156,   157,    42,    35,   125,    35,    14,    17,   129,
-      19,    20,    21,    22,    23,    24,    25,    26,    27,    28,
-      29,    12,   112
-=======
-       0,    37,    61,    39,    40,    39,     5,     6,     0,     8,
-       5,     6,     5,     6,    19,     5,    12,     5,     6,     5,
-       6,    57,    18,    59,    18,     0,     1,    63,    64,     4,
-       5,     6,     7,    17,    18,    71,    95,    16,    43,     5,
-      39,    77,    41,    42,    38,    40,    39,    83,    84,    82,
-      86,    87,    52,    89,    38,    30,    31,    32,    33,    34,
-      39,    36,    62,    18,    14,    98,   102,   131,    18,    11,
-      41,    13,    41,   106,   107,    39,   109,   110,   111,    39,
-      80,   145,    39,    38,    37,   118,   150,   151,    37,   153,
-     154,    37,    39,    38,    94,    19,    20,    21,    22,    23,
-      24,    25,    26,    27,    28,    29,    37,   143,    38,   145,
-      37,    37,     5,   149,    35,    36,    37,    38,    39,    40,
-      41,    40,   158,   159,     5,     6,   126,    38,     9,    10,
-      37,   131,    40,    39,    39,    39,    38,     4,     4,    37,
-      43,    36,    36,    12,    14,   113
->>>>>>> 667a85aa
+static const yytype_int16 yycheck[] =
+{
+       0,    37,    42,    39,    40,    62,    16,     5,     6,    83,
+       5,     6,     5,     6,    17,     5,     6,    20,    12,     0,
+       5,     6,    58,     8,    60,    19,   100,    14,    64,    65,
+      40,    11,    19,    13,   108,   109,    72,   111,   112,   113,
+      97,    44,    78,    41,     5,    40,     5,   121,    84,    85,
+      42,    87,    88,    53,    90,    40,    40,    42,    43,   134,
+       4,    40,    40,    63,    40,     0,     1,    38,   104,     4,
+       5,     6,     7,    38,   149,    38,    40,    39,    38,   154,
+     155,    81,   157,   158,    17,    18,    19,    17,    17,    19,
+      19,    39,    38,    38,     5,    95,    31,    32,    33,    34,
+      35,    41,    37,     5,     6,    39,    39,     9,    10,    39,
+      39,   147,    38,   149,    41,    40,    40,   153,    36,    37,
+      38,    39,    40,    41,    42,    40,   162,   163,    41,   129,
+      39,     4,    17,    38,   134,    20,    21,    22,    23,    24,
+      25,    26,    27,    28,    29,    30,    44,    37,    37,    12,
+      14,    -1,    -1,    -1,    -1,    -1,    -1,   115
 };
 
   /* YYSTOS[STATE-NUM] -- The (internal number of the) accessing
      symbol of state STATE-NUM.  */
 static const yytype_uint8 yystos[] =
 {
-<<<<<<< HEAD
-       0,    44,    79,    80,     1,     4,     5,     6,     7,    30,
-      31,    32,    33,    34,    35,    47,    50,    58,    59,    60,
-      62,    63,    64,    65,    69,    70,    71,    73,    74,    75,
-      76,    77,    78,     0,     5,     5,    40,    40,    38,    38,
-      38,    17,    19,    20,    21,    22,    23,    24,    25,    26,
-      27,    28,    29,    45,     5,     6,    46,    46,    38,    46,
-      38,    46,    36,    36,    36,    37,    36,    38,    37,    36,
-      36,    44,    49,     5,    46,    46,    39,    48,    66,    37,
-      44,    57,    46,    46,    36,    38,    66,    38,    38,    72,
-       8,    38,    40,    41,    46,    17,    18,    37,    46,    16,
-      38,    44,    61,    44,    56,    56,    46,    46,    46,    46,
-      46,    44,    55,    39,    39,    56,    37,    46,     4,    53,
-      56,    56,    56,    56,    56,     4,    52,    53,    56,    42,
-      17,    19,    44,    51,    35,    36,    37,    38,    39,    40,
-      44,    54,    66,    36,    46,    46,    66,    67,    11,    13,
-      68,     9,    10,    46,    66,    66,    66,    66,    12,    18,
-      14,    18,    46,    46,    35,    35,    12,    14
-=======
-       0,    45,    81,    82,     1,     4,     5,     6,     7,    30,
-      31,    32,    33,    34,    36,    48,    51,    59,    60,    61,
-      63,    64,    65,    66,    71,    72,    73,    75,    76,    77,
-      78,    79,    80,     0,     5,     5,    41,    41,    39,    39,
-      39,    19,    20,    21,    22,    23,    24,    25,    26,    27,
-      28,    29,    46,     5,     6,    47,    47,    39,    47,    39,
-      47,    37,    37,    37,    38,    37,    39,    38,    37,    37,
-      45,    50,     5,    47,    47,    40,    49,    68,    38,    45,
-      58,    47,    47,    37,    39,    49,    67,    39,    39,    74,
-       8,    39,    41,    42,    47,    17,    18,    38,    47,    16,
-      39,    45,    62,    45,    57,    57,    47,    47,    38,    47,
-      47,    47,    45,    56,    49,    40,    57,    38,    47,     4,
-      54,    57,    57,    57,    57,    57,     4,    53,    54,    38,
-      57,    43,    19,    45,    52,    35,    36,    37,    38,    39,
-      40,    41,    45,    55,    67,    37,    47,    47,    67,    69,
-      11,    13,    70,     9,    10,    47,    67,    67,    67,    67,
-      12,    18,    14,    18,    47,    47,    36,    36,    12,    14
->>>>>>> 667a85aa
+       0,    46,    82,    83,     1,     4,     5,     6,     7,    31,
+      32,    33,    34,    35,    37,    49,    52,    60,    61,    62,
+      64,    65,    66,    67,    72,    73,    74,    76,    77,    78,
+      79,    80,    81,     0,     5,     5,    42,    42,    40,    40,
+      40,    17,    20,    21,    22,    23,    24,    25,    26,    27,
+      28,    29,    30,    47,     5,     6,    48,    48,    40,    48,
+      40,    48,    38,    38,    38,    39,    38,    40,    39,    38,
+      38,    46,    51,     5,    48,    48,    41,    50,    69,    39,
+      46,    59,    48,    48,    38,    40,    50,    68,    40,    40,
+      75,     8,    40,    42,    43,    48,    17,    18,    19,    39,
+      48,    16,    40,    46,    63,    46,    58,    58,    48,    48,
+      39,    48,    48,    48,    46,    57,    41,    50,    41,    58,
+      39,    48,     4,    55,    58,    58,    58,    58,    58,     4,
+      54,    55,    39,    58,    44,    17,    20,    46,    53,    36,
+      37,    38,    39,    40,    41,    42,    46,    56,    68,    38,
+      48,    48,    68,    70,    11,    13,    71,     9,    10,    48,
+      68,    68,    68,    68,    12,    19,    14,    19,    48,    48,
+      37,    37,    12,    14
 };
 
   /* YYR1[YYN] -- Symbol number of symbol that rule YYN derives.  */
 static const yytype_uint8 yyr1[] =
 {
-<<<<<<< HEAD
-       0,    43,    44,    45,    45,    45,    46,    46,    47,    47,
-      47,    47,    47,    48,    48,    48,    49,    49,    49,    49,
-      49,    50,    51,    51,    51,    52,    52,    52,    52,    53,
-      54,    54,    54,    54,    54,    54,    54,    54,    55,    55,
-      55,    56,    56,    57,    57,    57,    58,    59,    60,    61,
-      61,    62,    63,    64,    65,    66,    67,    67,    68,    68,
-      68,    68,    69,    70,    71,    72,    73,    74,    74,    74,
-      74,    74,    74,    74,    74,    74,    74,    75,    76,    77,
-      77,    78,    78,    78,    78,    78,    78,    78,    79,    79,
-      79,    79,    80
-=======
-       0,    44,    45,    46,    46,    47,    47,    48,    48,    48,
-      48,    48,    49,    49,    50,    50,    50,    50,    50,    51,
-      52,    52,    53,    53,    53,    53,    54,    55,    55,    55,
-      55,    55,    55,    55,    55,    55,    56,    56,    56,    57,
-      57,    58,    58,    58,    59,    60,    61,    62,    62,    63,
-      64,    65,    66,    67,    68,    68,    69,    69,    70,    70,
-      70,    70,    71,    72,    73,    74,    75,    76,    76,    76,
-      76,    76,    76,    76,    76,    76,    76,    77,    78,    79,
-      79,    80,    80,    80,    80,    80,    80,    80,    81,    81,
-      81,    81,    82
->>>>>>> 667a85aa
+       0,    45,    46,    47,    47,    47,    48,    48,    49,    49,
+      49,    49,    49,    50,    50,    50,    51,    51,    51,    51,
+      51,    52,    53,    53,    53,    54,    54,    54,    54,    55,
+      56,    56,    56,    56,    56,    56,    56,    56,    56,    57,
+      57,    57,    58,    58,    59,    59,    59,    60,    61,    62,
+      63,    63,    64,    65,    66,    67,    68,    69,    69,    70,
+      70,    71,    71,    71,    71,    72,    73,    74,    75,    76,
+      77,    77,    77,    77,    77,    77,    77,    77,    77,    77,
+      78,    79,    80,    80,    81,    81,    81,    81,    81,    81,
+      81,    82,    82,    82,    82,    83
 };
 
   /* YYR2[YYN] -- Number of symbols on the right hand side of rule YYN.  */
 static const yytype_uint8 yyr2[] =
 {
-<<<<<<< HEAD
        0,     2,     0,     1,     1,     1,     1,     2,     1,     2,
        2,     1,     1,     1,     3,     3,     1,     2,     2,     2,
        2,     5,     1,     1,     1,     5,     7,     7,     4,     4,
-       1,     1,     1,     1,     1,     1,     1,     1,     1,     2,
-       2,     1,     2,     1,     1,     3,     3,     3,     7,     1,
-       1,     5,     5,     6,     6,     2,     1,     2,     3,     5,
-=======
-       0,     2,     0,     1,     1,     1,     2,     1,     2,     2,
-       1,     1,     1,     3,     1,     2,     2,     2,     2,     5,
-       1,     1,     5,     7,     7,     4,     4,     1,     1,     1,
-       1,     1,     1,     1,     1,     1,     1,     2,     2,     1,
-       2,     1,     1,     3,     3,     3,     7,     1,     1,     5,
-       5,     6,     6,     2,     2,     4,     1,     2,     3,     5,
->>>>>>> 667a85aa
-       3,     5,     6,     6,     6,     1,     6,     1,     1,     1,
-       1,     1,     1,     1,     1,     1,     1,     4,     3,     3,
-       4,     1,     1,     1,     1,     1,     1,     1,     2,     2,
-       2,     1,     1
+       1,     1,     1,     1,     1,     1,     1,     1,     1,     1,
+       2,     2,     1,     2,     1,     1,     3,     3,     3,     7,
+       1,     1,     5,     5,     6,     6,     2,     2,     4,     1,
+       2,     3,     5,     3,     5,     6,     6,     6,     1,     6,
+       1,     1,     1,     1,     1,     1,     1,     1,     1,     1,
+       4,     3,     3,     4,     1,     1,     1,     1,     1,     1,
+       1,     2,     2,     2,     1,     1
 };
 
 
@@ -1787,670 +1582,353 @@
   switch (yyn)
     {
         case 3:
-<<<<<<< HEAD
-#line 152 "src/python/beancount/parser/grammar.y" /* yacc.c:1646  */
+#line 231 "src/python/beancount/parser/grammar.y" /* yacc.c:1646  */
     {
         (yyval.character) = '*';
     }
-#line 1512 "src/python/beancount/parser/grammar.c" /* yacc.c:1646  */
+#line 1590 "src/python/beancount/parser/grammar.c" /* yacc.c:1646  */
     break;
 
   case 4:
-#line 156 "src/python/beancount/parser/grammar.y" /* yacc.c:1646  */
+#line 235 "src/python/beancount/parser/grammar.y" /* yacc.c:1646  */
     {
         (yyval.character) = (yyvsp[0].character);
     }
-#line 1520 "src/python/beancount/parser/grammar.c" /* yacc.c:1646  */
+#line 1598 "src/python/beancount/parser/grammar.c" /* yacc.c:1646  */
     break;
 
   case 5:
-#line 160 "src/python/beancount/parser/grammar.y" /* yacc.c:1646  */
+#line 239 "src/python/beancount/parser/grammar.y" /* yacc.c:1646  */
     {
         (yyval.character) = (yyvsp[0].string)[0];
     }
-#line 1528 "src/python/beancount/parser/grammar.c" /* yacc.c:1646  */
+#line 1606 "src/python/beancount/parser/grammar.c" /* yacc.c:1646  */
     break;
 
   case 13:
-#line 180 "src/python/beancount/parser/grammar.y" /* yacc.c:1646  */
-=======
-#line 230 "src/python/beancount/parser/grammar.y" /* yacc.c:1646  */
-    {
-        (yyval.character) = '*';
-    }
-#line 1584 "src/python/beancount/parser/grammar.c" /* yacc.c:1646  */
-    break;
-
-  case 4:
-#line 234 "src/python/beancount/parser/grammar.y" /* yacc.c:1646  */
-    {
-        (yyval.character) = (yyvsp[0].character);
-    }
-#line 1592 "src/python/beancount/parser/grammar.c" /* yacc.c:1646  */
-    break;
-
-  case 12:
-#line 254 "src/python/beancount/parser/grammar.y" /* yacc.c:1646  */
+#line 259 "src/python/beancount/parser/grammar.y" /* yacc.c:1646  */
     {
                 (yyval.pyobj) = (yyvsp[0].pyobj);
             }
-#line 1600 "src/python/beancount/parser/grammar.c" /* yacc.c:1646  */
-    break;
-
-  case 13:
-#line 258 "src/python/beancount/parser/grammar.y" /* yacc.c:1646  */
->>>>>>> 667a85aa
-    {
-                (yyval.pyobj) = (yyvsp[0].pyobj);
-            }
-<<<<<<< HEAD
-#line 1536 "src/python/beancount/parser/grammar.c" /* yacc.c:1646  */
-=======
-#line 1608 "src/python/beancount/parser/grammar.c" /* yacc.c:1646  */
->>>>>>> 667a85aa
+#line 1614 "src/python/beancount/parser/grammar.c" /* yacc.c:1646  */
     break;
 
   case 14:
 #line 263 "src/python/beancount/parser/grammar.y" /* yacc.c:1646  */
     {
-<<<<<<< HEAD
                 (yyval.pyobj) = PyNumber_Multiply((yyvsp[-2].pyobj), (yyvsp[0].pyobj));
             }
-#line 1544 "src/python/beancount/parser/grammar.c" /* yacc.c:1646  */
-=======
+#line 1622 "src/python/beancount/parser/grammar.c" /* yacc.c:1646  */
+    break;
+
+  case 15:
+#line 267 "src/python/beancount/parser/grammar.y" /* yacc.c:1646  */
+    {
+                (yyval.pyobj) = PyNumber_TrueDivide((yyvsp[-2].pyobj), (yyvsp[0].pyobj));
+            }
+#line 1630 "src/python/beancount/parser/grammar.c" /* yacc.c:1646  */
+    break;
+
+  case 16:
+#line 272 "src/python/beancount/parser/grammar.y" /* yacc.c:1646  */
+    {
                /* Note: We're passing a bogus value here in order to avoid
                 * having to declare a second macro just for this one special
                 * case. */
                BUILDY(,
                       (yyval.pyobj), "txn_field_new", "O", Py_None);
            }
-#line 1620 "src/python/beancount/parser/grammar.c" /* yacc.c:1646  */
->>>>>>> 667a85aa
-    break;
-
-  case 15:
-#line 271 "src/python/beancount/parser/grammar.y" /* yacc.c:1646  */
-    {
-<<<<<<< HEAD
-                (yyval.pyobj) = PyNumber_TrueDivide((yyvsp[-2].pyobj), (yyvsp[0].pyobj));
-            }
-#line 1552 "src/python/beancount/parser/grammar.c" /* yacc.c:1646  */
-=======
+#line 1642 "src/python/beancount/parser/grammar.c" /* yacc.c:1646  */
+    break;
+
+  case 17:
+#line 280 "src/python/beancount/parser/grammar.y" /* yacc.c:1646  */
+    {
                BUILDY(DECREF2((yyvsp[-1].pyobj), (yyvsp[0].pyobj)),
                       (yyval.pyobj), "txn_field_STRING", "OO", (yyvsp[-1].pyobj), (yyvsp[0].pyobj));
            }
-#line 1629 "src/python/beancount/parser/grammar.c" /* yacc.c:1646  */
->>>>>>> 667a85aa
-    break;
-
-  case 16:
-#line 276 "src/python/beancount/parser/grammar.y" /* yacc.c:1646  */
-    {
-<<<<<<< HEAD
-               (yyval.pyobj) = BUILD_NOARGS("txn_field_new");
-=======
+#line 1651 "src/python/beancount/parser/grammar.c" /* yacc.c:1646  */
+    break;
+
+  case 18:
+#line 285 "src/python/beancount/parser/grammar.y" /* yacc.c:1646  */
+    {
                BUILDY(DECREF2((yyvsp[-1].pyobj), (yyvsp[0].pyobj)),
                       (yyval.pyobj), "txn_field_LINK", "OO", (yyvsp[-1].pyobj), (yyvsp[0].pyobj));
->>>>>>> 667a85aa
            }
-#line 1638 "src/python/beancount/parser/grammar.c" /* yacc.c:1646  */
-    break;
-
-  case 17:
-<<<<<<< HEAD
-#line 197 "src/python/beancount/parser/grammar.y" /* yacc.c:1646  */
-    {
-               (yyval.pyobj) = BUILD("txn_field_STRING", "OO", (yyvsp[-1].pyobj), (yyvsp[0].pyobj));
-               DECREF2((yyvsp[-1].pyobj), (yyvsp[0].pyobj));
-=======
-#line 281 "src/python/beancount/parser/grammar.y" /* yacc.c:1646  */
+#line 1660 "src/python/beancount/parser/grammar.c" /* yacc.c:1646  */
+    break;
+
+  case 19:
+#line 290 "src/python/beancount/parser/grammar.y" /* yacc.c:1646  */
     {
                BUILDY(DECREF2((yyvsp[-1].pyobj), (yyvsp[0].pyobj)),
                       (yyval.pyobj), "txn_field_TAG", "OO", (yyvsp[-1].pyobj), (yyvsp[0].pyobj));
->>>>>>> 667a85aa
            }
-#line 1647 "src/python/beancount/parser/grammar.c" /* yacc.c:1646  */
-    break;
-
-  case 18:
-<<<<<<< HEAD
-#line 202 "src/python/beancount/parser/grammar.y" /* yacc.c:1646  */
-    {
-               (yyval.pyobj) = BUILD("txn_field_LINK", "OO", (yyvsp[-1].pyobj), (yyvsp[0].pyobj));
-               DECREF2((yyvsp[-1].pyobj), (yyvsp[0].pyobj));
-           }
-#line 1578 "src/python/beancount/parser/grammar.c" /* yacc.c:1646  */
-    break;
-
-  case 19:
-#line 207 "src/python/beancount/parser/grammar.y" /* yacc.c:1646  */
-    {
-               (yyval.pyobj) = BUILD("txn_field_TAG", "OO", (yyvsp[-1].pyobj), (yyvsp[0].pyobj));
-               DECREF2((yyvsp[-1].pyobj), (yyvsp[0].pyobj));
-           }
-#line 1587 "src/python/beancount/parser/grammar.c" /* yacc.c:1646  */
+#line 1669 "src/python/beancount/parser/grammar.c" /* yacc.c:1646  */
     break;
 
   case 20:
-#line 212 "src/python/beancount/parser/grammar.y" /* yacc.c:1646  */
-=======
-#line 286 "src/python/beancount/parser/grammar.y" /* yacc.c:1646  */
->>>>>>> 667a85aa
+#line 295 "src/python/beancount/parser/grammar.y" /* yacc.c:1646  */
     {
                /* Mark PIPE as present for backwards compatibility and raise an error */
                BUILDY(DECREF1((yyvsp[-1].pyobj)),
                       (yyval.pyobj), "txn_field_PIPE", "OO", (yyvsp[-1].pyobj), Py_None);
            }
-<<<<<<< HEAD
-#line 1597 "src/python/beancount/parser/grammar.c" /* yacc.c:1646  */
+#line 1679 "src/python/beancount/parser/grammar.c" /* yacc.c:1646  */
     break;
 
   case 21:
-#line 219 "src/python/beancount/parser/grammar.y" /* yacc.c:1646  */
-=======
-#line 1657 "src/python/beancount/parser/grammar.c" /* yacc.c:1646  */
-    break;
-
-  case 19:
-#line 293 "src/python/beancount/parser/grammar.y" /* yacc.c:1646  */
->>>>>>> 667a85aa
+#line 302 "src/python/beancount/parser/grammar.y" /* yacc.c:1646  */
     {
                 BUILDY(DECREF3((yyvsp[-4].pyobj), (yyvsp[-2].pyobj), (yyvsp[0].pyobj)),
                        (yyval.pyobj), "transaction", "siObOO", FILE_LINE_ARGS, (yyvsp[-4].pyobj), (yyvsp[-3].character), (yyvsp[-2].pyobj), (yyvsp[0].pyobj));
             }
-<<<<<<< HEAD
-#line 1606 "src/python/beancount/parser/grammar.c" /* yacc.c:1646  */
+#line 1688 "src/python/beancount/parser/grammar.c" /* yacc.c:1646  */
     break;
 
   case 22:
-#line 225 "src/python/beancount/parser/grammar.y" /* yacc.c:1646  */
+#line 308 "src/python/beancount/parser/grammar.y" /* yacc.c:1646  */
     {
             (yyval.character) = '\0';
         }
-#line 1614 "src/python/beancount/parser/grammar.c" /* yacc.c:1646  */
+#line 1696 "src/python/beancount/parser/grammar.c" /* yacc.c:1646  */
     break;
 
   case 23:
-#line 229 "src/python/beancount/parser/grammar.y" /* yacc.c:1646  */
+#line 312 "src/python/beancount/parser/grammar.y" /* yacc.c:1646  */
     {
             (yyval.character) = (yyvsp[0].string)[0];
         }
-#line 1622 "src/python/beancount/parser/grammar.c" /* yacc.c:1646  */
+#line 1704 "src/python/beancount/parser/grammar.c" /* yacc.c:1646  */
     break;
 
   case 25:
-#line 235 "src/python/beancount/parser/grammar.y" /* yacc.c:1646  */
-=======
-#line 1666 "src/python/beancount/parser/grammar.c" /* yacc.c:1646  */
-    break;
-
-  case 20:
-#line 299 "src/python/beancount/parser/grammar.y" /* yacc.c:1646  */
-    {
-            (yyval.character) = '\0';
-        }
-#line 1674 "src/python/beancount/parser/grammar.c" /* yacc.c:1646  */
-    break;
-
-  case 22:
-#line 305 "src/python/beancount/parser/grammar.y" /* yacc.c:1646  */
->>>>>>> 667a85aa
+#line 318 "src/python/beancount/parser/grammar.y" /* yacc.c:1646  */
     {
             BUILDY(DECREF2((yyvsp[-2].pyobj), (yyvsp[-1].pyobj)),
                    (yyval.pyobj), "posting", "siOOOOb", FILE_LINE_ARGS, (yyvsp[-2].pyobj), (yyvsp[-1].pyobj), Py_None, Py_False, (yyvsp[-3].character));
         }
-<<<<<<< HEAD
-#line 1631 "src/python/beancount/parser/grammar.c" /* yacc.c:1646  */
+#line 1713 "src/python/beancount/parser/grammar.c" /* yacc.c:1646  */
     break;
 
   case 26:
-#line 240 "src/python/beancount/parser/grammar.y" /* yacc.c:1646  */
-=======
-#line 1683 "src/python/beancount/parser/grammar.c" /* yacc.c:1646  */
-    break;
-
-  case 23:
-#line 310 "src/python/beancount/parser/grammar.y" /* yacc.c:1646  */
->>>>>>> 667a85aa
+#line 323 "src/python/beancount/parser/grammar.y" /* yacc.c:1646  */
     {
             BUILDY(DECREF3((yyvsp[-4].pyobj), (yyvsp[-3].pyobj), (yyvsp[-1].pyobj)),
                    (yyval.pyobj), "posting", "siOOOOb", FILE_LINE_ARGS, (yyvsp[-4].pyobj), (yyvsp[-3].pyobj), (yyvsp[-1].pyobj), Py_False, (yyvsp[-5].character));
         }
-<<<<<<< HEAD
-#line 1640 "src/python/beancount/parser/grammar.c" /* yacc.c:1646  */
+#line 1722 "src/python/beancount/parser/grammar.c" /* yacc.c:1646  */
     break;
 
   case 27:
-#line 245 "src/python/beancount/parser/grammar.y" /* yacc.c:1646  */
-=======
-#line 1692 "src/python/beancount/parser/grammar.c" /* yacc.c:1646  */
-    break;
-
-  case 24:
-#line 315 "src/python/beancount/parser/grammar.y" /* yacc.c:1646  */
->>>>>>> 667a85aa
+#line 328 "src/python/beancount/parser/grammar.y" /* yacc.c:1646  */
     {
             BUILDY(DECREF3((yyvsp[-4].pyobj), (yyvsp[-3].pyobj), (yyvsp[-1].pyobj)),
                    (yyval.pyobj), "posting", "siOOOOb", FILE_LINE_ARGS, (yyvsp[-4].pyobj), (yyvsp[-3].pyobj), (yyvsp[-1].pyobj), Py_True, (yyvsp[-5].character));
         }
-<<<<<<< HEAD
-#line 1649 "src/python/beancount/parser/grammar.c" /* yacc.c:1646  */
+#line 1731 "src/python/beancount/parser/grammar.c" /* yacc.c:1646  */
     break;
 
   case 28:
-#line 250 "src/python/beancount/parser/grammar.y" /* yacc.c:1646  */
-=======
-#line 1701 "src/python/beancount/parser/grammar.c" /* yacc.c:1646  */
-    break;
-
-  case 25:
-#line 320 "src/python/beancount/parser/grammar.y" /* yacc.c:1646  */
->>>>>>> 667a85aa
+#line 333 "src/python/beancount/parser/grammar.y" /* yacc.c:1646  */
     {
             BUILDY(DECREF1((yyvsp[-1].pyobj)),
                    (yyval.pyobj), "posting", "siOOOOb", FILE_LINE_ARGS, (yyvsp[-1].pyobj), Py_None, Py_None, Py_False, (yyvsp[-2].character));
         }
-<<<<<<< HEAD
-#line 1658 "src/python/beancount/parser/grammar.c" /* yacc.c:1646  */
+#line 1740 "src/python/beancount/parser/grammar.c" /* yacc.c:1646  */
     break;
 
   case 29:
-#line 256 "src/python/beancount/parser/grammar.y" /* yacc.c:1646  */
-=======
-#line 1710 "src/python/beancount/parser/grammar.c" /* yacc.c:1646  */
-    break;
-
-  case 26:
-#line 326 "src/python/beancount/parser/grammar.y" /* yacc.c:1646  */
->>>>>>> 667a85aa
+#line 339 "src/python/beancount/parser/grammar.y" /* yacc.c:1646  */
     {
               BUILDY(DECREF2((yyvsp[-2].pyobj), (yyvsp[-1].pyobj)),
                      (yyval.pyobj), "key_value", "OO", (yyvsp[-2].pyobj), (yyvsp[-1].pyobj));
           }
-<<<<<<< HEAD
-#line 1667 "src/python/beancount/parser/grammar.c" /* yacc.c:1646  */
-    break;
-
-  case 36:
-#line 268 "src/python/beancount/parser/grammar.y" /* yacc.c:1646  */
-=======
-#line 1719 "src/python/beancount/parser/grammar.c" /* yacc.c:1646  */
-    break;
-
-  case 34:
-#line 339 "src/python/beancount/parser/grammar.y" /* yacc.c:1646  */
->>>>>>> 667a85aa
+#line 1749 "src/python/beancount/parser/grammar.c" /* yacc.c:1646  */
+    break;
+
+  case 37:
+#line 352 "src/python/beancount/parser/grammar.y" /* yacc.c:1646  */
     {
                     (yyval.pyobj) = (yyvsp[0].pyobj);
                 }
-<<<<<<< HEAD
-#line 1676 "src/python/beancount/parser/grammar.c" /* yacc.c:1646  */
-    break;
-
-  case 37:
-#line 273 "src/python/beancount/parser/grammar.y" /* yacc.c:1646  */
-=======
-#line 1727 "src/python/beancount/parser/grammar.c" /* yacc.c:1646  */
-    break;
-
-  case 35:
-#line 343 "src/python/beancount/parser/grammar.y" /* yacc.c:1646  */
->>>>>>> 667a85aa
+#line 1757 "src/python/beancount/parser/grammar.c" /* yacc.c:1646  */
+    break;
+
+  case 38:
+#line 356 "src/python/beancount/parser/grammar.y" /* yacc.c:1646  */
     {
                     Py_INCREF(Py_None);
                     (yyval.pyobj) = Py_None;
                 }
-<<<<<<< HEAD
-#line 1685 "src/python/beancount/parser/grammar.c" /* yacc.c:1646  */
-    break;
-
-  case 38:
-#line 279 "src/python/beancount/parser/grammar.y" /* yacc.c:1646  */
-=======
-#line 1736 "src/python/beancount/parser/grammar.c" /* yacc.c:1646  */
-    break;
-
-  case 36:
-#line 349 "src/python/beancount/parser/grammar.y" /* yacc.c:1646  */
->>>>>>> 667a85aa
+#line 1766 "src/python/beancount/parser/grammar.c" /* yacc.c:1646  */
+    break;
+
+  case 39:
+#line 362 "src/python/beancount/parser/grammar.y" /* yacc.c:1646  */
     {
                        Py_INCREF(Py_None);
                        (yyval.pyobj) = Py_None;
                    }
-<<<<<<< HEAD
-#line 1694 "src/python/beancount/parser/grammar.c" /* yacc.c:1646  */
-    break;
-
-  case 39:
-#line 284 "src/python/beancount/parser/grammar.y" /* yacc.c:1646  */
-=======
-#line 1745 "src/python/beancount/parser/grammar.c" /* yacc.c:1646  */
-    break;
-
-  case 37:
-#line 354 "src/python/beancount/parser/grammar.y" /* yacc.c:1646  */
->>>>>>> 667a85aa
+#line 1775 "src/python/beancount/parser/grammar.c" /* yacc.c:1646  */
+    break;
+
+  case 40:
+#line 367 "src/python/beancount/parser/grammar.y" /* yacc.c:1646  */
     {
                        BUILDY(DECREF2((yyvsp[-1].pyobj), (yyvsp[0].pyobj)),
                               (yyval.pyobj), "handle_list", "OO", (yyvsp[-1].pyobj), (yyvsp[0].pyobj));
                    }
-<<<<<<< HEAD
-#line 1703 "src/python/beancount/parser/grammar.c" /* yacc.c:1646  */
-    break;
-
-  case 40:
-#line 289 "src/python/beancount/parser/grammar.y" /* yacc.c:1646  */
-=======
-#line 1754 "src/python/beancount/parser/grammar.c" /* yacc.c:1646  */
-    break;
-
-  case 38:
-#line 359 "src/python/beancount/parser/grammar.y" /* yacc.c:1646  */
->>>>>>> 667a85aa
+#line 1784 "src/python/beancount/parser/grammar.c" /* yacc.c:1646  */
+    break;
+
+  case 41:
+#line 372 "src/python/beancount/parser/grammar.y" /* yacc.c:1646  */
     {
                        BUILDY(DECREF2((yyvsp[-1].pyobj), (yyvsp[0].pyobj)),
                               (yyval.pyobj), "handle_list", "OO", (yyvsp[-1].pyobj), (yyvsp[0].pyobj));
                    }
-<<<<<<< HEAD
-#line 1712 "src/python/beancount/parser/grammar.c" /* yacc.c:1646  */
-    break;
-
-  case 41:
-#line 295 "src/python/beancount/parser/grammar.y" /* yacc.c:1646  */
-=======
-#line 1763 "src/python/beancount/parser/grammar.c" /* yacc.c:1646  */
-    break;
-
-  case 39:
-#line 365 "src/python/beancount/parser/grammar.y" /* yacc.c:1646  */
->>>>>>> 667a85aa
+#line 1793 "src/python/beancount/parser/grammar.c" /* yacc.c:1646  */
+    break;
+
+  case 42:
+#line 378 "src/python/beancount/parser/grammar.y" /* yacc.c:1646  */
     {
                    Py_INCREF(Py_None);
                    (yyval.pyobj) = Py_None;
                }
-<<<<<<< HEAD
-#line 1721 "src/python/beancount/parser/grammar.c" /* yacc.c:1646  */
-    break;
-
-  case 42:
-#line 300 "src/python/beancount/parser/grammar.y" /* yacc.c:1646  */
-=======
-#line 1772 "src/python/beancount/parser/grammar.c" /* yacc.c:1646  */
-    break;
-
-  case 40:
-#line 370 "src/python/beancount/parser/grammar.y" /* yacc.c:1646  */
->>>>>>> 667a85aa
+#line 1802 "src/python/beancount/parser/grammar.c" /* yacc.c:1646  */
+    break;
+
+  case 43:
+#line 383 "src/python/beancount/parser/grammar.y" /* yacc.c:1646  */
     {
                    BUILDY(DECREF2((yyvsp[-1].pyobj), (yyvsp[0].pyobj)),
                           (yyval.pyobj), "handle_list", "OO", (yyvsp[-1].pyobj), (yyvsp[0].pyobj));
                }
-<<<<<<< HEAD
-#line 1730 "src/python/beancount/parser/grammar.c" /* yacc.c:1646  */
-    break;
-
-  case 43:
-#line 306 "src/python/beancount/parser/grammar.y" /* yacc.c:1646  */
-=======
-#line 1781 "src/python/beancount/parser/grammar.c" /* yacc.c:1646  */
-    break;
-
-  case 41:
-#line 376 "src/python/beancount/parser/grammar.y" /* yacc.c:1646  */
->>>>>>> 667a85aa
+#line 1811 "src/python/beancount/parser/grammar.c" /* yacc.c:1646  */
+    break;
+
+  case 44:
+#line 389 "src/python/beancount/parser/grammar.y" /* yacc.c:1646  */
     {
                   Py_INCREF(Py_None);
                   (yyval.pyobj) = Py_None;
               }
-<<<<<<< HEAD
-#line 1739 "src/python/beancount/parser/grammar.c" /* yacc.c:1646  */
-    break;
-
-  case 44:
-#line 311 "src/python/beancount/parser/grammar.y" /* yacc.c:1646  */
-=======
-#line 1790 "src/python/beancount/parser/grammar.c" /* yacc.c:1646  */
-    break;
-
-  case 42:
-#line 381 "src/python/beancount/parser/grammar.y" /* yacc.c:1646  */
->>>>>>> 667a85aa
+#line 1820 "src/python/beancount/parser/grammar.c" /* yacc.c:1646  */
+    break;
+
+  case 45:
+#line 394 "src/python/beancount/parser/grammar.y" /* yacc.c:1646  */
     {
                   BUILDY(DECREF1((yyvsp[0].pyobj)),
                          (yyval.pyobj), "handle_list", "OO", Py_None, (yyvsp[0].pyobj));
               }
-<<<<<<< HEAD
-#line 1748 "src/python/beancount/parser/grammar.c" /* yacc.c:1646  */
-    break;
-
-  case 45:
-#line 316 "src/python/beancount/parser/grammar.y" /* yacc.c:1646  */
-=======
-#line 1799 "src/python/beancount/parser/grammar.c" /* yacc.c:1646  */
-    break;
-
-  case 43:
-#line 386 "src/python/beancount/parser/grammar.y" /* yacc.c:1646  */
->>>>>>> 667a85aa
+#line 1829 "src/python/beancount/parser/grammar.c" /* yacc.c:1646  */
+    break;
+
+  case 46:
+#line 399 "src/python/beancount/parser/grammar.y" /* yacc.c:1646  */
     {
                   BUILDY(DECREF2((yyvsp[-2].pyobj), (yyvsp[0].pyobj)),
                          (yyval.pyobj), "handle_list", "OO", (yyvsp[-2].pyobj), (yyvsp[0].pyobj));
               }
-<<<<<<< HEAD
-#line 1757 "src/python/beancount/parser/grammar.c" /* yacc.c:1646  */
-    break;
-
-  case 46:
-#line 322 "src/python/beancount/parser/grammar.y" /* yacc.c:1646  */
-=======
-#line 1808 "src/python/beancount/parser/grammar.c" /* yacc.c:1646  */
-    break;
-
-  case 44:
-#line 392 "src/python/beancount/parser/grammar.y" /* yacc.c:1646  */
->>>>>>> 667a85aa
+#line 1838 "src/python/beancount/parser/grammar.c" /* yacc.c:1646  */
+    break;
+
+  case 47:
+#line 405 "src/python/beancount/parser/grammar.y" /* yacc.c:1646  */
     {
              BUILDY(DECREF1((yyvsp[-1].pyobj)),
                     (yyval.pyobj), "pushtag", "O", (yyvsp[-1].pyobj));
          }
-<<<<<<< HEAD
-#line 1766 "src/python/beancount/parser/grammar.c" /* yacc.c:1646  */
-    break;
-
-  case 47:
-#line 328 "src/python/beancount/parser/grammar.y" /* yacc.c:1646  */
-=======
-#line 1817 "src/python/beancount/parser/grammar.c" /* yacc.c:1646  */
-    break;
-
-  case 45:
-#line 398 "src/python/beancount/parser/grammar.y" /* yacc.c:1646  */
->>>>>>> 667a85aa
+#line 1847 "src/python/beancount/parser/grammar.c" /* yacc.c:1646  */
+    break;
+
+  case 48:
+#line 411 "src/python/beancount/parser/grammar.y" /* yacc.c:1646  */
     {
            BUILDY(DECREF1((yyvsp[-1].pyobj)),
                   (yyval.pyobj), "poptag", "O", (yyvsp[-1].pyobj));
        }
-<<<<<<< HEAD
-#line 1775 "src/python/beancount/parser/grammar.c" /* yacc.c:1646  */
-    break;
-
-  case 48:
-#line 334 "src/python/beancount/parser/grammar.y" /* yacc.c:1646  */
-=======
-#line 1826 "src/python/beancount/parser/grammar.c" /* yacc.c:1646  */
-    break;
-
-  case 46:
-#line 404 "src/python/beancount/parser/grammar.y" /* yacc.c:1646  */
->>>>>>> 667a85aa
+#line 1856 "src/python/beancount/parser/grammar.c" /* yacc.c:1646  */
+    break;
+
+  case 49:
+#line 417 "src/python/beancount/parser/grammar.y" /* yacc.c:1646  */
     {
          BUILDY(DECREF5((yyvsp[-6].pyobj), (yyvsp[-4].pyobj), (yyvsp[-3].pyobj), (yyvsp[-2].pyobj), (yyvsp[0].pyobj)),
                 (yyval.pyobj), "open", "siOOOOO", FILE_LINE_ARGS, (yyvsp[-6].pyobj), (yyvsp[-4].pyobj), (yyvsp[-3].pyobj), (yyvsp[-2].pyobj), (yyvsp[0].pyobj));
          ;
      }
-<<<<<<< HEAD
-#line 1784 "src/python/beancount/parser/grammar.c" /* yacc.c:1646  */
-    break;
-
-  case 49:
-#line 340 "src/python/beancount/parser/grammar.y" /* yacc.c:1646  */
+#line 1866 "src/python/beancount/parser/grammar.c" /* yacc.c:1646  */
+    break;
+
+  case 50:
+#line 424 "src/python/beancount/parser/grammar.y" /* yacc.c:1646  */
     {
                 (yyval.pyobj) = (yyvsp[0].pyobj);
             }
-#line 1792 "src/python/beancount/parser/grammar.c" /* yacc.c:1646  */
-    break;
-
-  case 50:
-#line 344 "src/python/beancount/parser/grammar.y" /* yacc.c:1646  */
-=======
-#line 1836 "src/python/beancount/parser/grammar.c" /* yacc.c:1646  */
-    break;
-
-  case 47:
-#line 411 "src/python/beancount/parser/grammar.y" /* yacc.c:1646  */
-    {
-                (yyval.pyobj) = (yyvsp[0].pyobj);
-            }
-#line 1844 "src/python/beancount/parser/grammar.c" /* yacc.c:1646  */
-    break;
-
-  case 48:
-#line 415 "src/python/beancount/parser/grammar.y" /* yacc.c:1646  */
->>>>>>> 667a85aa
+#line 1874 "src/python/beancount/parser/grammar.c" /* yacc.c:1646  */
+    break;
+
+  case 51:
+#line 428 "src/python/beancount/parser/grammar.y" /* yacc.c:1646  */
     {
                 Py_INCREF(Py_None);
                 (yyval.pyobj) = Py_None;
             }
-<<<<<<< HEAD
-#line 1801 "src/python/beancount/parser/grammar.c" /* yacc.c:1646  */
-    break;
-
-  case 51:
-#line 350 "src/python/beancount/parser/grammar.y" /* yacc.c:1646  */
-    {
-          (yyval.pyobj) = BUILD("close", "siOOO", FILE_LINE_ARGS, (yyvsp[-4].pyobj), (yyvsp[-2].pyobj), (yyvsp[0].pyobj));
-          DECREF3((yyvsp[-4].pyobj), (yyvsp[-2].pyobj), (yyvsp[0].pyobj));
-      }
-#line 1810 "src/python/beancount/parser/grammar.c" /* yacc.c:1646  */
+#line 1883 "src/python/beancount/parser/grammar.c" /* yacc.c:1646  */
     break;
 
   case 52:
-#line 356 "src/python/beancount/parser/grammar.y" /* yacc.c:1646  */
-    {
-              (yyval.pyobj) = BUILD("commodity", "siOOO", FILE_LINE_ARGS, (yyvsp[-4].pyobj), (yyvsp[-2].pyobj), (yyvsp[0].pyobj));
-              DECREF3((yyvsp[-4].pyobj), (yyvsp[-2].pyobj), (yyvsp[0].pyobj));
-          }
-#line 1819 "src/python/beancount/parser/grammar.c" /* yacc.c:1646  */
-    break;
-
-  case 53:
-#line 362 "src/python/beancount/parser/grammar.y" /* yacc.c:1646  */
-    {
-        (yyval.pyobj) = BUILD("pad", "siOOOO", FILE_LINE_ARGS, (yyvsp[-5].pyobj), (yyvsp[-3].pyobj), (yyvsp[-2].pyobj), (yyvsp[0].pyobj));
-        DECREF4((yyvsp[-5].pyobj), (yyvsp[-3].pyobj), (yyvsp[-2].pyobj), (yyvsp[0].pyobj));
-    }
-#line 1828 "src/python/beancount/parser/grammar.c" /* yacc.c:1646  */
-    break;
-
-  case 54:
-#line 368 "src/python/beancount/parser/grammar.y" /* yacc.c:1646  */
-    {
-            (yyval.pyobj) = BUILD("balance", "siOOOO", FILE_LINE_ARGS, (yyvsp[-5].pyobj), (yyvsp[-3].pyobj), (yyvsp[-2].pyobj), (yyvsp[0].pyobj));
-            DECREF4((yyvsp[-5].pyobj), (yyvsp[-3].pyobj), (yyvsp[-2].pyobj), (yyvsp[0].pyobj));
-        }
-#line 1837 "src/python/beancount/parser/grammar.c" /* yacc.c:1646  */
-    break;
-
-  case 55:
-#line 374 "src/python/beancount/parser/grammar.y" /* yacc.c:1646  */
-    {
-         PyObject* o = BUILD("amount", "OO", (yyvsp[-1].pyobj), (yyvsp[0].pyobj));
-         (yyval.pyobj) = o;
-         DECREF2((yyvsp[-1].pyobj), (yyvsp[0].pyobj));
-       }
-#line 1847 "src/python/beancount/parser/grammar.c" /* yacc.c:1646  */
-    break;
-
-  case 56:
-#line 381 "src/python/beancount/parser/grammar.y" /* yacc.c:1646  */
-    {
-             (yyval.pyobj) = BUILD("position", "siOO", FILE_LINE_ARGS, (yyvsp[0].pyobj), Py_None);
-             DECREF1((yyvsp[0].pyobj));
-         }
-#line 1856 "src/python/beancount/parser/grammar.c" /* yacc.c:1646  */
-    break;
-
-  case 57:
-#line 386 "src/python/beancount/parser/grammar.y" /* yacc.c:1646  */
-    {
-             (yyval.pyobj) = BUILD("position", "siOO", FILE_LINE_ARGS, (yyvsp[-1].pyobj), (yyvsp[0].pyobj));
-             DECREF2((yyvsp[-1].pyobj), (yyvsp[0].pyobj));
-         }
-#line 1865 "src/python/beancount/parser/grammar.c" /* yacc.c:1646  */
-    break;
-
-  case 58:
-#line 392 "src/python/beancount/parser/grammar.y" /* yacc.c:1646  */
-    {
-             (yyval.pyobj) = BUILD("lot_cost_date", "OOO", (yyvsp[-1].pyobj), Py_None, Py_False);
-             DECREF1((yyvsp[-1].pyobj));
-         }
-#line 1874 "src/python/beancount/parser/grammar.c" /* yacc.c:1646  */
-    break;
-
-  case 59:
-#line 397 "src/python/beancount/parser/grammar.y" /* yacc.c:1646  */
-=======
-#line 1853 "src/python/beancount/parser/grammar.c" /* yacc.c:1646  */
-    break;
-
-  case 49:
-#line 421 "src/python/beancount/parser/grammar.y" /* yacc.c:1646  */
+#line 434 "src/python/beancount/parser/grammar.y" /* yacc.c:1646  */
     {
           BUILDY(DECREF3((yyvsp[-4].pyobj), (yyvsp[-2].pyobj), (yyvsp[0].pyobj)),
                  (yyval.pyobj), "close", "siOOO", FILE_LINE_ARGS, (yyvsp[-4].pyobj), (yyvsp[-2].pyobj), (yyvsp[0].pyobj));
       }
-#line 1862 "src/python/beancount/parser/grammar.c" /* yacc.c:1646  */
-    break;
-
-  case 50:
-#line 427 "src/python/beancount/parser/grammar.y" /* yacc.c:1646  */
+#line 1892 "src/python/beancount/parser/grammar.c" /* yacc.c:1646  */
+    break;
+
+  case 53:
+#line 440 "src/python/beancount/parser/grammar.y" /* yacc.c:1646  */
     {
               BUILDY(DECREF3((yyvsp[-4].pyobj), (yyvsp[-2].pyobj), (yyvsp[0].pyobj)),
                      (yyval.pyobj), "commodity", "siOOO", FILE_LINE_ARGS, (yyvsp[-4].pyobj), (yyvsp[-2].pyobj), (yyvsp[0].pyobj));
           }
-#line 1871 "src/python/beancount/parser/grammar.c" /* yacc.c:1646  */
-    break;
-
-  case 51:
-#line 433 "src/python/beancount/parser/grammar.y" /* yacc.c:1646  */
+#line 1901 "src/python/beancount/parser/grammar.c" /* yacc.c:1646  */
+    break;
+
+  case 54:
+#line 446 "src/python/beancount/parser/grammar.y" /* yacc.c:1646  */
     {
         BUILDY(DECREF4((yyvsp[-5].pyobj), (yyvsp[-3].pyobj), (yyvsp[-2].pyobj), (yyvsp[0].pyobj)),
                (yyval.pyobj), "pad", "siOOOO", FILE_LINE_ARGS, (yyvsp[-5].pyobj), (yyvsp[-3].pyobj), (yyvsp[-2].pyobj), (yyvsp[0].pyobj));
     }
-#line 1880 "src/python/beancount/parser/grammar.c" /* yacc.c:1646  */
-    break;
-
-  case 52:
-#line 439 "src/python/beancount/parser/grammar.y" /* yacc.c:1646  */
+#line 1910 "src/python/beancount/parser/grammar.c" /* yacc.c:1646  */
+    break;
+
+  case 55:
+#line 452 "src/python/beancount/parser/grammar.y" /* yacc.c:1646  */
     {
             BUILDY(DECREF5((yyvsp[-5].pyobj), (yyvsp[-3].pyobj), (yyvsp[0].pyobj), (yyvsp[-2].pairobj).pyobj1, (yyvsp[-2].pairobj).pyobj2),
                    (yyval.pyobj), "balance", "siOOOOO", FILE_LINE_ARGS, (yyvsp[-5].pyobj), (yyvsp[-3].pyobj), (yyvsp[-2].pairobj).pyobj1, (yyvsp[-2].pairobj).pyobj2, (yyvsp[0].pyobj));
         }
-#line 1889 "src/python/beancount/parser/grammar.c" /* yacc.c:1646  */
-    break;
-
-  case 53:
-#line 445 "src/python/beancount/parser/grammar.y" /* yacc.c:1646  */
+#line 1919 "src/python/beancount/parser/grammar.c" /* yacc.c:1646  */
+    break;
+
+  case 56:
+#line 458 "src/python/beancount/parser/grammar.y" /* yacc.c:1646  */
     {
            BUILDY(DECREF2((yyvsp[-1].pyobj), (yyvsp[0].pyobj)),
                   (yyval.pyobj), "amount", "OO", (yyvsp[-1].pyobj), (yyvsp[0].pyobj));
        }
-#line 1898 "src/python/beancount/parser/grammar.c" /* yacc.c:1646  */
-    break;
-
-  case 54:
-#line 451 "src/python/beancount/parser/grammar.y" /* yacc.c:1646  */
+#line 1928 "src/python/beancount/parser/grammar.c" /* yacc.c:1646  */
+    break;
+
+  case 57:
+#line 464 "src/python/beancount/parser/grammar.y" /* yacc.c:1646  */
     {
                      BUILDY(DECREF2((yyvsp[-1].pyobj), (yyvsp[0].pyobj)),
                             (yyval.pairobj).pyobj1, "amount", "OO", (yyvsp[-1].pyobj), (yyvsp[0].pyobj));
@@ -2458,295 +1936,172 @@
                      Py_INCREF(Py_None);
                      ;
                  }
-#line 1910 "src/python/beancount/parser/grammar.c" /* yacc.c:1646  */
-    break;
-
-  case 55:
-#line 459 "src/python/beancount/parser/grammar.y" /* yacc.c:1646  */
+#line 1940 "src/python/beancount/parser/grammar.c" /* yacc.c:1646  */
+    break;
+
+  case 58:
+#line 472 "src/python/beancount/parser/grammar.y" /* yacc.c:1646  */
     {
                      BUILDY(DECREF2((yyvsp[-3].pyobj), (yyvsp[0].pyobj)),
                             (yyval.pairobj).pyobj1, "amount", "OO", (yyvsp[-3].pyobj), (yyvsp[0].pyobj));
                      (yyval.pairobj).pyobj2 = (yyvsp[-1].pyobj);
                  }
-#line 1920 "src/python/beancount/parser/grammar.c" /* yacc.c:1646  */
-    break;
-
-  case 56:
-#line 466 "src/python/beancount/parser/grammar.y" /* yacc.c:1646  */
->>>>>>> 667a85aa
+#line 1950 "src/python/beancount/parser/grammar.c" /* yacc.c:1646  */
+    break;
+
+  case 59:
+#line 479 "src/python/beancount/parser/grammar.y" /* yacc.c:1646  */
     {
              BUILDY(DECREF1((yyvsp[0].pyobj)),
                     (yyval.pyobj), "position", "siOO", FILE_LINE_ARGS, (yyvsp[0].pyobj), Py_None);
          }
-<<<<<<< HEAD
-#line 1883 "src/python/beancount/parser/grammar.c" /* yacc.c:1646  */
+#line 1959 "src/python/beancount/parser/grammar.c" /* yacc.c:1646  */
     break;
 
   case 60:
-#line 402 "src/python/beancount/parser/grammar.y" /* yacc.c:1646  */
-=======
-#line 1929 "src/python/beancount/parser/grammar.c" /* yacc.c:1646  */
-    break;
-
-  case 57:
-#line 471 "src/python/beancount/parser/grammar.y" /* yacc.c:1646  */
->>>>>>> 667a85aa
+#line 484 "src/python/beancount/parser/grammar.y" /* yacc.c:1646  */
     {
              BUILDY(DECREF2((yyvsp[-1].pyobj), (yyvsp[0].pyobj)),
                     (yyval.pyobj), "position", "siOO", FILE_LINE_ARGS, (yyvsp[-1].pyobj), (yyvsp[0].pyobj));
          }
-<<<<<<< HEAD
-#line 1892 "src/python/beancount/parser/grammar.c" /* yacc.c:1646  */
+#line 1968 "src/python/beancount/parser/grammar.c" /* yacc.c:1646  */
     break;
 
   case 61:
-#line 407 "src/python/beancount/parser/grammar.y" /* yacc.c:1646  */
-    {
-             (yyval.pyobj) = BUILD("lot_cost_date", "OOO", (yyvsp[-3].pyobj), (yyvsp[-1].pyobj), Py_True);
-             DECREF2((yyvsp[-3].pyobj), (yyvsp[-1].pyobj));
-         }
-#line 1901 "src/python/beancount/parser/grammar.c" /* yacc.c:1646  */
-    break;
-
-  case 62:
-#line 414 "src/python/beancount/parser/grammar.y" /* yacc.c:1646  */
-    {
-          (yyval.pyobj) = BUILD("price", "siOOOO", FILE_LINE_ARGS, (yyvsp[-5].pyobj), (yyvsp[-3].pyobj), (yyvsp[-2].pyobj), (yyvsp[0].pyobj));
-          DECREF4((yyvsp[-5].pyobj), (yyvsp[-3].pyobj), (yyvsp[-2].pyobj), (yyvsp[0].pyobj));
-      }
-#line 1910 "src/python/beancount/parser/grammar.c" /* yacc.c:1646  */
-    break;
-
-  case 63:
-#line 420 "src/python/beancount/parser/grammar.y" /* yacc.c:1646  */
-    {
-          (yyval.pyobj) = BUILD("event", "siOOOO", FILE_LINE_ARGS, (yyvsp[-5].pyobj), (yyvsp[-3].pyobj), (yyvsp[-2].pyobj), (yyvsp[0].pyobj));
-          DECREF4((yyvsp[-5].pyobj), (yyvsp[-3].pyobj), (yyvsp[-2].pyobj), (yyvsp[0].pyobj));
-      }
-#line 1919 "src/python/beancount/parser/grammar.c" /* yacc.c:1646  */
-    break;
-
-  case 64:
-#line 426 "src/python/beancount/parser/grammar.y" /* yacc.c:1646  */
-=======
-#line 1938 "src/python/beancount/parser/grammar.c" /* yacc.c:1646  */
-    break;
-
-  case 58:
-#line 477 "src/python/beancount/parser/grammar.y" /* yacc.c:1646  */
+#line 490 "src/python/beancount/parser/grammar.y" /* yacc.c:1646  */
     {
                   BUILDY(DECREF1((yyvsp[-1].pyobj)),
                          (yyval.pyobj), "lot_cost_date", "OOO", (yyvsp[-1].pyobj), Py_None, Py_False);
               }
-#line 1947 "src/python/beancount/parser/grammar.c" /* yacc.c:1646  */
-    break;
-
-  case 59:
-#line 482 "src/python/beancount/parser/grammar.y" /* yacc.c:1646  */
+#line 1977 "src/python/beancount/parser/grammar.c" /* yacc.c:1646  */
+    break;
+
+  case 62:
+#line 495 "src/python/beancount/parser/grammar.y" /* yacc.c:1646  */
     {
                   BUILDY(DECREF2((yyvsp[-3].pyobj), (yyvsp[-1].pyobj)),
                          (yyval.pyobj), "lot_cost_date", "OOO", (yyvsp[-3].pyobj), (yyvsp[-1].pyobj), Py_False);
               }
-#line 1956 "src/python/beancount/parser/grammar.c" /* yacc.c:1646  */
-    break;
-
-  case 60:
-#line 487 "src/python/beancount/parser/grammar.y" /* yacc.c:1646  */
+#line 1986 "src/python/beancount/parser/grammar.c" /* yacc.c:1646  */
+    break;
+
+  case 63:
+#line 500 "src/python/beancount/parser/grammar.y" /* yacc.c:1646  */
     {
                   BUILDY(DECREF1((yyvsp[-1].pyobj)),
                          (yyval.pyobj), "lot_cost_date", "OOO", (yyvsp[-1].pyobj), Py_None, Py_True);
               }
-#line 1965 "src/python/beancount/parser/grammar.c" /* yacc.c:1646  */
-    break;
-
-  case 61:
-#line 492 "src/python/beancount/parser/grammar.y" /* yacc.c:1646  */
->>>>>>> 667a85aa
+#line 1995 "src/python/beancount/parser/grammar.c" /* yacc.c:1646  */
+    break;
+
+  case 64:
+#line 505 "src/python/beancount/parser/grammar.y" /* yacc.c:1646  */
     {
                   BUILDY(DECREF2((yyvsp[-3].pyobj), (yyvsp[-1].pyobj)),
                          (yyval.pyobj), "lot_cost_date", "OOO", (yyvsp[-3].pyobj), (yyvsp[-1].pyobj), Py_True);
               }
-#line 1974 "src/python/beancount/parser/grammar.c" /* yacc.c:1646  */
-    break;
-
-  case 62:
-#line 499 "src/python/beancount/parser/grammar.y" /* yacc.c:1646  */
+#line 2004 "src/python/beancount/parser/grammar.c" /* yacc.c:1646  */
+    break;
+
+  case 65:
+#line 512 "src/python/beancount/parser/grammar.y" /* yacc.c:1646  */
     {
           BUILDY(DECREF4((yyvsp[-5].pyobj), (yyvsp[-3].pyobj), (yyvsp[-2].pyobj), (yyvsp[0].pyobj)),
                  (yyval.pyobj), "price", "siOOOO", FILE_LINE_ARGS, (yyvsp[-5].pyobj), (yyvsp[-3].pyobj), (yyvsp[-2].pyobj), (yyvsp[0].pyobj));
       }
-<<<<<<< HEAD
-#line 1928 "src/python/beancount/parser/grammar.c" /* yacc.c:1646  */
+#line 2013 "src/python/beancount/parser/grammar.c" /* yacc.c:1646  */
     break;
 
   case 66:
-#line 434 "src/python/beancount/parser/grammar.y" /* yacc.c:1646  */
-=======
-#line 1983 "src/python/beancount/parser/grammar.c" /* yacc.c:1646  */
-    break;
-
-  case 63:
-#line 505 "src/python/beancount/parser/grammar.y" /* yacc.c:1646  */
+#line 518 "src/python/beancount/parser/grammar.y" /* yacc.c:1646  */
     {
           BUILDY(DECREF4((yyvsp[-5].pyobj), (yyvsp[-3].pyobj), (yyvsp[-2].pyobj), (yyvsp[0].pyobj)),
                  (yyval.pyobj), "event", "siOOOO", FILE_LINE_ARGS, (yyvsp[-5].pyobj), (yyvsp[-3].pyobj), (yyvsp[-2].pyobj), (yyvsp[0].pyobj));
       }
-#line 1992 "src/python/beancount/parser/grammar.c" /* yacc.c:1646  */
-    break;
-
-  case 64:
-#line 511 "src/python/beancount/parser/grammar.y" /* yacc.c:1646  */
+#line 2022 "src/python/beancount/parser/grammar.c" /* yacc.c:1646  */
+    break;
+
+  case 67:
+#line 524 "src/python/beancount/parser/grammar.y" /* yacc.c:1646  */
     {
           BUILDY(DECREF4((yyvsp[-5].pyobj), (yyvsp[-3].pyobj), (yyvsp[-2].pyobj), (yyvsp[0].pyobj)),
                  (yyval.pyobj), "note", "siOOOO", FILE_LINE_ARGS, (yyvsp[-5].pyobj), (yyvsp[-3].pyobj), (yyvsp[-2].pyobj), (yyvsp[0].pyobj));
       }
-#line 2001 "src/python/beancount/parser/grammar.c" /* yacc.c:1646  */
-    break;
-
-  case 66:
-#line 519 "src/python/beancount/parser/grammar.y" /* yacc.c:1646  */
->>>>>>> 667a85aa
+#line 2031 "src/python/beancount/parser/grammar.c" /* yacc.c:1646  */
+    break;
+
+  case 69:
+#line 532 "src/python/beancount/parser/grammar.y" /* yacc.c:1646  */
     {
              BUILDY(DECREF4((yyvsp[-5].pyobj), (yyvsp[-3].pyobj), (yyvsp[-2].pyobj), (yyvsp[0].pyobj)),
                     (yyval.pyobj), "document", "siOOOO", FILE_LINE_ARGS, (yyvsp[-5].pyobj), (yyvsp[-3].pyobj), (yyvsp[-2].pyobj), (yyvsp[0].pyobj));
          }
-<<<<<<< HEAD
-#line 1937 "src/python/beancount/parser/grammar.c" /* yacc.c:1646  */
-    break;
-
-  case 76:
-#line 449 "src/python/beancount/parser/grammar.y" /* yacc.c:1646  */
+#line 2040 "src/python/beancount/parser/grammar.c" /* yacc.c:1646  */
+    break;
+
+  case 79:
+#line 547 "src/python/beancount/parser/grammar.y" /* yacc.c:1646  */
     {
           (yyval.pyobj) = (yyvsp[0].pyobj);
       }
-#line 1945 "src/python/beancount/parser/grammar.c" /* yacc.c:1646  */
-    break;
-
-  case 77:
-#line 454 "src/python/beancount/parser/grammar.y" /* yacc.c:1646  */
-=======
-#line 2010 "src/python/beancount/parser/grammar.c" /* yacc.c:1646  */
-    break;
-
-  case 76:
-#line 534 "src/python/beancount/parser/grammar.y" /* yacc.c:1646  */
-    {
-          (yyval.pyobj) = (yyvsp[0].pyobj);
-      }
-#line 2018 "src/python/beancount/parser/grammar.c" /* yacc.c:1646  */
-    break;
-
-  case 77:
-#line 539 "src/python/beancount/parser/grammar.y" /* yacc.c:1646  */
->>>>>>> 667a85aa
+#line 2048 "src/python/beancount/parser/grammar.c" /* yacc.c:1646  */
+    break;
+
+  case 80:
+#line 552 "src/python/beancount/parser/grammar.y" /* yacc.c:1646  */
     {
            BUILDY(DECREF2((yyvsp[-2].pyobj), (yyvsp[-1].pyobj)),
                   (yyval.pyobj), "option", "siOO", FILE_LINE_ARGS, (yyvsp[-2].pyobj), (yyvsp[-1].pyobj));
        }
-<<<<<<< HEAD
-#line 1954 "src/python/beancount/parser/grammar.c" /* yacc.c:1646  */
-    break;
-
-  case 78:
-#line 460 "src/python/beancount/parser/grammar.y" /* yacc.c:1646  */
-=======
-#line 2027 "src/python/beancount/parser/grammar.c" /* yacc.c:1646  */
-    break;
-
-  case 78:
-#line 545 "src/python/beancount/parser/grammar.y" /* yacc.c:1646  */
->>>>>>> 667a85aa
+#line 2057 "src/python/beancount/parser/grammar.c" /* yacc.c:1646  */
+    break;
+
+  case 81:
+#line 558 "src/python/beancount/parser/grammar.y" /* yacc.c:1646  */
     {
            BUILDY(DECREF1((yyvsp[-1].pyobj)),
                   (yyval.pyobj), "include", "siO", FILE_LINE_ARGS, (yyvsp[-1].pyobj));
        }
-<<<<<<< HEAD
-#line 1963 "src/python/beancount/parser/grammar.c" /* yacc.c:1646  */
-    break;
-
-  case 79:
-#line 466 "src/python/beancount/parser/grammar.y" /* yacc.c:1646  */
-=======
-#line 2036 "src/python/beancount/parser/grammar.c" /* yacc.c:1646  */
-    break;
-
-  case 79:
-#line 551 "src/python/beancount/parser/grammar.y" /* yacc.c:1646  */
->>>>>>> 667a85aa
+#line 2066 "src/python/beancount/parser/grammar.c" /* yacc.c:1646  */
+    break;
+
+  case 82:
+#line 564 "src/python/beancount/parser/grammar.y" /* yacc.c:1646  */
     {
            BUILDY(DECREF1((yyvsp[-1].pyobj)),
                   (yyval.pyobj), "plugin", "siOO", FILE_LINE_ARGS, (yyvsp[-1].pyobj), Py_None);
        }
-<<<<<<< HEAD
-#line 1972 "src/python/beancount/parser/grammar.c" /* yacc.c:1646  */
-    break;
-
-  case 80:
-#line 471 "src/python/beancount/parser/grammar.y" /* yacc.c:1646  */
-=======
-#line 2045 "src/python/beancount/parser/grammar.c" /* yacc.c:1646  */
-    break;
-
-  case 80:
-#line 556 "src/python/beancount/parser/grammar.y" /* yacc.c:1646  */
->>>>>>> 667a85aa
+#line 2075 "src/python/beancount/parser/grammar.c" /* yacc.c:1646  */
+    break;
+
+  case 83:
+#line 569 "src/python/beancount/parser/grammar.y" /* yacc.c:1646  */
     {
            BUILDY(DECREF2((yyvsp[-2].pyobj), (yyvsp[-1].pyobj)),
                   (yyval.pyobj), "plugin", "siOO", FILE_LINE_ARGS, (yyvsp[-2].pyobj), (yyvsp[-1].pyobj));
        }
-<<<<<<< HEAD
-#line 1981 "src/python/beancount/parser/grammar.c" /* yacc.c:1646  */
-    break;
-
-  case 88:
-#line 486 "src/python/beancount/parser/grammar.y" /* yacc.c:1646  */
+#line 2084 "src/python/beancount/parser/grammar.c" /* yacc.c:1646  */
+    break;
+
+  case 91:
+#line 584 "src/python/beancount/parser/grammar.y" /* yacc.c:1646  */
     {
                  (yyval.pyobj) = (yyvsp[-1].pyobj);
              }
-#line 1989 "src/python/beancount/parser/grammar.c" /* yacc.c:1646  */
-    break;
-
-  case 89:
-#line 490 "src/python/beancount/parser/grammar.y" /* yacc.c:1646  */
-=======
-#line 2054 "src/python/beancount/parser/grammar.c" /* yacc.c:1646  */
-    break;
-
-  case 88:
-#line 571 "src/python/beancount/parser/grammar.y" /* yacc.c:1646  */
-    {
-                 (yyval.pyobj) = (yyvsp[-1].pyobj);
-             }
-#line 2062 "src/python/beancount/parser/grammar.c" /* yacc.c:1646  */
-    break;
-
-  case 89:
-#line 575 "src/python/beancount/parser/grammar.y" /* yacc.c:1646  */
->>>>>>> 667a85aa
+#line 2092 "src/python/beancount/parser/grammar.c" /* yacc.c:1646  */
+    break;
+
+  case 92:
+#line 588 "src/python/beancount/parser/grammar.y" /* yacc.c:1646  */
     {
                  BUILDY(DECREF2((yyvsp[-1].pyobj), (yyvsp[0].pyobj)),
                         (yyval.pyobj), "handle_list", "OO", (yyvsp[-1].pyobj), (yyvsp[0].pyobj));
              }
-<<<<<<< HEAD
-#line 1998 "src/python/beancount/parser/grammar.c" /* yacc.c:1646  */
-    break;
-
-  case 90:
-#line 495 "src/python/beancount/parser/grammar.y" /* yacc.c:1646  */
-    {
-                 (yyval.pyobj) = (yyvsp[-1].pyobj);
-             }
-#line 2006 "src/python/beancount/parser/grammar.c" /* yacc.c:1646  */
-    break;
-
-  case 91:
-#line 499 "src/python/beancount/parser/grammar.y" /* yacc.c:1646  */
-=======
-#line 2071 "src/python/beancount/parser/grammar.c" /* yacc.c:1646  */
-    break;
-
-  case 90:
-#line 580 "src/python/beancount/parser/grammar.y" /* yacc.c:1646  */
+#line 2101 "src/python/beancount/parser/grammar.c" /* yacc.c:1646  */
+    break;
+
+  case 93:
+#line 593 "src/python/beancount/parser/grammar.y" /* yacc.c:1646  */
     {
                  /*
                   * Ignore the error and continue reducing ({3d95e55b654e}).
@@ -2764,46 +2119,29 @@
                   */
                  (yyval.pyobj) = (yyvsp[-1].pyobj);
              }
-#line 2093 "src/python/beancount/parser/grammar.c" /* yacc.c:1646  */
-    break;
-
-  case 91:
-#line 598 "src/python/beancount/parser/grammar.y" /* yacc.c:1646  */
->>>>>>> 667a85aa
+#line 2123 "src/python/beancount/parser/grammar.c" /* yacc.c:1646  */
+    break;
+
+  case 94:
+#line 611 "src/python/beancount/parser/grammar.y" /* yacc.c:1646  */
     {
                   Py_INCREF(Py_None);
                   (yyval.pyobj) = Py_None;
              }
-<<<<<<< HEAD
-#line 2015 "src/python/beancount/parser/grammar.c" /* yacc.c:1646  */
-    break;
-
-  case 92:
-#line 505 "src/python/beancount/parser/grammar.y" /* yacc.c:1646  */
-=======
-#line 2102 "src/python/beancount/parser/grammar.c" /* yacc.c:1646  */
-    break;
-
-  case 92:
-#line 605 "src/python/beancount/parser/grammar.y" /* yacc.c:1646  */
->>>>>>> 667a85aa
+#line 2132 "src/python/beancount/parser/grammar.c" /* yacc.c:1646  */
+    break;
+
+  case 95:
+#line 618 "src/python/beancount/parser/grammar.y" /* yacc.c:1646  */
     {
          BUILDY(,
                 (yyval.pyobj), "store_result", "O", (yyvsp[0].pyobj));
      }
-<<<<<<< HEAD
-#line 2023 "src/python/beancount/parser/grammar.c" /* yacc.c:1646  */
-    break;
-
-
-#line 2027 "src/python/beancount/parser/grammar.c" /* yacc.c:1646  */
-=======
-#line 2111 "src/python/beancount/parser/grammar.c" /* yacc.c:1646  */
-    break;
-
-
-#line 2115 "src/python/beancount/parser/grammar.c" /* yacc.c:1646  */
->>>>>>> 667a85aa
+#line 2141 "src/python/beancount/parser/grammar.c" /* yacc.c:1646  */
+    break;
+
+
+#line 2145 "src/python/beancount/parser/grammar.c" /* yacc.c:1646  */
       default: break;
     }
   /* User semantic actions sometimes alter yychar, and that requires
@@ -3038,19 +2376,14 @@
 #endif
   return yyresult;
 }
-<<<<<<< HEAD
-#line 512 "src/python/beancount/parser/grammar.y" /* yacc.c:1906  */
-=======
-#line 613 "src/python/beancount/parser/grammar.y" /* yacc.c:1906  */
->>>>>>> 667a85aa
+#line 626 "src/python/beancount/parser/grammar.y" /* yacc.c:1906  */
 
 
 /* A function that will convert a token name to a string, used in debugging. */
 const char* getTokenName(int token)
 {
     switch ( token ) {
-<<<<<<< HEAD
-        case ERROR    : return "ERROR";
+        case LEX_ERROR : return "LEX_ERROR";
         case INDENT   : return "INDENT";
         case EOL      : return "EOL";
         case COMMENT  : return "COMMENT";
@@ -3085,42 +2418,6 @@
         case TAG      : return "TAG";
         case LINK     : return "LINK";
         case KEY      : return "KEY";
-=======
-        case LEX_ERROR : return "LEX_ERROR";
-        case INDENT    : return "INDENT";
-        case EOL       : return "EOL";
-        case COMMENT   : return "COMMENT";
-        case SKIPPED   : return "SKIPPED";
-        case PIPE      : return "PIPE";
-        case ATAT      : return "ATAT";
-        case AT        : return "AT";
-        case LCURL     : return "LCURL";
-        case RCURL     : return "RCURL";
-        case EQUAL     : return "EQUAL";
-        case COMMA     : return "COMMA";
-        case SLASH     : return "SLASH";
-        case FLAG      : return "FLAG";
-        case TXN       : return "TXN";
-        case BALANCE   : return "BALANCE";
-        case OPEN      : return "OPEN";
-        case CLOSE     : return "CLOSE";
-        case PAD       : return "PAD";
-        case EVENT     : return "EVENT";
-        case PRICE     : return "PRICE";
-        case NOTE      : return "NOTE";
-        case DOCUMENT  : return "DOCUMENT";
-        case PUSHTAG   : return "PUSHTAG";
-        case POPTAG    : return "POPTAG";
-        case OPTION    : return "OPTION";
-        case DATE      : return "DATE";
-        case ACCOUNT   : return "ACCOUNT";
-        case CURRENCY  : return "CURRENCY";
-        case STRING    : return "STRING";
-        case NUMBER    : return "NUMBER";
-        case TAG       : return "TAG";
-        case LINK      : return "LINK";
-        case KEY       : return "KEY";
->>>>>>> 667a85aa
     }
     return 0;
 }