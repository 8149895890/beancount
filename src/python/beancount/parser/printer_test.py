__author__ = "Martin Blais <blais@furius.ca>"

import io
from datetime import date
import unittest
import re
import textwrap

from beancount.parser import printer
from beancount.parser import parser
from beancount.parser import cmptest
from beancount.core import data
from beancount.core import interpolate
from beancount.utils import test_utils


META = data.new_metadata('beancount/core/testing.beancount', 12345)

class TestPrinter(unittest.TestCase):

    def test_methods_coverage(self):
        for klass in data.ALL_DIRECTIVES:
            self.assertTrue(hasattr(printer.EntryPrinter, klass.__name__))

    def test_render_source(self):
        source_str = printer.render_source(META)
        self.assertTrue(isinstance(source_str, str))
        self.assertTrue(re.search('12345', source_str))
        self.assertTrue(re.search(META.filename, source_str))

    def test_format_and_print_error(self):
        entry = data.Open(META, date(2014, 1, 15), 'Assets:Bank:Checking', [], None)
        error = interpolate.BalanceError(META, "Example balance error", entry)
        error_str = printer.format_error(error)
        self.assertTrue(isinstance(error_str, str))

        oss = io.StringIO()
        printer.print_error(error, oss)
        self.assertTrue(isinstance(oss.getvalue(), str))

        oss = io.StringIO()
        printer.print_errors([error], oss)
        self.assertTrue(isinstance(oss.getvalue(), str))


class TestEntryPrinter(cmptest.TestCase):

    def assertRoundTrip(self, entries1, errors1):
        self.assertFalse(errors1)

        # Print out the entries and parse them back in.
        oss1 = io.StringIO()
        printer.print_entries(entries1, file=oss1)
        entries2, errors, __ = parser.parse_string(oss1.getvalue())

        self.assertEqualEntries(entries1, entries2)
        self.assertFalse(errors)

        # Print out those reparsed and parse them back in.
        oss2 = io.StringIO()
        printer.print_entries(entries2, file=oss2)
        entries3, errors, __ = parser.parse_string(oss2.getvalue())

        self.assertEqualEntries(entries1, entries3)
        self.assertFalse(errors)

        # Compare the two output texts.
        self.assertEqual(oss2.getvalue(), oss1.getvalue())

    @parser.parsedoc
    def test_Transaction(self, entries, errors, __):
        """
        2014-06-08 *
          Assets:Account1       111.00 BEAN
          Assets:Cash

        2014-06-08 * "Narration"
          Assets:Account1       111.00 BEAN
          Assets:Cash

        2014-06-08 * "Payee" | "Narration"
          Assets:Account1       111.00 BEAN
          Assets:Cash

        2014-06-08 * "Payee" "Narration" ^link1 ^link2 #tag1 #tag2
          Assets:Account1       111.00 BEAN
          Assets:Cash

        2014-06-08 * "Narration"
          Assets:Account1       111.00 BEAN {53.24 USD}
          Assets:Cash

        2014-06-08 !
          Assets:Account1       111.00 BEAN {53.24 USD} @ 55.02 USD
          Assets:Account2       111.00 BEAN {53.24 USD}
          Assets:Account3       111.00 BEAN @ 55.02 USD
          Assets:Account4       111.00 BEAN
          Assets:Cash

        2014-06-08 *
          Assets:Account1         111.00 BEAN
          ! Assets:Account2       111.00 BEAN
          * Assets:Account3       111.00 BEAN
          ? Assets:Account4      -333.00 BEAN

        2014-06-09 * "An entry like a conversion entry"
          Assets:Account1         1 USD @ 0 OTHER
          Assets:Account2         1 CAD @ 0 OTHER
        """
        self.assertRoundTrip(entries, errors)

    @parser.parsedoc
    def test_Balance(self, entries, errors, __):
        """
        2014-06-08 balance Assets:Account1     53.24 USD
        """
        self.assertRoundTrip(entries, errors)

    @parser.parsedoc
    def test_Note(self, entries, errors, __):
        """
        2014-06-08 note Assets:Account1 "Note"
        """
        self.assertRoundTrip(entries, errors)

    @parser.parsedoc
    def test_Document(self, entries, errors, __):
        """
        2014-06-08 document Assets:Account1 "/path/to/document.pdf"
        2014-06-08 document Assets:Account1 "path/to/document.csv"
        """
        self.assertRoundTrip(entries, errors)

    @parser.parsedoc
    def test_Pad(self, entries, errors, __):
        """
        2014-06-08 pad Assets:Account1 Assets:Account2
        """
        self.assertRoundTrip(entries, errors)

    @parser.parsedoc
    def test_Open(self, entries, errors, __):
        """
        2014-06-08 open Assets:Account1
        2014-06-08 open Assets:Account1  USD
        2014-06-08 open Assets:Account1  USD,CAD,EUR
        """
        self.assertRoundTrip(entries, errors)

    @parser.parsedoc
    def test_Close(self, entries, errors, __):
        """
        2014-06-08 close Assets:Account1
        """
        self.assertRoundTrip(entries, errors)

    @parser.parsedoc
    def test_Price(self, entries, errors, __):
        """
        2014-06-08 price  BEAN   53.24 USD
        2014-06-08 price  USD   1.09 CAD
        """
        self.assertRoundTrip(entries, errors)

    @parser.parsedoc
    def test_Event(self, entries, errors, __):
        """
        2014-06-08 event "location" "New York, NY, USA"
        2014-06-08 event "employer" "Four Square"
        """
        self.assertRoundTrip(entries, errors)


def characterize_spaces(text):
    """Classify each line to a particular type.

    Args:
      text: A string, the text to classify.
    Returns:
      A list of line types, one for each line.
    """
    lines = []
    for line in text.splitlines():
        if re.match(r'\d\d\d\d-\d\d-\d\d open', line):
            linecls = 'open'
        elif re.match(r'\d\d\d\d-\d\d-\d\d price', line):
            linecls = 'price'
        elif re.match(r'\d\d\d\d-\d\d-\d\d', line):
            linecls = 'txn'
        elif re.match(r'[ \t]$', line):
            linecls = 'empty'
        else:
            linecls = None
        lines.append(linecls)
    return lines


class TestPrinterSpacing(unittest.TestCase):

    maxDiff = 8192

    def test_interline_spacing(self):
        input_text = textwrap.dedent("""\
        2014-01-01 open Assets:Account1
        2014-01-01 open Assets:Account2
        2014-01-01 open Assets:Cash

        2014-06-08 *
          Assets:Account1       111.00 BEAN
          Assets:Cash

        2014-06-08 * "Narration"
          Assets:Account1       111.00 BEAN
          Assets:Cash

        2014-06-08 * "Payee" | "Narration"
          Assets:Account2       111.00 BEAN
          Assets:Cash

        2014-10-01 close Assets:Account2

        2014-10-11 price BEAN   10 USD
        2014-10-12 price BEAN   11 USD
        2014-10-13 price BEAN   11 USD
        """)
        entries, _, __ = parser.parse_string(input_text)

        oss = io.StringIO()
        printer.print_entries(entries, file=oss)

        expected_classes = characterize_spaces(input_text)
        actual_classes = characterize_spaces(oss.getvalue())

        self.assertEqual(expected_classes, actual_classes)


class TestDisplayContext(test_utils.TestCase):

    maxDiff = 2048

    @parser.parsedoc
    def test_precision(self, entries, errors, options_map):
        """
        2014-07-01 *
          Assets:Account              1 INT
          Assets:Account            1.1 FP1
          Assets:Account          22.22 FP2
          Assets:Account        333.333 FP3
          Assets:Account      4444.4444 FP4
          Assets:Account    55555.55555 FP5
          Assets:Cash
        """
        dcontext = options_map['display_context']
        oss = io.StringIO()
        printer.print_entries(entries, dcontext, file=oss)

        expected_str = textwrap.dedent("""
        2014-07-01 *
          Assets:Account             1 INT
          Assets:Account           1.1 FP1
          Assets:Account         22.22 FP2
          Assets:Account       333.333 FP3
          Assets:Account     4444.4444 FP4
          Assets:Account   55555.55555 FP5
          Assets:Cash               -1 INT
          Assets:Cash             -1.1 FP1
          Assets:Cash           -22.22 FP2
          Assets:Cash         -333.333 FP3
          Assets:Cash       -4444.4444 FP4
          Assets:Cash     -55555.55555 FP5
        """)
        self.assertLines(expected_str, oss.getvalue())


class TestPrinterAlignment(test_utils.TestCase):

<<<<<<< HEAD
    maxDiff = 8192
=======
    maxDiff = None
>>>>>>> 6527c944

    def test_align_position_strings(self):
        aligned_strings, width = printer.align_position_strings([
            '45 GOOG {504.30 USD}',
            '4 GOOG {504.30 USD / 2014-11-11}',
            '9.9505 USD',
            '',
            '-22473.32 CAD @ 1.10 USD',
            'UNKNOWN',
            '76400.203',
        ])
        self.assertEqual(40, width)
        self.assertEqual([
            '       45 GOOG {504.30 USD}             ',
            '        4 GOOG {504.30 USD / 2014-11-11}',
            '   9.9505 USD                           ',
            '                                        ',
            '-22473.32 CAD @ 1.10 USD                ',
            'UNKNOWN                                 ',
            '76400.203                               ',
            ], aligned_strings)

    @parser.parsedoc
    def test_align(self, entries, errors, options_map):
        """
        2014-07-01 * "Something"
          Expenses:Commissions  20000 USD
          Expenses:Commissions  9.9505 USD
        """
        dcontext = options_map['display_context']
        oss = io.StringIO()
        printer.print_entries(entries, dcontext, file=oss)
        expected_str = textwrap.dedent("""
        2014-07-01 * "Something"
          Expenses:Commissions  20000.0000 USD
          Expenses:Commissions      9.9505 USD
        """)
        self.assertEqual(expected_str, oss.getvalue())

    @parser.parsedoc
    def test_align_min_width_account(self, entries, errors, options_map):
        """
        2014-07-01 * "Something"
          Expenses:Commissions  20000 USD
          Expenses:Commissions  9.9505 USD
        """
        dcontext = options_map['display_context']
        oss = io.StringIO()
        eprinter = printer.EntryPrinter(dcontext, min_width_account=40)
        oss.write(eprinter(entries[0]))
        expected_str = textwrap.dedent("""\
        2014-07-01 * "Something"
          Expenses:Commissions                      20000.0000 USD
          Expenses:Commissions                          9.9505 USD
        """)
        self.assertEqual(expected_str, oss.getvalue())

    @parser.parsedoc
    def test_align_with_weight(self, entries, errors, options_map):
        """
        2014-07-01 * "Something"
          Assets:US:Investments:GOOG          45 GOOG {504.30 USD}
          Assets:US:Investments:GOOG           4 GOOG {504.30 USD, 2014-11-11}
          Expenses:Commissions            9.9505 USD
          Assets:US:Investments:Cash   -22473.32 CAD @ 1.10 USD
        """
        self.assertFalse(errors)
        dcontext = options_map['display_context']

        oss = io.StringIO()
        printer.print_entries(entries, dcontext, render_weights=False, file=oss)
        expected_str = ''.join([
            '\n',
            '2014-07-01 * "Something"\n',
            '  Assets:US:Investments:GOOG         45 GOOG {504.30 USD}            \n',
            '  Assets:US:Investments:GOOG          4 GOOG {504.30 USD, 2014-11-11}\n',
            '  Expenses:Commissions             9.95 USD                          \n',
            '  Assets:US:Investments:Cash  -22473.32 CAD @ 1.1000 USD             \n',
            ])
        self.assertEqual(expected_str, oss.getvalue())

        oss = io.StringIO()
        printer.print_entries(entries, dcontext, render_weights=True, file=oss)
        expected_str = textwrap.dedent("""
        2014-07-01 * "Something"
<<<<<<< HEAD
          Assets:US:Investments:GOOG         45 GOOG {504.30 USD}              ;  22693.50 USD
          Assets:US:Investments:GOOG          4 GOOG {504.30 USD, 2014-11-11}  ;   2017.20 USD
          Expenses:Commissions             9.95 USD                            ;      9.95 USD
          Assets:US:Investments:Cash  -22473.32 CAD @ 1.1000 USD               ; -24720.65 USD
=======
          Assets:US:Investments:GOOG         45 GOOG {504.30 USD}               ;    22693.50 USD
          Assets:US:Investments:GOOG          4 GOOG {504.30 USD / 2014-11-11}  ;     2017.20 USD
          Expenses:Commissions             9.95 USD                             ;      9.9505 USD
          Assets:US:Investments:Cash  -22473.32 CAD @ 1.1000 USD                ; -24720.6520 USD
>>>>>>> 6527c944
        """)
        self.assertEqual(expected_str, oss.getvalue())


class TestPrinterMisc(test_utils.TestCase):

    @parser.parsedoc
    def test_no_valid_account(self, entries, errors, options_map):
        """
        2000-01-01 * "Test"
          Assets:Foo

        2000-01-01 * "Test"
          Assets:Foo
          Assets:Bar
        """
        oss = io.StringIO()
        printer.print_entries(entries, file=oss)

    def test_metadata(self):
        input_string = textwrap.dedent("""

        2000-01-01 open Assets:US:Investments:Cash
          name: "Investment account"
        2000-01-01 open Assets:US:Investments:HOOL

        2000-01-02 commodity VHT
          asset-class: "Stocks"
          name: "Vanguard Health Care ETF"

        2000-01-03 * "Something"
          doc: "some-statement.pdf"
          Assets:US:Investments:Cash  -23.45 USD
            note: "No commission"
          Assets:US:Investments:HOOL    1 HOOL {23.45 USD}
            settlement: 2000-01-05

        """)
        entries, errors, options_map = parser.parse_string(input_string)
        self.assertFalse(errors)
        oss = io.StringIO()
        printer.print_entries(entries, file=oss)
        self.assertLines(input_string, oss.getvalue())<|MERGE_RESOLUTION|>--- conflicted
+++ resolved
@@ -274,11 +274,7 @@
 
 class TestPrinterAlignment(test_utils.TestCase):
 
-<<<<<<< HEAD
-    maxDiff = 8192
-=======
     maxDiff = None
->>>>>>> 6527c944
 
     def test_align_position_strings(self):
         aligned_strings, width = printer.align_position_strings([
@@ -364,17 +360,10 @@
         printer.print_entries(entries, dcontext, render_weights=True, file=oss)
         expected_str = textwrap.dedent("""
         2014-07-01 * "Something"
-<<<<<<< HEAD
-          Assets:US:Investments:GOOG         45 GOOG {504.30 USD}              ;  22693.50 USD
-          Assets:US:Investments:GOOG          4 GOOG {504.30 USD, 2014-11-11}  ;   2017.20 USD
-          Expenses:Commissions             9.95 USD                            ;      9.95 USD
-          Assets:US:Investments:Cash  -22473.32 CAD @ 1.1000 USD               ; -24720.65 USD
-=======
-          Assets:US:Investments:GOOG         45 GOOG {504.30 USD}               ;    22693.50 USD
-          Assets:US:Investments:GOOG          4 GOOG {504.30 USD / 2014-11-11}  ;     2017.20 USD
-          Expenses:Commissions             9.95 USD                             ;      9.9505 USD
-          Assets:US:Investments:Cash  -22473.32 CAD @ 1.1000 USD                ; -24720.6520 USD
->>>>>>> 6527c944
+          Assets:US:Investments:GOOG         45 GOOG {504.30 USD}              ;    22693.50 USD
+          Assets:US:Investments:GOOG          4 GOOG {504.30 USD, 2014-11-11}  ;     2017.20 USD
+          Expenses:Commissions             9.95 USD                            ;      9.9505 USD
+          Assets:US:Investments:Cash  -22473.32 CAD @ 1.1000 USD               ; -24720.6520 USD
         """)
         self.assertEqual(expected_str, oss.getvalue())
 
