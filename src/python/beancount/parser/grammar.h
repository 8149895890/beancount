/* A Bison parser, made by GNU Bison 3.0.2.  */

/* Bison interface for Yacc-like parsers in C

   Copyright (C) 1984, 1989-1990, 2000-2013 Free Software Foundation, Inc.

   This program is free software: you can redistribute it and/or modify
   it under the terms of the GNU General Public License as published by
   the Free Software Foundation, either version 3 of the License, or
   (at your option) any later version.

   This program is distributed in the hope that it will be useful,
   but WITHOUT ANY WARRANTY; without even the implied warranty of
   MERCHANTABILITY or FITNESS FOR A PARTICULAR PURPOSE.  See the
   GNU General Public License for more details.

   You should have received a copy of the GNU General Public License
   along with this program.  If not, see <http://www.gnu.org/licenses/>.  */

/* As a special exception, you may create a larger work that contains
   part or all of the Bison parser skeleton and distribute that work
   under terms of your choice, so long as that work isn't itself a
   parser generator using the skeleton or a modified version thereof
   as a parser skeleton.  Alternatively, if you modify or redistribute
   the parser skeleton itself, you may (at your option) remove this
   special exception, which will cause the skeleton and the resulting
   Bison output files to be licensed under the GNU General Public
   License without this special exception.

   This special exception was added by the Free Software Foundation in
   version 2.2 of Bison.  */

#ifndef YY_YY_SRC_PYTHON_BEANCOUNT_PARSER_GRAMMAR_H_INCLUDED
# define YY_YY_SRC_PYTHON_BEANCOUNT_PARSER_GRAMMAR_H_INCLUDED
/* Debug traces.  */
#ifndef YYDEBUG
# define YYDEBUG 1
#endif
#if YYDEBUG
extern int yydebug;
#endif

/* Token type.  */
#ifndef YYTOKENTYPE
# define YYTOKENTYPE
  enum yytokentype
  {
    LEX_ERROR = 258,
    INDENT = 259,
    EOL = 260,
    COMMENT = 261,
    SKIPPED = 262,
    PIPE = 263,
    ATAT = 264,
    AT = 265,
    LCURLCURL = 266,
    RCURLCURL = 267,
    LCURL = 268,
    RCURL = 269,
    EQUAL = 270,
    COMMA = 271,
    TILDE = 272,
    SLASH = 273,
    PLUS = 274,
    FLAG = 275,
    TXN = 276,
    BALANCE = 277,
    OPEN = 278,
    CLOSE = 279,
    COMMODITY = 280,
    PAD = 281,
    EVENT = 282,
    PRICE = 283,
    NOTE = 284,
    DOCUMENT = 285,
    PUSHTAG = 286,
    POPTAG = 287,
    OPTION = 288,
    INCLUDE = 289,
    PLUGIN = 290,
    BOOL = 291,
    DATE = 292,
    ACCOUNT = 293,
    CURRENCY = 294,
    STRING = 295,
    NUMBER = 296,
    TAG = 297,
    LINK = 298,
    KEY = 299
  };
#endif

/* Value type.  */
#if ! defined YYSTYPE && ! defined YYSTYPE_IS_DECLARED
typedef union YYSTYPE YYSTYPE;
union YYSTYPE
{
<<<<<<< HEAD
#line 59 "src/python/beancount/parser/grammar.y" /* yacc.c:1909  */
=======
#line 125 "src/python/beancount/parser/grammar.y" /* yacc.c:1909  */
>>>>>>> 174e53df

    char character;
    const char* string;
    PyObject* pyobj;
    struct {
        PyObject* pyobj1;
        PyObject* pyobj2;
    } pairobj;

<<<<<<< HEAD
#line 109 "src/python/beancount/parser/grammar.h" /* yacc.c:1909  */
=======
#line 108 "src/python/beancount/parser/grammar.h" /* yacc.c:1909  */
>>>>>>> 174e53df
};
# define YYSTYPE_IS_TRIVIAL 1
# define YYSTYPE_IS_DECLARED 1
#endif

/* Location type.  */
#if ! defined YYLTYPE && ! defined YYLTYPE_IS_DECLARED
typedef struct YYLTYPE YYLTYPE;
struct YYLTYPE
{
  int first_line;
  int first_column;
  int last_line;
  int last_column;
};
# define YYLTYPE_IS_DECLARED 1
# define YYLTYPE_IS_TRIVIAL 1
#endif



int yyparse (void);

#endif /* !YY_YY_SRC_PYTHON_BEANCOUNT_PARSER_GRAMMAR_H_INCLUDED  */<|MERGE_RESOLUTION|>--- conflicted
+++ resolved
@@ -95,11 +95,7 @@
 typedef union YYSTYPE YYSTYPE;
 union YYSTYPE
 {
-<<<<<<< HEAD
-#line 59 "src/python/beancount/parser/grammar.y" /* yacc.c:1909  */
-=======
 #line 125 "src/python/beancount/parser/grammar.y" /* yacc.c:1909  */
->>>>>>> 174e53df
 
     char character;
     const char* string;
@@ -109,11 +105,7 @@
         PyObject* pyobj2;
     } pairobj;
 
-<<<<<<< HEAD
 #line 109 "src/python/beancount/parser/grammar.h" /* yacc.c:1909  */
-=======
-#line 108 "src/python/beancount/parser/grammar.h" /* yacc.c:1909  */
->>>>>>> 174e53df
 };
 # define YYSTYPE_IS_TRIVIAL 1
 # define YYSTYPE_IS_DECLARED 1
