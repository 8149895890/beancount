"""A settings class to offer control over the number of digits rendered.

This module contains routines that can accumulate information on the width and
precision of numbers to be rendered and derive the precision required to render
all of them consistently and under certain common alignment requirements. This
is required in order to output neatly lined up columns of numbers in various
styles.

A common case is that the precision can be observed for numbers present in the
input file. This display precision can be used as the "precision by default" if
we write a routine for which it is inconvenient to feed all the numbers to build
such an accumulator.

Here are all the aspects supported by this module:

  PRECISION: Numbers for a particular currency are always rendered to the same
  precision, and they can be rendered to one of two precisions; either

    1. the most common number of fractional digits, or
    2. the maximum number of digits seen (this is useful for rendering prices).

  ALIGNMENT: Several alignment methods are supported.

    "natural": Render the strings as small as possible with no padding, but to
    their currency's precision. Like this:

      '1.2345'
      '764'
      '-7,409.01'
      '0.00000125'

    "dot-aligned": The periods will align vertically, the left and right sides
      are padded so that the column of numbers has the same width:

      '     1.2345    '
      '   764         '
      '-7,409.01      '
      '     0.00000125'

    "right": The strings are all flushed right, the left side is padded so that
      the column of numbers has the same width:

      '     1.2345'
      '        764'
      '  -7,409.01'
      ' 0.00000125'

  SIGN: If a negative sign is present in the input numbers, the rendered numbers
  reserve a space for it. If not, then we save the space.

  COMMAS: If the user requests to render commas, commas are rendered in the
  output.

  RESERVED: A number of extra integral digits reserved on the left in order to
  allow rendering novel numbers that haven't yet been seen.

"""
__author__ = "Martin Blais <blais@furius.ca>"

import collections
import io
<<<<<<< HEAD
import enum
=======
>>>>>>> 6527c944
from decimal import Decimal

# pylint: disable=invalid-name
try:
    import enum
    Enum = enum.Enum
except ImportError:
    Enum = object

from beancount.core import distribution


class Precision(Enum):
    """The type of precision required."""
    MOST_COMMON = 1
    MAXIMUM = 2


class Align(Enum):
    """Alignment style for numbers."""
    NATURAL = 1
    DOT = 2
    RIGHT = 3


class _CurrencyContext:
    """A container of information for a single currency.

    This object accumulates aggregate information about numbers that is then
    used by the DisplayContext to manufacture appropriate Formatter
    objects.

    Attributes:
      has_sign: A boolean, true if at least one of the numbers has a negative or
        explicit positive sign.
      integer_max: The maximum number of digits for the integer part.
      fractional_dist: A frequency distribution of fractionals seen in the input file.

    """
    def __init__(self):
        self.has_sign = False
        self.integer_max = 1
        self.fractional_dist = distribution.Distribution()

    def __str__(self):
        fmt = ('sign={:<2}  integer_max={:<2}  '
               'fractional_common={:<2}  fractional_max={:<2}  '
               '"{}" "{}"')
        dist = self.fractional_dist

        example = ''
        if self.has_sign:
            example += '-'
        example += '0' * self.integer_max

        example_common = example
        fractional_common = self.get_fractional(Precision.MOST_COMMON)
        if fractional_common is None:
            example_common = example + '.*'
        elif fractional_common > 0:
            example_common = example + '.' + ('0' * fractional_common)

        example_max = example
        fractional_max = self.get_fractional(Precision.MAXIMUM)
        if fractional_max is None:
            example_max = example + '.*'
        elif fractional_max > 0:
            example_max = example + '.' + ('0' * fractional_max)

        return fmt.format(
            int(self.has_sign),
            self.integer_max,
            '_' if dist.empty() else dist.mode(),
            '_' if dist.empty() else dist.max(),
            example_common, example_max)

    def update(self, number):
        # Note: Please do care for the performance of this routine. This is run
        # on a large set of numbers, possibly even during parsing. Consider
        # reimplementing this in C, after profiling.

        # Update the signs.
        num_tuple = number.as_tuple()
        if num_tuple.sign:
            self.has_sign = True

        # Update the precision.
        self.fractional_dist.update(-num_tuple.exponent)

        # Update the maximum number of integral digits.
        integer_digits = len(num_tuple.digits) + num_tuple.exponent
        self.integer_max = max(self.integer_max, integer_digits)

    def get_fractional(self, precision):
        """
        Returns:
          An integer for the number of fractional digits, or None.
        """
        if self.fractional_dist.empty():
            return None
        if precision == Precision.MOST_COMMON:
            return self.fractional_dist.mode()
        elif precision == Precision.MAXIMUM:
            return self.fractional_dist.max()
        else:
            raise ValueError("Unknown precision: {}".format(precision))


class DisplayContext:
    """A builder object used to construct a DisplayContext from a series of numbers.

    Attributes:
      builder_infos: A dict of currency string to BuilderCurrencyInfo instance.
    """
    def __init__(self):
        self.ccontexts = collections.defaultdict(_CurrencyContext)
        self.ccontexts['__default__'] = _CurrencyContext()

    def __str__(self):
        oss = io.StringIO()
        linefmt = '{:16}: {}\n'
        for currency, ccontext in sorted(self.ccontexts.items()):
            oss.write(linefmt.format(currency, ccontext))
        return oss.getvalue()

    def update(self, number, currency='__default__'):
        """Update the builder with the given number for the given currency.

        Args:
          number: An instance of Decimal to consider for this currency.
          currency: An optional string, the currency this numbers applies to.
        """
        self.ccontexts[currency].update(number)

    def quantize(self, number, currency, precision=Precision.MOST_COMMON):
        """Quantize the given number to the given precision.

        Args:
          number: A Decimal instance, the number to be quantized.
          currency: A currency string.
          precision: Which precision to use.
        Returns:
          A Decimal instance, the quantized number.
        """
        ccontext = self.ccontexts[currency]
        num_fractional_digits = ccontext.get_fractional(precision)
        qdigit = Decimal(1).scaleb(-num_fractional_digits)
        return number.quantize(qdigit)

    def build(self,
              alignment=Align.NATURAL,
              precision=Precision.MOST_COMMON,
              commas=None,
              reserved=0):
        if reserved != 0:
            raise NotImplementedError("Reserved digits aren't supported yet.")
        if alignment == Align.NATURAL:
            build_method = self._build_natural
        elif alignment == Align.RIGHT:
            build_method = self._build_right
        elif alignment == Align.DOT:
            build_method = self._build_dot
        else:
            raise ValueError("Unknown alignment: {}".format(alignment))
        fmtstrings = build_method(precision, commas, reserved)

        return DisplayFormatter(self, fmtstrings)

    def _build_natural(self, precision, commas, reserved):
        comma_str = ',' if commas else ''
        fmtstrings = {}
        for currency, ccontext in self.ccontexts.items():
            num_fractional_digits = ccontext.get_fractional(precision)
            fmtfmt = ('{{:{comma}}}'
                      if num_fractional_digits is None
                      else '{{:{comma}.{frac}f}}')
            fmtstrings[currency] = fmtfmt.format(comma=comma_str,
                                                 frac=num_fractional_digits)
        return fmtstrings

    def _build_right(self, precision, commas, reserved):
        # Compute an upper bound for the required width.
        max_digits_list = []
        for ccontext in self.ccontexts.values():
            max_digits = 0
            if ccontext.has_sign:
                max_digits += 1
            max_digits += ccontext.integer_max
            if commas:
                max_digits += int(ccontext.integer_max / 3)
            num_fractional_digits = ccontext.get_fractional(precision)
            if num_fractional_digits is not None:
                if num_fractional_digits != 0:
                    max_digits += 1  # period
                max_digits += num_fractional_digits
            max_digits_list.append(max_digits)
        max_width = max(max_digits_list)

        # Compute the format strings.
        comma_str = ',' if commas else ''
        fmtstrings = {}
        for currency, ccontext in self.ccontexts.items():
            num_fractional_digits = ccontext.get_fractional(precision)
            fmtfmt = ('{{:{width}{comma}}}'
                      if num_fractional_digits is None
                      else '{{:{width}{comma}.{frac}f}}')
            fmtstrings[currency] = fmtfmt.format(comma=comma_str,
                                                 width=max_width,
                                                 frac=num_fractional_digits)
        return fmtstrings

    DEFAULT_UNINITIALIZED_PRECISION = 8

    def _build_dot(self, precision, commas, reserved):
        # Compute an upper bound for the required width.
        max_sign = 0
        max_integer = 0
        max_period = 0
        max_fractional = -1
        for ccontext in self.ccontexts.values():
            if ccontext.has_sign:
                max_sign = 1

            num_integer = ccontext.integer_max
            if commas:
                num_integer += int(num_integer / 3)
            max_integer = max(max_integer, num_integer)

            num_fractional_digits = ccontext.get_fractional(precision)
            if num_fractional_digits is not None:
                if num_fractional_digits > 0:
                    max_period = 1
                max_fractional = max(max_fractional, num_fractional_digits)

        if max_fractional == -1:
            max_fractional = self.DEFAULT_UNINITIALIZED_PRECISION

        max_width = sum([max_sign, max_integer, max_period, max_fractional])

        # Compute the format strings.
        comma_str = ',' if commas else ''
        sign_str = ' ' if max_sign else ''
        fmtstrings = {}
        for currency, ccontext in self.ccontexts.items():
            num_fractional_digits = ccontext.get_fractional(precision)
            if num_fractional_digits is None:
                num_fractional_digits = max_fractional
            len_padding = max_fractional - num_fractional_digits
            if max_fractional > 0 and num_fractional_digits == 0:
                len_padding += 1
            fmtfmt = '{{:{sign}{width}{comma}.{frac}f}}' + (' ' * len_padding)
            fmtstrings[currency] = fmtfmt.format(sign=sign_str,
                                                 comma=comma_str,
                                                 width=max_width - len_padding,
                                                 frac=num_fractional_digits)
        return fmtstrings


class DisplayFormatter:
    """A class used to contain various settings that control how we output numbers.
    In particular, the precision used for each currency, and whether or not
    commas should be printed. This object is intended to be passed around to all
    functions that format numbers to strings.

    Attributes:
      dcontext: A DisplayContext instance.
      fmtstrings: A dict of currency to pre-baked format strings for it.
      fmtfuncs: A dict of currency to pre-baked formatting functionsfor it.
    """
    def __init__(self, dcontext, fmtstrings):
        self.dcontext = dcontext
        self.fmtstrings = fmtstrings
        self.fmtfuncs = {currency: fmtstr.format
                         for currency, fmtstr in fmtstrings.items()}

    def __str__(self):
        return 'DisplayFormatter({})'.format(self.fmtstrings)

    def format(self, number, currency='__default__'):
        try:
            func = self.fmtfuncs[currency]
        except KeyError:
            func = self.fmtfuncs['__default__']
        return func(number)

    __call__ = format


# Default instance of DisplayContext to use if None is spcified.
DEFAULT_DISPLAY_CONTEXT = DisplayContext()
DEFAULT_FORMATTER = DEFAULT_DISPLAY_CONTEXT.build()<|MERGE_RESOLUTION|>--- conflicted
+++ resolved
@@ -59,10 +59,7 @@
 
 import collections
 import io
-<<<<<<< HEAD
 import enum
-=======
->>>>>>> 6527c944
 from decimal import Decimal
 
 # pylint: disable=invalid-name
