"""
Unit tests for the Inventory class.
"""
import unittest
import copy
from datetime import date
import types

from beancount.core.amount import D
from beancount.core.position import Position
from beancount.core.position import Lot
from beancount.core.inventory import Inventory
from beancount.core import amount
from beancount.core import position
from beancount.core import inventory


A = amount.from_string


def invariant_check(method, prefun, postfun):
    """Decorate a method with the pre/post invariant checkers.

    Args:
      method: An unbound method to instrument.
      prefun: A function that checks invariants pre-call.
      postfun: A function that checks invariants pre-call.
    Returns:
      An unbound method, decorated.
    """
    reentrant = []
    def new_method(self, *args, **kw):
        if not reentrant:
            reentrant.append(None)
            prefun(self)
        result = method(self, *args, **kw)
        if not reentrant:
            postfun(self)
            reentrant.pop()
        return result
    return new_method

def instrument_invariants(klass, prefun, postfun):
    """Instrument the class 'klass' with pre/post invariant
    checker functions.

    Args:
      klass: A class object, whose methods to be instrumented.
      prefun: A function that checks invariants pre-call.
      postfun: A function that checks invariants pre-call.
    """
    instrumented = {}
    for attrname, object_ in klass.__dict__.items():
        if attrname.startswith('_'):
            continue
        if not isinstance(object_, types.FunctionType):
            continue
        instrumented[attrname] = object_
        setattr(klass, attrname,
                invariant_check(object_, prefun, postfun))
    klass.__instrumented = instrumented

def uninstrument_invariants(klass):
    """Undo the instrumentation for invariants.

    Args:
      klass: A class object, whose methods to be uninstrumented.
    """
    instrumented = getattr(klass, '__instrumented', None)
    if instrumented:
        for attrname, object_ in instrumented.items():
            setattr(klass, attrname, object_)
    del klass.__instrumented


def setUp(module):
    instrument_invariants(Inventory,
                          inventory.check_invariants,
                          inventory.check_invariants)

def tearDown(module):
    uninstrument_invariants(Inventory)


class TestInventory(unittest.TestCase):

    def checkAmount(self, inventory, number, currency):
        amount_ = amount.Amount(number, currency)
        inv_amount = inventory.get_units(amount_.currency)
        self.assertEqual(inv_amount, amount_)

    def test_from_string(self):
        inv = inventory.from_string('')
        self.assertEqual(Inventory(), inv)

        inv = inventory.from_string('10 USD')
        self.assertEqual(
            Inventory([Position(Lot("USD", None, None), D('10'))]),
            inv)

        inv = inventory.from_string(' 10.00  USD ')
        self.assertEqual(
            Inventory([Position(Lot("USD", None, None), D('10'))]),
            inv)

        inv = inventory.from_string('1 USD, 2 CAD')
        self.assertEqual(
            Inventory([Position(Lot("USD", None, None), D('1')),
                       Position(Lot("CAD", None, None), D('2'))]),
            inv)

        inv = inventory.from_string('2.2 GOOG {532.43 USD}, 3.413 EUR')
        self.assertEqual(
            Inventory([Position(Lot("GOOG", A('532.43 USD'), None),
                                D('2.2')),
                       Position(Lot("EUR", None, None), D('3.413'))]),
            inv)

    def test_ctor_empty_len(self):
        # Test regular constructor.
        inv = Inventory()
        self.assertTrue(inv.is_empty())
        self.assertEqual(0, len(inv))

        inv = Inventory([position.from_string('100.00 USD'),
                         position.from_string('101.00 USD')])
        self.assertFalse(inv.is_empty())
        self.assertEqual(1, len(inv))

        inv = Inventory([position.from_string('100.00 USD'),
                         position.from_string('100.00 CAD')])
        self.assertFalse(inv.is_empty())
        self.assertEqual(2, len(inv))

        inv = Inventory()
        self.assertEqual(0, len(inv))
        inv.add_amount(A('100 USD'))
        self.assertEqual(1, len(inv))
        inv.add_amount(A('100 CAD'))
        self.assertEqual(2, len(inv))

    def test_str(self):
        inv = Inventory.from_string('100.00 USD, 101.00 CAD')
        self.assertEqual('Inventory(100.00 USD, 101.00 CAD)', str(inv))

    def test_copy(self):
        inv = Inventory()
        inv.add_amount(A('100.00 USD'))
        self.checkAmount(inv, '100', 'USD')

        # Test copying.
        inv2 = copy.copy(inv)
        inv2.add_amount(A('50.00 USD'))
        self.checkAmount(inv2, '150', 'USD')

        # Check that the original object is not modified.
        self.checkAmount(inv, '100', 'USD')

    def test_op_eq(self):
        inv1 = Inventory.from_string('100 USD, 100 CAD')
        inv2 = Inventory.from_string('100 CAD, 100 USD')
        self.assertEqual(inv1, inv2)
        self.assertEqual(inv2, inv1)

        inv3 = Inventory.from_string('200 USD, 100 CAD')
        self.assertNotEqual(inv1, inv3)
        self.assertNotEqual(inv3, inv1)

        inv4 = Inventory.from_string('100 USD, 100 JPY')
        self.assertNotEqual(inv1, inv4)
        self.assertNotEqual(inv4, inv1)

        inv5 = Inventory.from_string('100 JPY, 100 USD')
        self.assertEqual(inv4, inv5)

    def test_is_small(self):
        inv = Inventory.from_string('1.50 JPY, 1.51 USD, 1.52 CAD')
        self.assertFalse(inv.is_small(D('1.49')))
        self.assertFalse(inv.is_small(D('1.50')))
        self.assertTrue(inv.is_small(D('1.53')))
        self.assertTrue(inv.is_small(D('1.52')))

        ninv = -inv
        self.assertFalse(ninv.is_small(D('1.49')))
        self.assertFalse(ninv.is_small(D('1.50')))
        self.assertTrue(ninv.is_small(D('1.53')))
        self.assertTrue(ninv.is_small(D('1.52')))

    def test_op_neg(self):
        inv = Inventory()
        inv.add_amount(A('10 USD'))
        ninv = -inv
        self.checkAmount(ninv, '-10', 'USD')

        pinv = Inventory.from_string('1.50 JPY, 1.51 USD, 1.52 CAD')
        ninv = Inventory.from_string('-1.50 JPY, -1.51 USD, -1.52 CAD')
        self.assertEqual(pinv, -ninv)

    def test_get_units(self):
        inv = Inventory.from_string('40.50 JPY, 40.51 USD {1.01 CAD}, 40.52 CAD')
        self.assertEqual(inv.get_units('JPY'), A('40.50 JPY'))
        self.assertEqual(inv.get_units('USD'), A('40.51 USD'))
        self.assertEqual(inv.get_units('CAD'), A('40.52 CAD'))
        self.assertEqual(inv.get_units('AUD'), A('0 AUD'))
        self.assertEqual(inv.get_units('NZD'), A('0 NZD'))

    def test_units(self):
        inv = Inventory()
        self.assertEqual(inv.units(), Inventory.from_string(''))

        inv = Inventory.from_string('40.50 JPY, 40.51 USD {1.01 CAD}, 40.52 CAD')
        self.assertEqual(inv.units(),
                         Inventory.from_string('40.50 JPY, 40.51 USD, 40.52 CAD'))

        # Check that the same units coalesce.
        inv = Inventory.from_string('2 GOOG {400 USD}, 3 GOOG {410 USD}')
        self.assertEqual(inv.units(), Inventory.from_string('5 GOOG'))

        inv = Inventory.from_string('2 GOOG {400 USD}, -3 GOOG {410 USD}')
        self.assertEqual(inv.units(), Inventory.from_string('-1 GOOG'))

    POSITIONS_ALL_KINDS = [
        position.from_string('40.50 USD'),
        position.from_string('40.50 USD {1.10 CAD}'),
        position.from_string('40.50 USD {1.10 CAD / 2012-01-01}')]

<<<<<<< HEAD
    def test_get_units(self):
        inv = Inventory(self.POSITIONS_ALL_KINDS +
                        [position.from_string('50.00 CAD')])
        inv_cost = inv.get_units()
        self.assertEqual(Inventory.from_string('121.50 USD, 50.00 CAD'), inv_cost)

    def test_get_cost(self):
=======
    def test_cost(self):
>>>>>>> 14c052d6
        inv = Inventory(self.POSITIONS_ALL_KINDS +
                        [position.from_string('50.00 CAD')])
        inv_cost = inv.cost()
        self.assertEqual(Inventory.from_string('40.50 USD, 139.10 CAD'), inv_cost)

    def test_average(self):
        # Identity, no aggregation.
        inv = Inventory.from_string('40.50 JPY, 40.51 USD {1.01 CAD}, 40.52 CAD')
        self.assertEqual(inv.average(), inv)

        # Identity, no aggregation, with a mix of lots at cost and without cost.
        inv = Inventory.from_string('40 USD {1.01 CAD}, 40 USD')
        self.assertEqual(inv.average(), inv)

        # Aggregation.
        inv = Inventory.from_string('40 USD {1.01 CAD}, 40 USD {1.02 CAD}')
        self.assertEqual(inv.average(), Inventory.from_string('80.00 USD {1.015 CAD}'))

        # Aggregation, more units.
        inv = Inventory.from_string('2 GOOG {500 USD}, 3 GOOG {520 USD}, 4 GOOG {530 USD}')
        self.assertEqual(inv.average(), Inventory.from_string('9 GOOG {520 USD}'))

    def test_get_position(self):
        inv = Inventory(self.POSITIONS_ALL_KINDS)
        self.assertEqual(
            position.from_string('40.50 USD'),
            inv.get_position(Lot('USD', None, None)))
        self.assertEqual(
            position.from_string('40.50 USD {1.10 CAD}'),
            inv.get_position(Lot('USD', A('1.10 CAD'), None)))
        self.assertEqual(
            position.from_string('40.50 USD {1.10 CAD / 2012-01-01}'),
            inv.get_position(Lot('USD', A('1.10 CAD'), date(2012, 1, 1))))

        self.assertEqual(
            position.from_string('40.50 USD {1.10 CAD / 2012-01-01}'),
            inv[Lot('USD', A('1.10 CAD'), date(2012, 1, 1))])

    def test_add(self):
        inv = Inventory()
        inv.add_amount(A('100.00 USD'))
        self.checkAmount(inv, '100', 'USD')

        # Add some amount
        inv.add_amount(A('25.01 USD'))
        self.checkAmount(inv, '125.01', 'USD')

        # Subtract some amount.
        inv.add_amount(A('-12.73 USD'))
        self.checkAmount(inv, '112.28', 'USD')

        # Subtract some to be negative (should be allowed if no lot).
        inv.add_amount(A('-120 USD'))
        self.checkAmount(inv, '-7.72', 'USD')

        # Subtract some more.
        inv.add_amount(A('-1 USD'))
        self.checkAmount(inv, '-8.72', 'USD')

        # Add to above zero again
        inv.add_amount(A('18.72 USD'))
        self.checkAmount(inv, '10', 'USD')

    def test_add_multi_currency(self):
        inv = Inventory()
        inv.add_amount(A('100 USD'))
        inv.add_amount(A('100 CAD'))
        self.checkAmount(inv, '100', 'USD')
        self.checkAmount(inv, '100', 'CAD')

        inv.add_amount(A('25 USD'))
        self.checkAmount(inv, '125', 'USD')
        self.checkAmount(inv, '100', 'CAD')

    def test_add_withlots(self):
        # Testing the strict case where everything matches, with only a cost.
        inv = Inventory()
        inv.add_amount(A('50 GOOG'), A('700 USD'))
        self.checkAmount(inv, '50', 'GOOG')

        inv.add_amount(A('-40 GOOG'), A('700 USD'))
        self.checkAmount(inv, '10', 'GOOG')

        position_, _ = inv.add_amount(A('-12 GOOG'),
                                      A('700 USD'))
        self.assertTrue(position_.is_negative_at_cost())

        # Testing the strict case where everything matches, a cost and a lot-date.
        inv = Inventory()
        inv.add_amount(A('50 GOOG'), A('700 USD'), date(2000, 1, 1))
        self.checkAmount(inv, '50', 'GOOG')

        inv.add_amount(A('-40 GOOG'), A('700 USD'), date(2000, 1, 1))
        self.checkAmount(inv, '10', 'GOOG')

        position_, _ = inv.add_amount(A('-12 GOOG'), A('700 USD'),
                                      date(2000, 1, 1))
        self.assertTrue(position_.is_negative_at_cost())

    def test_add_allow_negative(self):

        def check_allow_negative(inv):
            position_, _ = inv.add_amount(A('-11 USD'))
            self.assertFalse(position_.is_negative_at_cost())
            position_, _ = inv.add_amount(A('-11 USD'), A('1.10 CAD'))
            self.assertTrue(position_.is_negative_at_cost())
            position_, _ = inv.add_amount(A('-11 USD'), None, date(2012, 1, 1))
            self.assertTrue(position_.is_negative_at_cost())
            inv.add_amount(A('-11 USD'), A('1.10 CAD'))
            inv.add_amount(A('-11 USD'), None, date(2012, 1, 1))

        # Test adding to a position that does not exist.
        inv = Inventory()
        check_allow_negative(inv)

        # Test adding to a position that does exist.
        inv = Inventory.from_string(
            '10 USD, 10 USD {1.10 CAD}, 10 USD {1.10 CAD / 2012-01-01}')
        check_allow_negative(inv)

    def test_add_position(self):
        inv = Inventory()
        for position in self.POSITIONS_ALL_KINDS:
            inv.add_position(position)
        self.assertEqual(Inventory(self.POSITIONS_ALL_KINDS), inv)

    def test_op_add(self):
        inv1 = Inventory.from_string('17.00 USD')
        orig_inv1 = Inventory.from_string('17.00 USD')
        inv2 = Inventory.from_string('21.00 CAD')
        inv3 = inv1 + inv2
        self.assertEqual(Inventory.from_string('17.00 USD, 21.00 CAD'), inv3)
        self.assertEqual(orig_inv1, inv1)

    def test_update(self):
        inv1 = Inventory.from_string('11 USD')
        inv2 = Inventory.from_string('12 CAD')
        inv_updated = inv1.add_inventory(inv2)
        expect_updated = Inventory.from_string('11 USD, 12 CAD')
        self.assertEqual(expect_updated, inv_updated)
        self.assertEqual(expect_updated, inv1)

    def test_sum_inventories(self):
        inv1 = Inventory()
        inv1.add_amount(A('10 USD'))

        inv2 = Inventory()
        inv2.add_amount(A('20 CAD'))
        inv2.add_amount(A('55 GOOG'))

        inv = inv1 + inv2<|MERGE_RESOLUTION|>--- conflicted
+++ resolved
@@ -204,7 +204,7 @@
         self.assertEqual(inv.get_units('AUD'), A('0 AUD'))
         self.assertEqual(inv.get_units('NZD'), A('0 NZD'))
 
-    def test_units(self):
+    def test_units1(self):
         inv = Inventory()
         self.assertEqual(inv.units(), Inventory.from_string(''))
 
@@ -224,17 +224,13 @@
         position.from_string('40.50 USD {1.10 CAD}'),
         position.from_string('40.50 USD {1.10 CAD / 2012-01-01}')]
 
-<<<<<<< HEAD
-    def test_get_units(self):
+    def test_units(self):
         inv = Inventory(self.POSITIONS_ALL_KINDS +
                         [position.from_string('50.00 CAD')])
-        inv_cost = inv.get_units()
+        inv_cost = inv.units()
         self.assertEqual(Inventory.from_string('121.50 USD, 50.00 CAD'), inv_cost)
 
-    def test_get_cost(self):
-=======
     def test_cost(self):
->>>>>>> 14c052d6
         inv = Inventory(self.POSITIONS_ALL_KINDS +
                         [position.from_string('50.00 CAD')])
         inv_cost = inv.cost()
