--- conflicted
+++ resolved
@@ -29,11 +29,7 @@
                                         numberify=True)
         self.assertEqual(['account', 'amount (USD)', 'amount (IRAUSD)', 'amount (VACHR)'],
                          [rt[0] for rt in rtypes])
-<<<<<<< HEAD
-        self.assertEqual(len(rrows[0]), 3)
-=======
         self.assertEqual(len(rrows[0]), 4)
->>>>>>> 2aac1d13
 
 
 if __name__ == '__main__':
