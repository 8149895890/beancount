-*- mode: org -*-
beancount: TODO
* Priorities

- Fix #145

booking_full.py: # FIXME: Refactor compute_cost_number() and convert_costspec_to_cost().

- Start versioning very soon. It's desired by users.

- Pivot report... very useful. I need it.
- Pull request for Unicode support: https://bitbucket.org/blais/beancount/pull-requests/13/allow-unicode-in-account-names/diff#comment-20233638
- Fix #128
- Fix #130
- Fix #131
- Make included files accumulate the state of their DisplayContext.

{booking}
{holding}
{balance-where}
{autogroup}
{review-dcontext}
{write-intro-doc}
{commodity-required}


* Returns (Revision)

  - Fix remaining tests for removal of open/balance entries from segment_periods().

  - Implement per account, with data structures + code to combine them together
  - Trailing windows
  - Rolling windows
  - Calculate pre-tax returns, post-tax returns
  - Output nice debugging information
  - Warn when prices aren't within a certain date interval with their usage
  - Render a graph of the actual values of the assets as well.
  - There should be a separate web application that handles this, no need to
    pre-render everything.
  - You need to merge the external entries when multiple ones occur on the same
    date.
  - Handle the various FIXMEs.

* Settlement Dates (Split & Merge)

  In http://furius.ca/beancount/doc/proposal-settlement, I describe the problem
  of merging two half-transactions that occur at different dates, pulled by
  importing from two different accounts into a single one. I also discuss that
  this problem is dual to that of providing a way to input a single transaction
  with legs posting at different dates. These two problems are related and will
  be dealt together by providing additions to the syntax and some plugins as
  well.

  - Including the email thread with mharris & redstreet0 in the settlement doc.

  - Review all the documentation to convert "transfer account" to "clearing
    account" everywhere; that's the correct name for this idea (thanks Filippo).

  - Limbo accounts: Start a document on handling limbo accounts, summarize all
    info from emails. (BTW, these are called "Clearing Accounts"; rename all docs)

  - You need to be able to support a single transaction that gets amortized over
    time.

** Dated Postings

  - In order to create multiple similar transactions at many dates in one
    syntax' entry, you could allow overriding the date on each posting, e.g.:

       2013-04-01 * Blah di bla
         2013-01-01  Grocery          10 USD
         2013-02-01  Grocery          10 USD
         2013-03-01  Grocery          10 USD
         Cash

    This would create three transactions, with these dates:

        date           aux-date
        2013-01-01     2013-04-01     10 / 3.33
        2013-02-01     2013-04-01     ...
        2013-03-01     2013-04-01     ...

    Could be a nice way to make distributed transactions.

  - Move 'effective date' to the postings in my input file, using the dated
    postings feature.

  - Another idea would be to make @pad able to pad for a percentage of the
    total, so that we're able to use @pad instead of "distribution of expenses"
    entries.

* Exporting Data

  Beancount has various reports and export mechanisms, but there remain several
  flaws. I want to address some of these urgently.

  - Implement output to XLS as well.

  - Complete the export of holdings to a Google Spreadsheet and completely
    replace my usage of Google Finance for intra-day reporting. Part of this
    work should result in the ability to produce a spreadsheet of various
    aggregations of dimensions on each stock, e.g., report intra-day movement in
    small, mid and large cap stock positions separately.

  - Idea: Export the Posting table to a Spreadsheet equivalent, as a single list
    of postings, joining transactions by an id column. That should quiet down
    those who think you can do this with a Spreadsheet to try it out for
    themselves.

  - Write a script that, given my portfolio of ETFs, will compute the total
    exposure of AMZN (or any other stock contained within the ETF) of the entire
    portfolio value. In other words, sum up the components of individual stocks
    across all ETFs and mutual funds, and reaggregate by those individual
    stocks. I believe that there is much overlap.

* Documentation

  I have a number of documents pending to release, some of which for part of the
  Benacount Cookbook which exists to provide guidance on selecting accounts and
  methods to book various things.

  Tasks:

  - "Introduction to Double-Entry Booking." The most important one is this intro
    doc. I have a very clear idea of how I want to present this, but for some
    reason I've written everything else and left this for last. I had a couple
    of shots at it but never really finished it. This document will also contain
    a section to explain how inventories "work", that is, how amounts posted to
    them are matched against their existing contents. Complete this doc first.
    {write-intro-doc}

  - "Cookbook: Taxes." I have a nearly complete cookbook document on booking
    taxes. It's timely [April 2016] and I should try to complete that now for
    this reason.

  - "Cookbook: Health Care". I have a nearly complete cookbook document on
    booking health-care costs. Tracking health-case costs in the US has caused
    me headaches occasionally but I've managed to come up with a nice framework
    for doing so. I need to finish this document to share this. (Ideally with
    DEDUC and COPAY legs explanation. Write an accompanying plugin to insert the
    deductible tracking and what-not.)

  - "Property sale example." Beancount was begun shortly after buying my first
    real-estate property (a condominium loft in Montreal). Because of this, I
    tracked _all_ related expenses in Beancount and I'd like to build an example
    script which processes my transactions to extract just those and finally
    calculate the precise return on the property, including every single little
    tidbit that was spent on it. My goal is to demonstrate that although at face
    value a profit was made, when you account for all the details you realize
    that the true return is much smaller--even potentially a loss. Part of the
    work here involves ensuring that all the input numbers can be pulled out of
    Beancount directly, without using a spreadsheet. I think that doig this
    might require some custom scripting and I intended for this use case to
    become an example of writing scripts against the Beancount API.

  - Write a worked and detailed example of generating automated transactions in
    the Plugins document.

  - Make sure this doc is linked from somewhere:
    http://furius.ca/beancount/doc/proposal-rounding

  - Create an index page of all the possible reports, from the web page.

  - Write more on saving, "Climbing the Capital Mountain."

  - Summarize Ledger's --limit --real --virtual --equity, etc. options.

  - Write a doc about how conceptually Beancount's data is really just a single
    large joined table of Transactions JOIN Postings with some repeated fields
    for inventory and tags, some data types for Amount and Inventory along with
    accompanying functions to deal with those types. This could really help a
    lot of people understand the framework for extracting data from Beancount.

** Misc Documentation Tasks

  - Write a script to automatically convert and upload the docs for the shell
    functions and what-not into a Google Docs that we can open with a web
    browser. Write a script to spit it out in a nice format and upload.

  - In the comparison doc: describe how Beancount has asset types

  - Comparison w/ Ledger doc: "balance sheet and closing of year"

  - Write a document that explains how to convert to and from Ledger and/or
    HLedger.

  - Complete "How Inventories Work?"

  - Complete intro document on double-entry bookkeepingk."
  - Complete Design Doc

  - Change documentation script to try to download to ODT format and then batch
    format to ebook

  - You should have a dedicated section of your document that explains how market
    values are reported, that is, via the unrealized gains plugin. Also provide a
    market() function, to value holdings.

  - Finally bake a PDF of all GDocs documentation and add a link to it. Should
    be mobile-friendly.




  - Merge "Getting Started with Beancount" & "Tutorial & Example" into a single
    document. See comments from:
    https://docs.google.com/document/d/1w5wWVFuPe6H2Aeex8iqCL8YfAO6xNZgzmrnRNlvxJec/

  - Merge "A Comparison of Beancount, Ledger & HLedger" & "Beancount History &
    Credits" documents into one. See comments from:
    https://docs.google.com/document/d/1w5wWVFuPe6H2Aeex8iqCL8YfAO6xNZgzmrnRNlvxJec/

  - Move the "spreadsheet / mint / quicken / quickbooks / gnucash / sql"
    comparison bit out of the "Motivation" document into the "Comparison" document.
    See comments from:
    https://docs.google.com/document/d/1w5wWVFuPe6H2Aeex8iqCL8YfAO6xNZgzmrnRNlvxJec/

  - Make the four extraction methods clear, create a "part" for the four docs.

  - Document average cost inventory booking; in doing so, include this example
    from yegle:

       "The average cost booking could also be useful in other scenarios. For example,
       when you buy gift card in various discounted price, redeem it to an account, and
       use it later. One can manually recalculate cost-basis like this:

         2016-04-15 open Assets:CC
         2016-04-15 open Assets:ITUNES
         2016-04-15 open Expenses:Movie

         2016-04-15 * "15% off giftcard"
             Assets:CC        -85 USD
             Assets:ITUNES    100 GUSD {2016-04-15, 0.85 USD}

         2016-04-16 * "no discount"
             Assets:CC        -50 USD
             Assets:ITUNES     50 GUSD {2016-04-16, 1 USD}

         2016-04-16 * "recalculate cost basis"
             Assets:ITUNES    -50 GUSD {2016-04-16, 1 USD} @1 USD
             Assets:ITUNES   -100 GUSD {2016-04-15, 0.85 USD} @0.85 USD
             Assets:ITUNES    150 GUSD {2016-04-16, 0.90 USD}

         2016-04-16 * "rent a movie"
             Assets:ITUNES    -10 GUSD {2016-04-16, 0.90 USD}
             Expenses:Movie    10 GUSD {2016-04-16, 0.90 USD}

       (http://pastie.org/private/fxtirb6nhojyqmhuop9dfq) but it would be good
       to have beancount handle it for me.

       This is exactly what I do as well, and had similarly thought it would be a great
       secondary use for average cost booking. It would be good to document this
       somewhere. Perhaps Martin would like it in one of his documents or at Simon's
       plain text accounting site/"

    When I write the document on average cost basis, I'll add this example in.

** Auto-Generated Doc

  - Integrate submitted work on auto-generating Beancount docs in the Beancount
    source code itself.

  - Create a registry of all metadata fields being used in the system, with
    documentation for each, so that it does not end up becoming a mess.

  - Create a registry of valid experiment flags. These should be documented in a
    single place as well. This is all easy. How to list the available ones
    (bean-doctor should be able to do this from the registry).


** Presentation

  I'd should build another couple of presentations on Beancount. I'm thinking of
  making a few videos this time around, something that would be situational and
  educational.

  - Use impress.js to built a visualization of the DE method

  - Use photos of white board instead of Slides, use post its, maybe a chalk
    board. Do something original.

  - Record a video, that's an easy way to explain how this works.

  - IDEA!!!  Use drawings a-la-ThinkBig or whatever it is. This will be the
    perfect medium for this. Mix it with video. Start writing a detailed script.

  - Script 1: Begin with a USB key in hand. "On this 8 GB USB key, I have all of
    8 years history of financial transactions in my life. Every single price
    paid that went recorded into an account it these."

  - Script 2: Motivate by speaking of the results, ask "Wouldn't it be great if
    a single system could do all of that?" Explain that the task of inputting
    all the data in a single system is a lot less work than producing all the
    different reports IF you have a unified system. Beancount!

  - Slide: 4 methods: bean-web, bean-report, bean-query, write script + plugin

** Padding Documentation Review

  Some users have found themselves very confused about the intended usage of the
  Pad directive. Its documentation should be reviewed and improved
  substantially.

  - Put this in the docs to explain "pad"

     > > Ok, restarted example, let's say you begin
     > > accounting in dec 2013, you'll have this:
     > >
     > >   2010-01-01 open
     > >   2010-01-01 pad
     > >   2013-12-04 balance
     > >   2013-12-08 * ...
     > >   2013-12-11 * ...
     > >   2013-12-17 * ...
     > >
     > > eventually, moving forward, you'll get to 2014:
     > >
     > >   2010-01-01 open
     > >   2010-01-01 pad
     > >   2013-12-04 balance
     > >   2013-12-08 * ...
     > >   2013-12-11 * ...
     > >   2013-12-17 * ...
     > >   2013-12-22 * ...
     > >   2013-12-29 * ...
     > >   2014-01-02 * ...
     > >   2014-12-04 balance
     > >   2014-12-06 * ...
     > >
     > > Allright, now you decide you like this, and you
     > > want to enter statements before you started.
     > > You find your paper statement for november, and
     > > fill in:
     > >
     > >   2010-01-01 open
     > >   2010-01-01 pad
     > >   ; here you insert
     > >   2013-11-04 balance
     > >   2013-11-08 * ...
     > >   2013-11-18 * ...
     > >   ...
     > >   ; this is what was there previously
     > >   2013-12-04 balance
     > >   2013-12-08 * ...
     > >   2013-12-11 * ...
     > >   2013-12-17 * ...
     > >   2013-12-22 * ...
     > >   2013-12-29 * ...
     > >   2014-01-02 * ...
     > >   2014-12-04 balance
     > >   2014-12-06 * ...
     > >
     > > Great. Now, notice how the balance for
     > > 2013-11-04 is probably different than that of
     > > 2013-12-04. If instead of a pad directive you
     > > had added a manual adjustment, you'd have to
     > > change it here. This is the beauty of the pad
     > > directive: it automatically does it for you.
     > >
     > > Now, let's keep going backward in time. You dig
     > > around your records, you find September's
     > > statement, but you cannot find the statement
     > > for October, maybe it's lost, or somewhere
     > > else. Fine! You insert a pad directive to
     > > account for those missing transactions:
     > >
     > >   2010-01-01 open
     > >   2010-01-01 pad
     > >
     > >   2013-09-04 balance
     > >   2013-09-05 * ...
     > >   ... september transactions
     > >   2013-09-30 * ...
     > >   2013-10-04 balance
     > >
     > >   ; padding for missing October statement,
     > > where is my statement?
     > >   2013-10-04 pad
     > >   2013-11-04 balance
     > >
     > >   ... november transactions
     > >   2013-11-08 * ...
     > >   2013-11-18 * ...
     > >   ...
     > >   2013-12-04 balance
     > >
     > >   2013-12-08 * ...
     > >   2013-12-11 * ...
     > >   2013-12-17 * ...
     > >   2013-12-22 * ...
     > >   2013-12-29 * ...
     > >   2014-01-02 * ...
     > >   2014-12-04 balance
     > >
     > >   2014-12-06 * ...
     > >
     > > This is the full example.

Improve this bit:

    >   But the detailed explanation cannot be found. There's only one phrase: ?Think
    >   of the Equity account as something from the past that you had to give up in
    >   order to obtain the beginning snapshot of the Assets + Liabilities balance.?
    >
    > Great comment. I'll improve this.

 More user comments:

    >   After doing my research, I found about debits and credits, which in Beancount
    >   you represent with positive numbers and negative numbers respectively. I
    >   found that having a name for each group of accounts helps me to think of them
    >   at the same time, e.g. Liabilities+Equity+Income as part of a common thing,
    >   instead of having to research each of it independently.
    >   In the documentation you start speaking about numbers, then about signs, then
    >   about grouping the accounts. Maybe it's better to go top-down and start
    >   saying that there are two types of account (usually +, usually -) and then
    >   divide each group further.
    >
    > I will change that, thanks for the comment.

** Contributor agreement

  * See note at the bottom of: https://github.com/fourier/ztree

      Since ztree is a part of GNU ELPA, it is copyrighted by the Free Software
      Foundation, Inc.. Therefore in order to submit nontrivial changes (with total
      amount of lines > 15), one needs to to grant the right to include your works in
      GNU Emacs to the FSF.

      For this you need to complete this form, and send it to assign@gnu.org. The FSF
      will send you the assignment contract that both you and the FSF will sign.

      For more information one can read here to understand why it is needed.

      As soon as the paperwork is done one can contribute to ztree with bigger pull
      requests. Note what pull requests without paperwork done will not be accepted,
      so please notify the maintainer if everything is in place.

  - Great example (from Camlistore project link):
    https://cla.developers.google.com/about/google-individual

** Google Docs

  - Write a script to download and bake all my PDFs docs in a
    mobile-friendly format.

  - I'd like the documentation links to open in "View" mode by default, YET
    still allowing the user to switch to "Suggestion" mode if they want to. See
    project volteface to complete this, this does not have to be a part of
    Beancount, this should be its own presentation project.

* Complete Display Precision Work

  Automatically determining the required number of fractional digits to render
  numbers with in reports can be surprisingly more complicated than it appears.
  Statistics on the numbers visible in the input file can be used to figure out
  good default values and options exist to override them. In addition, while
  some numbers should be rendered at their most common precision, other
  numbers--prices and rates--need to be rendered at a higher precision.
  Moreover, numbers rendered from an import tend to be produced with the minimal
  number of fractional digits but to render them nicely we should normalize that
  to the most common precision, while rendering more digits if they are present.

  For all the reasons above, at some point I built
  beancount.core.display_context, which provides an accumulator ("context") for
  statistics on precision and a formatter that can be passed around and used by
  the various rendering methods to produce sensible output.

  Tasks:

  - At the moment, the Formatter objects are defined to render a single
    precision for its numbers; this is problematic, because some of the
    to_string() routines of the core objects print out units, cost and price
    numbers at the same time. The Formattter object needs to be extended to
    support formatting all three.

    * Then, the core data structures should be reviewed for correct usage of
      this new, better formatter object.

  - When I implemented the display_context, I did not review the entire codebase
    for consistent usage. I'm a bit ashamed to admit that some of the code uses
    it, and some doesn't. It was a bit thorny to implement and after spending
    much time getting it to work right I did not finish converting all the
    existing code to it (I should have). In particular:

    * The reports code does not use it everywhere. Review all reports code for
      proper use of DisplayContext.

    * In particular, review the bean-web and bean-query use the DisplayContext
      object in order to render all their numbers. (Users are noticing, this is
      annoying.)

    * bean-web does not use it everywhere. Review all that code.

    * The rendering code used by bean-query has a DecimalRenderer object which
      uses its own method for determining the precision should clearly be
      converted to use the DisplayContext instead.

  - In beancount.ingest, in order to redner numbers pulled from imported data
    nicely for user review, I need to create a new rendering type of
    max(MAXIMUM, MOST_COMMON) for the DisplayFormatter. This type will always
    render at least the most common number of fractional digits but if required,
    render more fractional digits. I've found over time that this would be the
    most palatable rendering style to produce: learn the precision from the
    Beancount input file but render the full precision found in the imported
    files.

  - Make the printer support explicit tolerance syntax. This is crucial for
    round-trip.


  - Implement the maximum number of digits by accumulating the largest possible
    sum of all the ABSOLUTE values seen in the file. This should be a good basis
    for compute the maximum width possibly required to render with Align.RIGHT.
    There is currently a bug whereby that's not being computed correctly, the
    current algorithm is insufficient for accumulated balances, there is a
    bug.

  - Create a page in the web view that lists the various precision - by
    example - inferred in the global DisplayContext.

  - Make setting the precision from bean-example easier (provide a method to
    create that format and update without conversion on the DisplayContext
    itself).

  - In the DisplayContext, implement caching of the formatters created to
    increase speed, especially for printing a single entry repeatedly.

  - Implement reserved number of digits.

  - Add docstrings to DisplayContext.

  - In the EntryPrinter(), figure out the maximum width of accounts and set it up.
  - Add a "target num columns" instead of a "min_width_account" to the
    EntryPrinter and figure out the min_width_account automatically from it,
    depending on whether we've got render_weights on or not. Use hte longest
    possible number of integral digits required from the DisplayContext in
    order to make this tight.

  - Add an option for the DisplayContext to issue a warning if numbers are
    rendered through it that lose some precision.

  - Add "display_precision" input file option whereby the user can set the
    precision to be used by each currency.

  - This needs to be handled properly, the last column needs to have correct
    precision rendering, using the DisplayContext:

      bean-query trans-pricing.beancount 'select account, sum(position),
      cost(sum(position)), convert(cost(sum(position)), "EUR") group by account'
              account                sum_position         cost_sum_posi convert_cost_sum_position_c_
      ----------------------- --------------------------- ------------- ----------------------------------
      Assets:Investments:Cash -734.10   USD               -734.10   USD -644.2864665613480779357556609 EUR
      Assets:Investments:HDV    10      HDV {73.41   USD}  734.10   USD  644.2864665613480779357556609 EUR

  - bean-doctor context does not render all digits... it should render all the
    numbers as represented in memory. Don't round those numbers.

  - Review all the reports code and convert it all to render using the
    DisplayContext, make the query output also use it, and review rendering
    precision for cost & prices and maybe find a self-contained solution for
    passing two separate formatters somehow. {review-dcontext}

* Move Much of Core to Plugins

  Some of the functionality currently residing in the Beancount core could be
  moved to plugins. For example, processing directories for auto-creating
  document directives should not be part of the core (it's there for historical
  reasons: plugins did not exist at the time). I'd like to do that in order to
  simplify the Beancount core itself.

** Document Directives

  Document directives should be moved to their own plugin and numerous
  improvements can be carried out on them. Their association with transactions
  as well as avoiding collisions when creating them autoamtically would all be
  improvements to them.

  - Move the document option which seeks document files from directives to a
    plugin.

  - IDEA: Create a plugin that will convert "doc:" metadata to a document file,
    that will search for a unique string name in all the filenames and
    associate the filename with this directive via a link or something.

  - Write a proposal for implementing a transformation on a specific set of
    transactions, that supports capital gains with commission taken into
    account.

  - Can we automatically add a ^LINK to the document directive in order to
    associate a PDF with a document?!? -> For trade tickets. Maybe let the
    modules provide a import_link() function on the associated PDF files?
    (This is related to ^64647f10b2fd)

  - Document directives created automatically from directories of files should
    ignore documents already associated via an explicit documents directive;
    just ignore files with the same absolute name.

  - Documents found in parent directories don't end up creating a directive
    because we skip them because we only restrict to accounts which have had an
    open declaration... this is probably not what we want, in order to maximize
    the number of documents captured by this. {fa96aa05361d}

  - Idea: A link between a transaction to a document can be created by
    associating a document's checksum as the link of the transaction instead of
    a unique filename. If Beancount could associate them - and it could, it has
    access to the document files and the corpus of transactions - the web
    interface could insert a special link between the two. Maybe we could do the
    same thing with the filename as well.

  - A better idea to do this would be to allow specifying an explicit document
    directive, and finding document directives from files that are already
    specified should not re-create them. This way you can specify both the
    document and a transaction and use a common link as a natural way to
    associate them, e.g.:

       2014-06-20 document Income:US:Employer:GSU "2014-06-20.employer.0000000.pdf" ^ee63c6fc7aa6

       2014-06-20 * "PAYROLL" | "Refund for fractional shares" ^ee63c6fc7aa6
         ...
         ...

  - Document finding from files should not create documents that have been
    explicitly specified in the ledger. Avoid duplication! This is an important
    fix to make, that will allow both to co-exist together.

  - Make document directive accept links, so that explicit documents could be
    associated with specific transactions.

  - Generalize the scope of Document directives so that they don't just point to
    filenames, but can hold references to arbitrary document ids.
    * Rename the field from 'filename' to 'document'
    * Make the verification of that field against a filename option, enabled by
      a plugin.
    * Notify bw3443 about this.

  - Do we need a dedicated web page for listing all documents? This page could
    include documents without a date, could be rendered as a tree-table, with
    the list of each document in the corresponding account. Maybe that's
    overkill. DK.

*** Old Notes

  - You could define some special tags, like 'document', which could
    automatically try to find the corresponding document in the repository and
    insert a link to it in the web page. I already have a managed stash of
    document filenames... something like this:

      2014-05-20 * "Invoice from Autodesk"
        #document: 2014-05-20.autodesk.invoice200.pdf
        Income:US:Autodesk  -3475.20 USD
        Assets:US:Checking

    A document filename that does not get resolved could spit out a warning in
    order to keep the file tidy. This is a nice idea... perhaps nicer than just
    insert entries for documents, an actual link. Not sure if it would make that
    much of a difference though. Something to ponder.

    Create a plugin that will convert "doc:" metadata to a document file, that
    will search for a unique string name in all the filenames and associate the
    filename with this directive via a link or something.

** Balance Directives

  - Balance checks could also be a plugin.

** Open/Close Directives

  - I think if you relax the assumptions about having Open and Close directives
    for all accounts, those could even be moved to a plugin. Without this
    'open_close' plugin, accounts would just get auto-created and no error
    output if they weren't. With the plugin, we would have current strict
    behavior. This means that non-plugin code that requires the full set of
    accounts from a list of entries would not be able to rely anymore on the
    presence of open entries, and so would the validation.

** Pad Directives

  - Put all the Pad code into a single file as a plugin, same with Open Close,
    and Balance. Maybe we can organize those codes to be all localized in single
    files, and for many of these features, they can be implemented in
    self-contained plugins with all their codes together! openclose.py, pad.py,
    balance.py, etc. I think even 'event' directives can become those. And maybe
    a good way to disambiguate between ops adn plugins is just this... maybe ops
    is non-plugins, e.g. prices, summarize, etc.

  - Pad could be a plugin, definitely.

  - You could make the narrations for padding and summarization transactions
    specifiable via options.

** Dynamic Directives / Configurable

  - (old notes) I recently teased out that many of the basic functions can be
    implemented as individual stages of transformations on the list of
    directives. This started out as a way to add plugins by adding a custom
    transformation stage, but now I see that if I can make the parser able to
    consume generic syntax that might allow extensions, and to allow these
    plugins to specify new directive types for extensions, I might be able to
    shove a *lot* of the existing functionality into nice isolated plugin
    modules. Even functionality as basic as Balance checks. I'm not going to to
    do this in the first release, but I want to set the stage for it.

  - Make the plugins able to register types with the parser... this should
    allow the parser to call back on the plugins to create the appropriate
    types... this means true extensibility throughout! This is a fantastic
    idea... do this after v2 ship.  Maybe they get parsed as a special "Unknown"
    directive that accepts a grab-bag of strings and tags and accounts and
    amounts and they get replaced by the plugins; whatever Unknown trickles
    through would generate a warning in the errors.

  - It should be possible to make the parser accept unknown directives that
    accept an arbitrary list of accounts and string parameters, like this:

      2014-06-01 unknown Assets:US:CreditCard "Something"

* Shell and Query Language

  When I implemented the SQL shell, it was intended as an experiment, and as
  such I did not bother implementing a racial set of unit tests for it, the goal
  was to move fast. It has been an ongoing experiment for a while and now I've
  gathered enough user requirements, and I've had enough new ideas about how it
  could be improve that I should move it to the next stage.

  In particular, I really want to abstract its workings away from Beancount. The
  following would allow the shell to move out of Beancount entirely, in theory:

  1. Define an abstract table source (named columns of typed data, like an R
     DataFrame),
  2. Supporting custom data types (for Beancount's Amount, Position and
     Inventory types),
  3. Supporting repeated fields (for tags and links), and
  4. Supporting structured fields, deal with flattening properly.
  5. Supporting the calling of arbitrary Python functions from the shell.
  6. bean-query's FROM clause could move to a function, something like this:

        FROM BEANCOUNT("/home/blais/ledger.beancount", postings, close=1)

  The current functionality that the FROM clause offers can be replaced by
  providing functions for the WHERE clause to use. Basically all we need is a
  single joined table of Transaction and Postings with suitable functions.

  - Implement a new syntax to abstract away from Beancount. Output the results
    of converting the SQL query to a protobuf to instill a tighter definition
    which guarantees types. (Add the protobuf dependency.)

  - I need to implement a full battery of unit tests for the functions provided
    in the shell's environment. I've neglected to do this. Do this now.

  - Convert the environment functions from classes to just regular function
    objects, taking advantage of Python3's ability to attach datatypes onto the
    arguments and return value. This should clean up the b.q.query_env code a bit.

  - Should we validate that the query is legit before we even run it? I think
    so. Compile immediately after parsing instead of loading the Beancount file
    first. This will make failing queries return immediately, a better
    experience.

  - Wouldn't it be nice if running a bean-query could automatically upload to a
    new Google Doc and bring up the web browser interface? Do this.

  - Make BALANCES command support a WHERE clause. It?s dumb not to. {balance-where}

  - Make auto-group work. {autogroup}

  - When you run a query like this:

      "select ..., position, balance where ... order by date desc"

    The balances appear in the wrong order! Compute the balances after
    reordering.

** Query Language
http://furius.ca/beancount/doc/proposal-query

  - Add dot-syntax to be able to run inequalities against the balance, e.g.
    balance.number < 1000 USD, or parse amounts, units(balance) < 1000 USD.
    Some users have inferred that this would work, so it's probably intuitive
    to others too.

  - Create tests for all the realistic test cases
    Use cases:

     # FIXME: About balance reports, what is the recommended way to remove empty
     # balances? e.g. on a balance sheet when using the CLEAR option.

     # holdings --by currency:
     #   SELECT currency, sum(change)
     #   GROUP BY currency

     # holdings --by account
     #   SELECT account, sum(change)
     #   GROUP BY account

     # networth,equity:
     #   SELECT convert(sum(change), 'USD')
     #   SELECT convert(sum(change), 'CAD')

     # prices:
     #   SELECT date, currency, cost
     #   WHERE type = 'Price'

     # all_prices:
     #   PRINT
     #   WHERE type = 'Price'

     # check,validate:
     #   CHECK

     # errors:
     #   ERRORS

     # current_events,latest_events:
     #   SELECT date, location, narration
     #   WHERE type = 'Event'

     # events:
     #   SELECT location, narration
     #   WHERE type = 'Event'

     # activity,updated:
     #   SELECT account, LATEST(date)

     # stats-types:
     #   SELECT DISTINCT COUNT(type)
     #   SELECT COUNT(DISTINCT type) -- unsure

     # stats-directives:
     #   SELECT COUNT(id)

     # stats-entries:
     #   SELECT COUNT(id) WHERE type = 'Transaction'

     # stats-postings:
     #   SELECT COUNT(*)

     # SELECT
     #   root_account, AVG(balance)
     # FROM (
     #   SELECT
     #     MAXDEPTH(account, 2) as root_account
     #     MONTH(date) as month,
     #     SUM(change) as balance
     #   WHERE date > 2014-01-01
     #   GROUP BY root_account, month
     # )
     # GROUP BY root_account


     # Look at 401k
     # select account, sum(units(change)) where account ~ '2014.*401k' group by 1 order by 1;


     # FIXME: from mailing-list:
     # SELECT account, payee, sum(change)
     # WHERE account ~ "Payable" OR account ~ "Receivable" GROUP BY 1, 2;


     # FIXME: To render holdings at "average cost", e.g. when aggregating by account,
     # you could provide an "AVERAGE(Inventory)" function that merges an inventory's
     # lots in the same way that the holdings merge right now. THIS is how to replace
     # and remove all holdings support.



  - Use the display_context in the BQL rendering routines instead of using the
    display precision mode in the displayed numbers only.


  - This should fail (it doesn't):

       SELECT DISTINCT account  GROUP BY account, account_sortkey(account) ORDER BY 2;

    I think you need to apply the ORDER-BY separately, and be able to ORDER-BY
    aggregate values.


  - The OPEN ON and CLOSE ON syntaxes get on my nerves. I need something
    simpler, maybe even something simpler for "just this year". Maybe an
    auto-open at the first transaction that occurs after filtering, something
    like this:

       FROM  year = 2014  CLAMPED

    where CLAMPED means (open + close + clear) operations.


  - Add tests for all environment functions

  - Optional: Support a 'batch mode' format to process multiple statements at
    once, reading the input files only once (needs support for redirection of
    output to files).

  - Write a documentation for the query language.


  - In docs: explain four ways to "get data out": bean-web, bean-report,
    bean-query, write script.


  - Create a setvar for style (boxed, spaced, etc.)


  - Rename 'change' column to 'position', and support dotted attribute name
    syntax. It should map onto the Python syntax one-to-one.


  - Compute the special 'balance' row and produce journals with it.


  - Cache .format methods in renderers, they may be caching the formatting
    themselves. Time the difference, see if it matters, look at CPython
    implementation to find out.

  - The current number formatting code truncates numbers longer than the mode
    and should be rounding it. Make it round.

  - Another problem is that although the mode of the precision could be
    selected to be 2, if other currencies have a higher maximum, numbers with
    greater precision than that will render to more digits. This is not nice.

  - The insertion of unrealized value in this test query is the reason we have
    14 digits of precision; this is not right, the unrealized entries should be
    generated with less precision, should be quantized to the mode of the
    precisions in the input file itself:

       select account, sum(units(change)) from close on 2015-01-01   where account ~ 'ameritra'   group by 1 order by 1;


    Time to write test for this, for the mode rounding.


  - Convert the amount renderer to use the display-context.


  - Render with custom routine, not beancount.reports.table

    * Find a way to pipe into treeify
    * Deal with rendering on multiple lines, e.g., for inventories with multiple positions


  - Implement set variables for format and verbosity and display precision and what-not



  - Support matching on other than Transactions instances.

  - You could apply an early limit only if sorting is not requested, stopping
    after the limit number of rows.

  - Implement and support the ResultSetEnvironment for nested select quereis.
    (Actually allow evaluating the SQL against generic rows of datasets.)

  - New columns and functions:
    * Add date() function to create dates from a dateutil string
    * Support simple mathematical operations, +, - , /.
    * Implement set operations, "in" for sets
    * Implement globbing matches




  - Flatten should parse closer to distinct keyword, as in SELECT FLATTEN ...

  - Maybe add format keyword followed by the desired format instead of a set var
    (or add both)

  - Redirecting output should be done with > at the end of a statement

  - "types ..." : print the inferred types of a statement, the targets, or maybe
    that's just part of EXPLAIN? DESCRIBE? Describe prints all the columns and
    functions in each environments? Or is it HELP?

  - BALANCES should use and translate operating currencies to their own column,
    and it should just work automatically. It should pull the list of operating
    currencies and generate an appropriate list of SELECT targets.

  - Create an "AROUND(date, [numdays])" function that matches dates some number
    of days before or after. We should be able to use this to view transactions
    occurring near another transaction.

  - This causes an ugly error message:
    beancount> print from has_account ~ 'Rent';

  - That's weird, why didn't those get merged together, investigate:

     beancount> select cost_currency, sum(cost(change)) where account ~
     'assets.*inv' group by 1 ;
     ,-----+-----------------------------------.
     +-----+-----------------------------------+
     | CAD | XXXXX.XXXXXXX0000000000000000 CAD |
     |     | XXXXX.XXXXXXX0000000000000000 CAD |
     | USD |                                   |
     `-----+-----------------------------------'

    This is probably due to lot-dates not being rendered.

  - You need to support "COUNT(*)", it's too common. r.Count(r.Wildcard()).

  - The shell should have a method for rendering the context before and after a
    particular transcation, and that transaction as well, in the middle. This
    should replace the "bean-doctor context" command.

  - As a special feature, add an option to support automatic aggregations,
    either implicitly with a set-var, or with the inclusion and support of
    "GROUP BY *", or maybe "GROUP BY NATURAL" which is less misleading than
    "GROUP BY *". Or perhaps just "GROUP" with the "BY ..." bit being optional.
    I like that.

    Although MySQL treats it differently: "If you use a group function in a
    statement containing no GROUP BY clause, it is equivalent to grouping on all
    rows. For more information, see Section 12.17.3, ?MySQL Handling of GROUP
    BY?."



  - For the precision, create some sort of context object that will provide
    the precision to render any number by, indexed by commodity. This should be
    accumulated during rendering and then used for rendering.

  - Provide an option to split apart the commodity and the cost commodity
    into their own columns. This generic object should be working for text, and
    then could be simply reused by the CSV routines.

  - Add EXPLODE keyword to parser in order to allow the breaking out of the
    various columns of an Inventory or Position. This design is a good balance of
    being explicit and succint at the same time. The term 'explode' explains well
    what is meant to happen.

       SELECT account, EXPLODE sum(change) ...

    will result in columns:

        account, change_number, change_currency, change_cost_number, change_cost_currency, change_lot_date, change_lot_label



  - Idea: support entry.<field> in the targets and where clauses. This would
    remove the need to have duplicated columns, would make the language simpler
    and more intuitive.


  - Idea: Another output data format for the reports/query language could be
    parseable Python format.



  - (query syntax) It *would* make sense to use full SQL for this, even if the
    aggregation method is an inventory.

      targets: units, cost, market, lots
      data-source: balances, journal, holdings
      restricts: ... all the conditions that match transactions, with = ...
      aggregations: by currency, by day, by month, by account (regexp), etc.
      other: filter display, pivot table (for by-month reports), max depth

    You would render these as a table.

  - Implement a "reload" command to avoid having to leave the shell after the
    file changes. Maybe we should even have an "autoreload" feature that just
    kicks in before a query, like the web interface.


  - Move bean-example to being just a doctor subcommand; we really don't need to
    make that a first-class thing.

  - Support constants for flags, e.g. flags.conversion is equivalent to 'C'.
    Add those to our existing unit tests.

  - Create test cases for all query_env, including evaluation. The list of tests
    is currently not exhaustive.


  - Operating currencies getting pulled out are necessary... maybe do this in
    the translation?

  - Support COUNT(), and COUNT(*), for this question on the ledger-cli list:
    https://groups.google.com/d/msg/ledger-cli/4d9ZYVLnCGQ/ZyAqwZE-TBoJ
    Try to reproduce this specific use case.


** V2

  - I think we can do prety well like this:

      SELECT ... FROM transactions|postings|balance|...
      WHERE ANY(...)
            ALL(...)

    I'm not sure where OPEN CLOSE and CLEAR all fit though.

  - The table provider should support two kinds of fields: single and repeated.
    Repeated fields include Position, but also Tags. By default, rendering
    should put the entire contents in one cell/line, all only when using
    BROADCAST or FLATTEN should multiple lines be created. Maybe the Inventory
    datatype could be removed and instead be provided as a repeated field of
    Position instances.

  - The ad-hoc alignment of numbers present in the query_render.DecimalRenderer
    code should be removed, and all rendering should occur via DisplayContext.

  - Numberification should probably occur with a flag of some sort, or perhaps a
    shell variable. Not sure.

  - A better representation of a query should be produced, perhaps in a
    protobuf, with cross-reference capability and the ability to create a
    processing tree for each row.

  - Dot syntax should definitely be supported. This is how we'll get rid of the
    FROM clause.

  - Keep in mind that the booking branch might break a lot of user queries.

  - "SELECT *" should really render _all_ the possible fields, not just a
    sensible subset. This has been annoying me a lot.

  - The compiler should output Python code to evaluate and process the results,
    instead of interpreting the tree of operations.

  - In bean-sql, render out the tags to their own table and create a 1:N join
    table for them. In Beancount, provide a new table of tags. Either way. Tags
    could be their own table.

** Queries from Files

  I'd like to build some features to name, store and retrieve a user's
  particular queries from their input files and run them.

  - Provide a way to save and easily render a query, from the input file. e.g.

      2015-09-23 query "cash" 'SELECT CONVERT(SUM(position), "USD") WHERE account ~ "Cash"'"

    Typing "cash" in the shell should run this query.

    Also, there should be an option to bean-query (or less likely, a dedicated
    command) to generate all the queries defined in an input file.

** SQL Shell (saved notes from 'shell' branch)

  - Rewrite the shell code from scratch to be independent of Beancount:

    * Compilation should generate a Python AST and that should get compiled by
      the Python compiler and executed directly.

    * Data sources should be abstracted away to provide rows of any type. This
      should include support for dotted notation. The main data source type
      should be "beancount.postings" as in

        "from beancount.postings:/path/to/filename"

    * It should be possible to provide the schema separately, in the SQL.

    * The new rendering code should use the DisplayContext. This would close the
      "display_context" branch.


*** SQLite3 Integration

  - Another area of shell experimentation is that I should build some way to
    provide Beancount's input as a virtual table in SQLite3, even if it's not
    possible to implement custom datatypes. I can't foresee using this myself
    but I can imagine other people getting creative with this, and Beancount
    could benefit from having the full set of SQL operations from SQLite
    available to play on its data.

    Note that this is distinct from bean-sql: bean-sql first loads the input
    into a table. What I'm thinking of instead is to create a virtual table,
    directly from the input file, without a conversion step. (Of course, if I do
    that, bean-sql's capability should be subsumed by this new tool.)



* Import (Ingest)

  In Q1 2016, I converted the entire LedgerHub codebase to a leaner, simpler and
  better set of code under beancount.ingest. I finished all the work to convert
  what was previously there and while I'm quite happy with it, my original ideas
  for what the import code could do went a bit beyond what it currently does. It
  involves a number of small but impactful improvements, such as adding an
  on-disk cache so that repeating slow conversions (e.g., from PDF) would not
  have to be repeated, or to carry out some default cleanup up common input
  files. I also want to add a good CSV importer, and maybe a QIF one.

** CSV Importer

  - Create a good, default, useful, configurable importer for CSV files.

  - Write a CSV file sniffer that automatically infers which columns should
    match which fields. Try to make this smart, e.g., if some column "mostly"
    increases, it would be the balance column. This should be for fun (I don't
    need it).

  - Use new CSV downloads to build the importer; start using it.

  - The sniffer should support column types:

    * Date
    * Description
    * Change
    * Credit
    * Debit
    * Balance

    And should tolerance some cross-checking of the balance against the amounts.

** Solve Slowness Problems on Mac

  - Trying to bean-extract from LC on Mac takes FOREVER. Debug this thing
    damnit.

  - Implement on-disk cache now.

  - Implement logging of time take by each importer (verbose switch). In
    find_imports(). Do nice logging.

  - Fix ugly importer names from my configuration.
  - Uniformize all directory names from my configuration.

** Auto-Insert

  - AWESOME IDEA: Write a script that, given an input file with various sets of
    transactions, will find sections with most similar transactions in a
    destination file (the main file) and automatically insert those transactions
    in the destination file in the right place and run a diff with it. This
    should be part of the import suite. Do this as a post-process to import!
    Maybe use org-mode or other separators as a way to segregate groups of
    transactions.

** Regression Testing Improvements

  - Make example and real importers into properly named modules, not package
    __init__.py files and move tests to their own _test.py files, as per usual.

  - Improve the regression testing utility function: Allow the _test files to
    source outside of the same directory, but keep it easy to do so as well.
    Some people may want to share their importers yet test on real data too.
    This should be well supported. (For 'beansoup'.)

** Future Features

  - When multiple files match (as is the case for the A:CA:R importer) make
    file_one_file() put a copy of the file in each place instead of issuing an
    "Ambiguous accounts from many importers" warning.

  - Make beancount.ingest.importers.regexp.RegexpImporterMixin accept a
    "convert" optional argument that would be called by its get_text() method,
    and would allow us not to have to derive in order to support non-text files.

  - Implement formatting that's "minimum most-common" and use it on the
    importer's output, it would really improve the output of it, which is
    currently literal, e.g., it just prints what's from the file, at that
    precision. I hate correcting those manually.

  - In identify, mark as ambiguous if two handlers match.

  - Run directories check on each run of file? Disable with an option.

  - Make sure that when an exptest fails it includes the filename of the test
    somewhere in there; it's annoying when it's not present there.

  - Printing transactions should use the maximum precision between display
    context and natural. Create a new DisplayContext style, on top of "COMMON"
    and "MAXIMUM", call it something else, perhaps "COMPLETE". Should be max of
    context and natural.

  - Implement on-disk caching for conversions. This is important--it's quite
    frustrating to wait a few times too many. Do this now.

  - The code that auto-files statements needs to detect and de-dup files which
    have the same contents, because it is likely some files will be downloaded
    twice, it happens a lot.

  - When payee == narration, remove one of the two. This should be a generic and
    simple enough check to apply. This is a common occurrence.

  - There should be an automatic check that the accounts output by the
    extraction are all valid Beancount/Ledger account names.

  - Duplicate entries should cover all directive types (for balances).

  - Also, similarly, if one is entirely contained in the other, as happens often
    in OFX files, remove one. For example, here's what some OFX imports may
    look like with the current OFX importer:

       "DDA WITHDRAW MG21       MTL QC A / DDA WITHDRAW MG21       MTL QC ABM OPS MTL ABM O    MONTREAL      C AN"

  - Validation of directories (aka bean-doctor directories) should be
    automatically invoked by bean-file, and that would make sense.

  - Implement some hook to provide your own auto-categorization.
  - Provide some module that will attempt to categorize automatically, that can
    be inserted into this auto-categorization hook.

  - It would be super awesome if you could automate away the insertion of new
    transactions in the input file, following the previous transactions...
    we can find a heuristic to do this. That would be _really_ cool.

  - We will want to somehow "normalize" and merge payee names, because some of
    that differ very little are obvious for the same business... this would be
    useful. What kinds of tools will we need for that?

    Clean Import: The new importers should be able to strip the non-payee parts
    of the payee name, e.g. NEW YO, SAN FR, etc. Maybe we could let the user
    provide a filter function to sanitize the names of the payees, or maybe more
    generally just a filter on the entries before printing them out. This way
    you could provide your very own custom filter function that cleans up
    anything you don't like.

  - Importer should warn when not all the sections within have importers for it
    (R. OFX has many sections and one of the sections I needed - credit line -
    was missing in my importer config, so I discovered this). If we do this,
    this means that we may want to provide a "no-op" importer in order to
    silence that warning in case that's what's desired.

  - Write a generic import routine that will try to heuristically match
    partially completed transactions from an existing Ledger. Use some NLP or
    somesuch matching algorithm.

    Given some incomplete transactions, complete them heuristically based on
    previous contents of the ledger. This should make import a lot easier. This
    should be generic and work across all importers, a single function call.

  - Provide the previous ledger as input to extract(), some people may want to
    do per-account matching. See Filippo's request on this, whereby he wants to
    use the previous ledger's list of accounts to configure his importers. I
    suggested he load the previous file explicitly (taking advantage of the
    cache) in his configuration for now, but this is something I may want to
    revisit in the future.

  - In ingest, use /usr/bin/strings as a last resort if all other PDF converters
    fail.

  - When we import, if a file was not detected, don't spit out an org text
    line. Still doesn't work.

  - Deal with the problem of matching Google Wallet amounts directly... attempt
    to match a matching directive in the other account, and insert a link into
    the imported one.

  - Because one downloads all files manually, oftentimes the same file is
    downloaded twice. This should be detected and the duplicated identical file
    should be ignored entirely.

  - Transactions within the set of newly imported ones should never duplicate
    each other. Right now they do (see Transactions-Download-07-14-2016.csv).

  - It would be useful in many circumstances to rename the files but not to move
    them to their destination directory. For example, I'd rename the files and
    look at the filenames when processing PDFs manually to figure out what
    they're for.

  - A very interesting idea is for the CSV importers to cache already imported
    entries in a separate file, e.g., one signature for each row, and to use
    that to avoid double-importing. OTOH, it creates a potential problem whereby
    the result of an extraction is not stored in the Beancount input file and so
    further extractions ignore unseen transactions. An idea that is better than
    both of these would be to create a unique link made up of a short checksum
    for the import row and to cross-check this special link when considering the
    duplication, e.g. ^import-signature-c21c0fc8fe13 or something like that.
    That would work.

** GnuCash

  - Write a converter of GnuCash XML files into Beancount.

  - Contact xentac@ for an example GnuCash input file with 2-3 years of data.
    Willing to share (see email).


** Betterment

  - Process xentac's Betterment example PDF for the booking branch, that would
    be great input for a PDF converter, and figure out which lot identification
    method Betterment uses for tax-loss harvesting and rebalancing.


* Make Commodity Directives Required
{commodity-required}

  Zhuoyun Wei made a comment on a doc that account names are required to be
  declared by default while commodities don't. However, at this point they both
  have dedicated directives to declare them. Commodity directives are so far
  only used to hang metadata off of them. He suggests that Commodity directives
  should be required to be present by default. It would make the behavior
  similar as that of accounts. It would be more pedantic by default. Instead of
  a check_commodity plugin I could provide an auto_commodity plugin similar to
  auto_accounts, so you could use that in order to not bother. The stream of
  transactions would assured to always contain a Commodity directive if one
  appears, like for accounts.

  https://groups.google.com/d/msg/beancount/RHaV16bXlJs/Gyy5plujFgAJ

  - Do this.

  - OLD DESCRIPTION: options['commodities'] is currently where the list of all
    commodities seen from the parser lives. The
    beancount.core.getters.get_commodities_map() routine uses this to
    automatically generate a full list of directives. An alternative would be to
    implement a plugin that enforces the generation of these post-parsing so
    that they are always guaranteed to live within the flow of entries. This
    would allow us to keep all the data in that list of entries and to avoid
    depending on the options to store that output.

    This should probably be combined with a similar step that similarly
    enforces all unopened accounts to have an Open directive as well.

  - Make the onecommodity plugin skip accounts with multiple declared
    commodities. It should apply only to accounts which have no declared
    commodities. Then turn it on in my own file.


* Booking

  The 'booking' branch is one of the biggest branches ongoing in Beancount: it
  implements the proposal at http://furius.ca/beancount/doc/proposal-booking. It
  essentially consists in three big changes: (1) it allows a lot more
  opportunities for interpolating missing input, and (2) it changes in how lots
  are applied to inventories. Input specified in reducing lots will be
  interpreted as a partial match specification against the inventory of the
  corresponding accounts. This should allow users to provide the minimal amount
  of information and produce a specific lot. Augmenting lots always inherit the
  date of their transaction which will allow us to report on trades correctly,
  including automatically determining short vs. long-term holding periods, and
  finally (3) it introduces syntax to automatically merge lots together in order
  to deal with average cost booking. These changes will also allow aumatically
  resolution of ambiguous lots which will invoke a particular method chosen by
  the user, e.g. FIFO booking.

  In order to carry on during the tax season for TY2015, I implemented a kludge
  in the "carry_date_and_book_cost" branch. This will get removed.

  Tasks:

  - In the average cost method, add an option to determine whether explicit lot
    information should just be lost silently or if it should trigger an explicit
    error.

  - When lots are merged in AVERAGE booking, decide whether to keep the older or
    youngest lot using an option (add an option for this).

  - Make the "reduction_method" (rename from "booking_method") per-account and
    support the old method in the new code, as "FIFO". It really just is FIFO
    but now there will be lot splits instead of single lots being merged; this
    should work. Or you could call it "PRICEONLY".

    * Provide a global option "reduction_method" for its default value across
      all accounts. Set the default to "PRICEONLY" so that no changes occur by
      default.

    * Dispatch the new 'full' booking method to reduction_method "STRICT".

    * Support "NONE" and "AVCO" after that.

    * "AVDO" should be able to work even without the star marker.

  - Remove the horrible CARRY_DATE_AND_BOOK_COST kludge; do this by finishing
    the 'booking' branch and making the lots conform exactly to those present in
    the inventory balance, so that the inventory booking can proceed by
    comparing the entire cost object precisely...

  - Complete testing incomplete output with CostSpec:

    - This causes a problem because a tag is parsed in '#9.95':
      10 AAPL {45.23#9.95 USD}

    - Make sure parsing {3.00 # USD} does not produce the smae CostSpec as {3.00 USD}.

    - Remove OLD comments from parser.py and update the description to use the
      xposition class.

  - Remove the beancount.ops.documents plugin, or perhaps make the loader
    operate in a raw mode, e.g. not running any plugins.

    egrep --include='*.py' -srn 'parse_(string|file)' /home/blais/p/beancount/src/python/beancount

  - Write test for beancount.parser.booking_full.

  - Merge beancount.core.interpolate into booking.
  - Merge beancount.ops.validation.validate_inventory_booking() into booking.

  - This causes a problem because a tag is parsed in '#9.95':
    10 AAPL {45.23#9.95 USD}

  - (Annoyance) Make interpolation.balance_incomplete_postings() return a new
    object and not work destructively. No reason not to.

  - (Annoyance) All functions that return an (entries, errors, options_map)
    triple really should return (entries, options_map, errors), in this order.

  - Improve the ability to detect a user-specific tolerance in
    is_tolerance_user_specified(). This heuristic is not great, find some better
    way.

  - Create a b.c.data.transactions_only() function to this common type of
    filtering and grep/replace everywhere. This is just too common not to create
    a utility.

  - Unref the constants in finalizer for module, here: {48414425cf78}.

  - Write a test to ensure that an auto-posting with no effect results in no
    new posting getting inserted.

  - Implement an optional feature that disables the merging of inventory lots
    for all lots except lots without cost. In other words, if there's a cost
    object, don't even compare them or try to merge them together; only lots
    without cost would automatically merge.

    I believe that this probably wouldn't cause any problems in selecting
    reducing lots and could simplify the "rules" for how inventory booking
    works. I'd want to test it out on my real file before committing to the
    idea. Removing merging of lots-at-cost would make the merging logic simpler
    and easier to understand.

    But what about something like this? Do we want multiple lots here?

       2005-12-29 * "Dividend on NB550"
         Assets:CA:RRSP:NB550            1.340 NB550 {18.2348 CAD}
         Assets:CA:RRSP:NB550           28.646 NB550 {18.2348 CAD}
         Income:CA:RRSP:Dividends

  - Test a conversion of shares with lot-date, e.g.:

      2000-01-18 * Buy CRA
        Assets:CA:RBC-Investing:Taxable-CAD:CRA           4 "CRA1" {232.00 USD / 2000-01-18}
        Assets:CA:RBC-Investing:Taxable-CAD               -1395.43 CAD @ 0.665027984206 USD  ; cost

      2000-02-22 * CRA Stock Split 2:1
        Assets:CA:RBC-Investing:Taxable-CAD:CRA          -4 "CRA1" {232.00 USD / 2000-01-18}
        Assets:CA:RBC-Investing:Taxable-CAD:CRA           8 CRA {116.00 USD / 2000-01-18}

  - Create a command in bean-doctor which lists all of the lots and their
    changes for a particular account. This is meant to be a debugging tool for
    booking algorithms. The rendering should be clear and detailed.

  - TEST CASE: When a label is provided on a lot, make sure that the label is
    unique throughout the entire file, not just on the inventory the lot is
    being inserted into.

  - Consider whether beancount.core.interpolate.balance_incomplete_postings()
    and beancount.core.interpolate.get_incomplete_postings() still deserve to be
    in beancount.core.interpolate. I believe we may be able to remove them along
    with the "SIMPLE" booking method, and if anything, to move them to
    beancount.parser.booking_simple. I think you could probably

    * Rename beancount.core.interpolate to beancount.core.tolerances
    * Move balance_incomplete_postings & get_incomplete_postings to beancount.parser.booking_simple.
    * Move the corresponding unit tests to beancount.parser.booking_simple_test.

  - An important question: on an empty inventory, does the following transaction
    work?

      2016-04-23 * "Buy and sell on the same transaction"
        Assets:Investments:HOOL    1 HOOL {100.00 USD}
        Assets:Investments:HOOL   -1 HOOL {}

    One way to handle this would be to process all account augmentations before
    reductions. But that's not really possible, because the augmentation may
    require interpolation first. Hmmm. Difficult question. {f89b5b01e568}

    [This is being handled in the "booking" branch.]

  - Add an option "merge_lots" whose default value is TRUE, and which can be set
    to FALSE in order to avoid merging augmenting lots in the Inventory. It this
    is false, there's the possibillity of an inventory owning two lots which
    cannot be differentiated, and the only way for the user out of that
    situation would be to insert unique labels (indicate this somehow). Write
    unit tests for this. And try running it over my personal file to see if
    there's any instance of it ever happening (I don't think so).

  - Consider building a fromstring() constructor for Cost and CostSpec. This may
    make writing tests even easier and would complement what's there already.

  - Deal with all the FIXME cases in the new booking code.

  - Does the Inventory object require changes to make sure the dates are always
    set? Would that not make sense?

  - Write scripts to compare with the new and old method, on my own large file:

    1. Compare balances at random points in time (many of them)
    2. Compare transactions one-to-one.

  - There's a fair bit of sign change in the new booking code. Do test the case
    of negative inventories!

** Auto-Link Booking Transactions

  - Automatically create a link between transactions that book each other.
    I'm not sure how I'm going to implement that - perhaps in the lot matching,
    a hash to the original entry will be kept in the lot - but we should be
    able to update the links to all the transactions that book together.

    This will be a great debugging tool as well... a very powerful idea that
    can be implemented entirely in a plug-in.

** Original Idea for this Branch

  - Lot improvement: the lot specification on a reducing posting is only present
    to disambiguate which of the lots to reduce or match against. Maybe we
    should provide a different syntax when an expected reduction takes place,
    this would be allowed:

       (augment)
       2014-06-17 *
          Assets:US:Investing:HOOL    10 HOOL {523.45 USD / i-want-more}

       (reducing) All of the following should be allowed:
          Assets:US:Investing:HOOL    -7 HOOL ; possibly ambiguous
          Assets:US:Investing:HOOL    -7 HOOL [] ; possibly ambiguous
          Assets:US:Investing:HOOL    -7 HOOL [523.45 USD]
          Assets:US:Investing:HOOL    -7 HOOL [2014-06-17]
          Assets:US:Investing:HOOL    -7 HOOL [i-want-more]

    By enforcing a distinct syntax, the user is telling us that this leg is
    expected to reduce an existing position. This information is useful, in
    that it avoids possible mistakes. I like the explicitness of it.

    Sufficient debugging output should be provided from the "print" command to
    be able to identify which lot is being matched against and why. We need to
    provide more transparency into this.

  - FIFO or LIFO booking could be "enforced" simply by declaring the expected
    booking method of an account, and then issuing an error when explicit
    entries deviate from that method. This is an easy idea... would be very
    useful. The automatic method would only be used to resolve ambiguity! This
    is nice.

** Old Notes

  - Make a temporary hack to disable strict checks on a per-account basis. This
    will keep us going against average cost until the full inventory proposal
    is implemented.

      "The inventory booking proposal for average booking won't be implemented in
      the next few weeks... I'm tempted to think that maybe I should provide a way
      to disable the strict balance checks in the interim. This way we could enter
      the transactions without matching lots strictly... at least all the data
      would be present and the balance checks would work.  Would people think it's
      a good idea?  I would do this by extending the default value for the type of
      booking is intended to take place (as in the inventory proposal) and add a
      new value for it, i.e,. in addition to STRICT, FIFO, LIFO, AVERAGE,
      AVERAGE_ONLY, I would add NONE. I would use the proposed syntax extension for
      the Open directive, e.g.

      2014-08-84 open Assets:US:Vanguard:VIIPX    VIIPX    "NONE"

      This also means that you could setup all your accounts to remove all inventory
      booking, which results in a booking method similar to Ledger (no checks and no
      errors), by setting the default value for it, like this:

        option "booking_method" "NONE"

      This could appeal to those who would like less checks, like Ledger, or who are
      converting their Ledger ledgers to Beancount.

      Down the road, the inventory booking would use that and implement all methods,
      but for now, only the balance check would consult that value and disable the
      check if the default booking method is "NONE". I think I could easily hack that
      in in a few hours."



  - Implement the proposal


  - (design) New inventory booking:
    1. for each posting, classify by currency
    2. for each posting at cost, classify whether position augmentation or reduction
    3. For position reductions, match against inventory
    4. Within currency groups, process interpolation, including those in
       position augmentations

    It should be possible to do something like this for cost basis adjustments:
       Assets:Account         -10 MSFT {34 USD}
       Assets:Account          10 MSFT {USD}
       Income:PnL             400 USD

    (See doc on Smarter Elision for a better version of this)



  - Separate inventory booking to be implemented in a plugin. It should do
    three things:

    * Find matching lots and raise errors when not found

    * replace all partially specified lots to their fully specified versions
      (they matched lots). For augmenting lots, this means insert the date. For
      lot reductions, it means, find the matching lot and use that instead of
      the partially specified one.

    * Insert links on matching lots, so that trades can be identified a
      posteriori.

    This means, move beancount.ops.validation.validate_inventory_booking() to
    its own file and make it do the three steps above.



  (avg cost idea)

  - Docs for inventory booking: Add {* 634.23 USD} idea for average cost
    booking: there should be an optional amount, and the star just means "before
    and after". Add this to B docs.

  - PROBLEM: You need be able to provide the cost with both and addition and a
    reduction, e.g.
       -2 HOOL {* 650 USD} ;; Should be possible even if current avg cost if 600 USD
        2 HOOL {* 650 USD} ;; Means "add at this cost and then convert to avg
    cost"

    This is nice! The "*" now always means "after applying this operation,
    convert to avg cost.".



  - You should add tests to ensure that an Inventory() can never have positions
    created with a cost of the same cost_currency as the currency. This should
    be enforced in the Position object itself.

  - After it's done, merge back branch 'sanscost', and we should be able to
    make this work using the total cost value on the lots.



  - Implement a report of Trades booked in the list of filtered transactions!
    Trades should be automatically identified by the booking process, with
    its own namespace of links. Then allow producing suitable reports for trades.

  - (reports) Bring back the trades report into the mainline version, using
    inventory reductions.

  - (reports) We really do need to report on position reduction as TRADES. This
    is an important report to generate! This should be done separately from the
    improved inventory booking method.

    This report needs to include the long-term vs. short-term nature of those
    trades! The right way to do this is to run a separate plug-in that will
    add appropriate #long-term and #short-term tags or meta-data to those
    transactions, based on their booking dates..


  - Add the acquisition date to each lot, so that short/long-term can be
    calculated for the lot. The goal is to enable the automatic calculation and
    reporting of long vs. short capital gains.


** Notes Copied from Full Booking Code

  - Testing:

    * FIXME: Come up with cases where we're able to infer an AUGMENTING leg

    * FIXME: Come up with a case that would be ambiguous if not for the fact
      that one of the currencies already balances.


    # You should be able to support inference of prices as per the sellgains plugin.
    # Or should we instead have the sellgains plugin automatically insert the prices itself?
    # (I like that better).

    # FIXME: When the other amounts balance, this should be doable.
    # In this example, the first three postings in CAD balance each other.
    # the 4th posting is USD and not completely balanced, and the last is
    # unknown. We should look at the two groups of CAD and USD postings,
    # realize that the first group is already balanced and that the second
    # isn't, and automatically select the USD group.
    """
      2010-05-28 *
        Assets:Account1     100.00 CAD
        Assets:Account2     -80.00 CAD
        Assets:Account3     -20.00 CAD
        Assets:Account4      20.00 USD
        Assets:Account4    -100.00 CAD @
    """


    # FIXME: If there is only a single other group, we should be able infer the
    # price is for CAD here. Currently this raises an error.
    """
      2010-05-28 *
        Assets:Account1     100.00 USD @ 1.2
        Assets:Account2     120.00 CAD
    """


  - TODO: Conversion from CostSpec to Cost

  - Make interpolation work off of Cost instances, not just CostSpec.


  - Notes:

    varieties:

      1. No cost, no price, with currency, e.g.
           Assets:Something       213.45 USD
         or
           Assets:Something              USD
         This is obvious, it buckets into the units currency, i.e., USD.

      2. No cost, no price, no currency, e.g.
           Assets:Something
         This is an auto-posting. One of these should be replicated for every
         currency present in the transaction.


    Postings with a price define their currency:

      3. No cost with price:
           Assets:Something       1000 JPY @ 120.0000 USD
         or
           Assets:Something       1000 JPY @          USD
         We use the price currency, e.g. USD

      4. No cost and no price currency:
           Assets:Something       1000 JPY @
         In this case, we must consult the other postings. We look


    Then, we have postings with costs, which also come in two varieties:

      5. With an explicit cost currency, e.g.
           Assets:Something       100 HOOL {12.23 USD}
         Or with missing amounts, e.g.,
           Assets:Something       100 HOOL {USD}
         This clearly goes into the USD bucket.

      6. With no explicit cost currency, e.g.,
           Assets:Something       100 HOOL {2014-09-30}
           Assets:Something       100 HOOL {"1b24b1151261"}
           Assets:Something       100 HOOL {}
         These are uncategorized.

         In order to resolve these postings to a specific currency bucket, we
         implement two heuristics:

         a) If all the other legs are of a single currency and there are no
            other uncategorized legs, this posting must also book against those;
            use that currency.

         b) Otherwise, look at the accumulated ante-inventory; if there is a
            single currency for it, the posting must be in that currency.

         Finally, if we aren't able to resolve the currency of that posting
         using (a) or (b), fail interpolation/booking and skip the transaction.

    With that algorithm, we should be able to automatically resolve stock splits
    that look like this, as long as the ante-inventory contains only lots in
    USD:

      2015-09-30 * "Split"
        Assets:Investments:AAPL       -40 AAPL {}
        Assets:Investments:AAPL        80 AAPL {}

    Finally, note that postings with both a cost and a price must have a
    currency that matches, as constrained by the parser. If only the price or
    the cost is specified, we used that currency. Both a price and a cost may
    not be missing--that would leave two DOF to fill in.



** More Old Notes

  - IMPORTANT FEATURE: Implement Average Booking for 401k adjustments,
    with associated tests and syntax in the parser.

    Update for inventory.py:

      def average(self):
          """Merge all lots of the same currency together at their average cost.

          Returns:
            A new instance of Inventory, with all the positions of each currency
            merged together at cost, bringing all these positions at average cost.
          """
          logging.warn('FIXME: continue here, this will be needed to report positions')
          # FIXME: This is ill-defined, the grouping must also take into account the cost currency.

          units_map = defaultdict(Decimal)
          costs_map = defaultdict(Decimal)
          for position in self.positions:
              lot = position.lot

              cost_currency = lot.cost.currency if lot.cost else None
              key = (lot.currency, cost_currency)
              units_map[key] += position.number
              pcosts_map[key] += position.get_cost().number

          inventory = Inventory()
          for lotcost_currencies, units in units_map.items():
              lot_currency, cost_currency = lotcost_currencies
              cost_number = costs_map[lotcost_currencies]
              inventory.add(Amount(units, lot_currency),
                            Amount(cost_number, cost_currency),
                            allow_negative=True)

          return inventory


  - Change booking to always have lot-date and list trades automatically.
  - Report trades, all bookings should be findable after the fact using a link.
    This can be added without doing full booking.

** Link Trades

  - Create a plugin that will link together all reducing transactions
    automatically. When a transaction reduces a position, both transactions
    should have a common unique link. This should likely be done by default, by
    the new booking method, because it already requires for the matching to
    happen in order to book lots properly. This is an important new typ9e of
    report to support!


* Short Sales

  Test short sales in-depth. (They work now, but  I want more test cases.)

  - Allow short sales eventually. This should already work if all that you do is
    selectively suppress the validation check that verifies that a position at
    cost may not go negative. We could selectively suppress it by adding a flag
    to the open directive associated with an account, or maybe adding some
    special syntax in the cost specification that allows us to do this.

  - You can implement the sign check for positions held-at-cost only when there
    are other of that same commodity held at cost in the inventory in the
    opposite sign. This should allow holding short positions yet still retain
    the benefit of the check for data entry errors. It also removes what for
    most people will appear as a limitation from the docs (although with
    experience you would realize that it is not much of a limitation at atll).

  - Add tests for holding short positions.
  - Add tests for holding long and short positions in different commodities.

  - In order to relax the constraint that you may not add negative units at
    cost, we could only disallow under certain circumstances:

    * An account has received units in the opposite direction
    * If the posting cross the zero boundary. Maybe starting from zero in
      either direction could be fine.

  - Idea: Relax checks for negative values: from docs

      "PLEASE NOTE! In a future version of Beancount, we will relax this constraint
      somewhat. We will allow an account to hold a negative number of units of a
      commodity if and only if there are no other units of that commodity held in the
      account. Either that, or we will allow you to mark an account has having no
      such constraints at all."

* Cleanup, Deprecation, and Performance

  These are a number of pending tasks to tidy up the codebase in various ways.
  Some of these are more impactful than others.

** Core Cleanup

  - IMPORTANT: We need to test the return values of the Inventory.add_amount()
    method! Review and do this now.

  - Inventory: Implement a test for Inventory.get_amounts() with multiple lots of the same
    currency; they really should have been aggregated.

  - (Annoyance) All functions that return an (entries, errors, options_map)
    triple really should return (entries, options_map, errors), in this order.

  - Define a C extension module to implement D().
    This function should catch useless errors from the cdecimal library:
      Declined: [<class 'decimal.ConversionSyntax'>]
    and always provide the input string so we can debug WTF happened.

  - Reconcile all usage of account regexps to beancount.core.account.ACCOUNT_RE
    throughout the code  (grep --include='*.py'  -srn A-Z    ~/p/beancount/src/python/beancount).

  - An easy way to remove the diff_amount exceptional field from Balance is to
    move it to metadata, and this would be consistent with the goal of plugins
    using metadata for their own goals: assertions of Balance can be see as a
    feature of the plugins.

  - Rename test_util.TestCase.assertLines() to assertEqualNoWS().

  - Review all the source code to use data.filter_txns() everywhere we can. The
    data.filter_txns() function has been created but the code hasn't been
    converted.

  - Amount and Inventory and other basic classes: You could eventually support
    an implementation of __format__ which attempts to make sense of the
    different components, e.g., apply the format specifier to the number
    excluding the space required to render the currency.

  - (open directives) An invariant that we would love to have is to ensure that
    after parsing, all accounts that are used in a list of entries should have a
    corresponding Open directive for them. This would mean a variant of the
    validation routine that automatically inserts missing directives. At the
    moment, when an Open directive is missing, processing code that assumes they
    are always present might fail. We cannot insert the missing directives in
    the validation code simply because validation code is not allowed to modify
    the list of entries. We could insert a "fixup" step after validation, that
    does these kinds of automatic recoveries. Ponder this for a while.

  - (open directives) Do we need to insert Open entries for the equity accounts
    described in options? I think we could safely plop that at the very
    beginning of the entries list in the parser.

  - Document args of C functions in the same way as Python's, perhaps using the
    new Python3 syntax definition thingamajig (I forget the name, there's a PEP).

  - entries_table() really should be called postings_table().

  - Review all the code that is an effective switch/case on directive types and
    add checks for unknown directives. Make sure Commodity is being handled
    correctly. Grep for isinstance. Add else clause everywhere none was, e.g.
    https://bitbucket.org/blais/beancount/src/0e3be569f32a80411df8396d42d5e5ac3487a68f/src/python/beancount/core/realization.py?at=default#cl-292

  - Make _all_ plugins accept a configuration parameter, unconditionally. The
    interface should be this regular. Right now, some of the plugin functions
    accept configuration, some don't. This is easy and will make things more
    consistent.

** Realization Cleanup

  - You need to convert some of TestRealization to TestCheck.

** Install Cleanup

  - Don't install all the _test.py files, make sure they're not installed.

** More Testing

  - In the parser or in the validation, check that the price currency matches
    that of the cost currency, if both are specified!

       2011-01-25 * "Transfer of Assets, 3467.90 USD"
           * Assets:Investments:RothIRA:Vanguard:VTIVX  250.752 VTIVX {18.35 USD} @ 13.83 CAD
           * Assets:Investments:RothIRA:DodgeCox:DODGX  -30.892 DODGX {148.93 USD} @ 112.26 USD

  - Continue adding more of the pylint tests and make them pass. The codebase is
    almost at a point where it has all the tests from the default configuration.

  - Add a lint check that ensures the non-test files are never importing any of
    other test files.

  - You need to unit-test for multiline notes... do they work as expected?

  - Try to run the tests using 'watchr', 'sniffer', 'autonose' or other such tool.

  - Create special make target to run tests on my own large Ledger.
    This should bean-check, bean-roundtrip, bean-bake / scrape.

  - Implement a "fuzzing" input generator, that will output a very large input
    file with all possible kinds of combinations, to see where Beancount hits
    its limits and perhaps bring up some bugs from input I haven't thought of.
    This is easy and fruitful.

** Total Price Syntax Work

  - Document the @@ and {{}} syntaxes (see Matthew Harris email), especially as
    they relate to price.

  - You need to create a unit test for @@ price conversions.

  - As an aside, I see that the grammar supports @@ and {{}} syntaxes, but they
    don't appear to be documented in the language manual.

      Oh I hadn't noticed... I will document those, thank you for reporting this
      oversight.

  - When using @@ the signs should match; warn if they don't.

  - Make prices required to always be positive, including with @@, and err on
    negative amounts for prices. This will match Ledger semantics and will
    remove one degree of freedom that wasn't necessary.

** Parser Cleanup & Improvements

  - You need to validate the account name options (empty, or no :, use regex to
    constrain).

  - Make booking the cost on the same currency as the instrument impossible:

       <account>      1212.023 USD {100.00 USD}

    Ditto w/ the price. This should only be done after allowing zero cost.

  - Add support for triple-quoted strings, which may alleviate problems we're
    seen with syntax highlighting (idea from aumayr@).

  - What happens if you specify the same plugin twice, with different
    configuration strings?

  - KeyboardInterrupts (if you press it) in the parser will cause errors:

        $ bean-report $L exportpf > /tmp/export.ofx
        blais.beancount:42041: KeyboardInterrupt:

      This is exceedinly rare but maybe worthwhile to catch regardless.

  - It would be very useful to have #ifdef syntax support. See if this could be
    integrated with cpp by preprocessing the input. This would also take care of
    #include, potentially, and I might be able to remove that feature from
    Beancount itself. Just an idea.

  - (parser) Is it possible to specify no flag on a transaction?, e.g. just the date?

       2014-07-12
         ..

    Does this work? It would be nice if it did. Make it so. This is more
    permissive and would ease the burden of conversion for users already
    familiar with Ledger. We should change the grammar so that the flag is part
    of the txn_fields. This is elegant: basically, instead of the flag taking
    the place of the transaction, the 'txn' keyword just becomes optional.
    That's it. DO THIS!

  - Add an option to the parser to not just ignore unparsed lines, more strict.

  - BUG: A transaction like this fails to parse; allow it:
      2014-02-22 * "Payee" |
        ..

  - BUG: This input file without currencies does not currently fail! This is due
    to the parser accepting incomplete input. It should fail!

      2014-01-01 * "Buy Hooli"
        Assets:US:Broker:HOOL      120.00  {1212.5100 USD}
        Assets:US:Broker:Cash

      2014-04-08 * "HOOLI INC CL C SPINOFF   ON"
        Assets:US:Broker:HOOLA     -120.00  {1212.5100 USD}
        Assets:US:Broker:HOOLA      120.00  {1212.5100 * 0.4992 USD}
        Assets:US:Broker:HOOL       120.00  {1212.5100 * 0.5008 USD}

  - When an error occurs while parsing a directive/transaction, add the ability
    to let the parser skip until the next directive and ignore the parsed
    transaction because of the error. Maybe this should be an exception
    mechanism, or just storing a flag that gets reset when the directive is
    completed. Not sure. This would be a more elegant way to deal with some
    errors.

** File Cleanup

  - Remove plugins from ops, remove algorithms from core:

      (Also remove "documents" option and move that as input to this plugin.)
      b.ops.documents       -> b.plugins.documents  (not sure if breaks)

      b.core.getters        -> b.ops.getters (does it add deps?)
      b.core.realization    -> b.ops.realization (does it add deps?)

** Prices Cleanup

  - Make the code finding lists of commodities for holdings and price reports
    use the same code as beancount.prices.find_prices. Also, this should  really
    just be renamed beancount.prices.find_commodities and perhaps be moved up to
    beancount.ops.

      src/python/beancount/ops/holdings.py
      src/python/beancount/reports/price_reports.py

  - Remove the final traces of the "quote" metadata field from holdings:

      /home/blais/p/beancount/src/python/beancount/ops/holdings.py:153:      Commodity directive from its 'quote' metadata field.
      /home/blais/p/beancount/src/python/beancount/ops/holdings.py:190:            quote_currency = commodity_entry.meta.get('quote', None)

    Nothing else uses this anymore, this needs to go too.

  - Issue warnings when fetching prices with dates that are too far from the
    requested dates. We need to find a way to issue a global tolerance for this,
    that indicates to the user to fill in missing prices that are required to
    carry out particular reporting tasks.

  - Price entries should have extra metadata to disambiguate between implicitly
    created prices, linking to the original transaction that created them, and
    explicitly created ones.

** Example Files Cleanup

  - Convert example file to use beancount.plugins.ira_contribs plugin for mirror
    accounting.

** Revise Dependency Graph

  As I'm moving to a system with more plugins and less code in the core, and
  with the intermediate reports stage instead of just the web interface, it's
  becoming clearer where some files need to move.

  - Make various attempts to simplify depgraph, we want to ship with a really
    lean dependency graph.

  - ops & plugins should not depend on parser...

      * Move beancount.parser.options to beancount.core.options
      * Move beancount.parser.printer outside parser, ideally, or just factor the
        dependencies separately.

  - If you want to be consistent with the script names, rename
    beancount.reports to beancount.report. This way, bean-* matches a single
    package name. Just saying.

  - Emerge a principle for where the following files should separate, or merge
    the two modules:

      beancount.ops.*
      beancount.plugins.*

  - beancount.core.realization: Look at deps for beancount.core.realization and
    move it upstream where it makes sense, maybe ops.

  - beancount.core.getters: Should this move to ops as well? Check the
    dependency tree, see if it makes sense.


** Improve Balance Checks

  - An important option exists around the behavior of balance checks: Should
    balance checks bring their balance to the balance amount? In other words,
    should a balance check imply an automatic, on-demand Pad behavior on
    failure? This has an impact on following balance checks further in time. The
    current behavior is not to pad a failure, so if there are multiple balance
    checks, a single mistake before them would generate a number of errors. An
    equally valid behavior would be to trigger only a single error, isolating
    the periods between balance checks. Both semantics have advantages. You
    should provide an option to ustomize this behavior, the user should be able
    to choose. option "pad_failing_balances".

** Tagged Strings

  - Make tags and payees output "tagged strings", with their own data types. You
    can derive from str. These new objects should behave exactly like 'str' but
    carry over their type. This would be in force for tags, account names, and
    currencies.

    You need to write some careful testing to figure out what happens on
    concatenation, etc. with these types.

  - If you do this, you can make the Custom directive not output pairs of
    objects for its 'values' attribuet; instead, you'd use the data type of the
    str object itself.

** Improve Errors

  - Enhance error reporting! Make all errors possibly hold on to a list of
    entries, not just one. Many, many errors will benefit from this.

  - The creation of exceptions should be made easier: each error class should
    inherit from a base class that is able to accept an optional list of
    entries, that would automatically render the fileloc of each of those
    entries, and that would use the fileloc of the first entry in order to
    render the location of the error. If no entries are specified, an OPTIONAL
    fileloc= parameter should be provided to specify where the error occurs.
    This will make creating errors a lot easier and nicer.

    As part of this, we should also somehow produce a list of all possible
    errors with a lavish description.

  - Refine 'source' attribute on all directives: For .source, instead of '<...>'
    for the filename, we should use a scheme:..., like file://..., and
    plugin:beancount.... . This makes a lot more sense. The lineno still needs
    to be separate, we need that for sorting and prefer not to have it part of
    the string.

** Errors as Directives

  - (architecture) Seriously consider merging entries and errors; errors are
    just a special type of entry, and they have dates, and they get rendered in
    journals. This could make a lot of sense.

  - Interesting idea: Maybe instead of returning errors, "errors" could simply
    become "Error" directives and be inserted into the flow, and picked up by
    the various rendering routines in different ways?!?  I love this. One less
    thing to return. Hmmm ponder it seriously.

** Caching Improvements

  Caching is emerging as a key feature because adding more plugins increases
  processing time. I'd like to eventually be able to cache as much processed
  data as possible, per file.

  There are therre types of relevant caching:

  * Load cache: Caches the parsing and processing of a top-level Beancount file
    to a pickle.

  * Price cache: Caches previously fetched prices from external price sources.
    This allows us to re-run price fetching cheaply.

  * [Not Done] Document conversion cache: For importing new documents, some
    conversions are very expensive, in particular conversions from PDF. When
    there are problems, we end up having to re-run these slow conversions many
    times. Even without problems, we run them at least twice: Once for
    extraction and once for filing. We should build a conversion cache.

  These need to have consistent sets of related options and file locations.

  - Create a ~/.beancount-cache directory and store all the cache information in
    there instead of in the different places they are now.

  - I really need a --no-cache and --clear-cache options across all the
    programs, consistently defined. When developing a plugin, it would be so
    much more convenient.

  - Add options to disable the cache in bean-check so that using -v would be
    useful when you're trying to assess performance. I try this often enough I
    want options for it.

  - Use the same option on all tools for showing the timings, --verbose timings,
    maybe add it from the loader module.

  - (Performance) Great idea for performance: Implement the cache for each file
    separately. I could split my big file and only the bits which get edited
    would have to be recomputed.

  - All usage of environment variables should be removed by replacing them by
    the standard command-line options.

** Performance

  - (validation/performance) Optimize the performance of validations and bring
    all the HARDCORE_VALIDATIONS in by default.

  - Maybe the builder should have a 'filename' state that only gets changed here
    and there instead of getting that fileloc argument passed in every time on
    every rule. Maybe we just always get the fileloc from the parser.c as in
    NUMBER. I think it might make the parser more efficient too... try it out,
    do timings, see how much it improves parsing performance.

  - See if you replace BUILD()'s PyObject_CallMethod to this how much faster it
    gets: "Note that if you only pass PyObject * args, PyObject_CallMethodObjArgs() is a
    faster alternative."
    https://docs.python.org/3/c-api/object.html

  - (performance) Profile the web pages, if account_link() is high, provide an
    explicit cache for each unique view. (We had to remove this when we
    simplified the function using build_url for adding tests.)

  - (performance) Implement the stable hashing function in C and reinstall the
    validate_hash test.

  - (performance) Implement inventories in C and reinstall the
    validate_check_balances test.

  - (performance) Don't pass in the FILE_LINE_ARGS on function calls, these
    should be part of the context of the parser, should be gettable only on
    demand.

  - Can I use Py_RETURN_NONE in order to incref and assign, in the lexer,
    instead of doing it in two steps?

  - Optimize the main update() routine that is called in display_context.

*** Parser Performance

  - Implement "D" in C, it's worth it. This should make a substantial difference.

  - Test using the empty case of list parsing to create the initial empty lists
    instead of the conditional in Parser.handle_list() and measure, to see if
    there is a significant difference in parsing performance.

  - Parser performance: try not calling back to builder for simple types that
    just return their value; measure the difference, it may be worth it, and we
    wouldn't lose much of flexibility, especially for the lexer types, which are
    aplenty.

  - Write the builder object in C... it won't change very much anymore, and
    that's probably simple enough.

  - Check the performance of D(). I suspect improving this routine
    could have a dramatic effect on performance.

* Python Types & Namedtuple
** Typed Data Types

  - Install proto3 and try to represent all the data using it; measure the
    difference in performance.

** Hashing

  - See if we can remove Position's __hash__ method now that it's a namedtuple.

  - Also, look at all the objects in b.core.data, and see if you can override
    the hash function on them automatically in order to ignore the entry in
    postings, and the listness in entry.postings. It would be nice to be able
    to hash every directive type.

* Portfolio Management

  I'm somewhat automating the process of managing my own portfolio using
  Beancount. I export the contents of my assets to Google Finance using a
  script, and I have a way to upload my current list of holdings to a Google
  Spreadsheet, though I haven't completely switched over to that. My plan is to
  ditch the GFinance export in favor of a custom spreadsheet, particularly
  because the latter can be entirely automated. My scripts will just update the
  list of assets in the spreadsheet and I should be able to derive various
  measures from that.

  - Complete the automation of uploading my portfolio to a spreadsheet and begin
    using that (over the Google Finance solution).

  - "Computing portfolio returns using Beancount." Create a new document to
    describe the process, to describe how to do that.

  - Make sure that the list of holdings computed by bean-query is the same as
    that generated by the holdings report... Would it be possible to compute the
    latter using the former?

  - You should be able to export to input files or APIs for websites that track
    portfolios for you, such as Google Finance and Yahoo and others. Use the
    list of holdings as input. This should perhaps just be another report name.

  - Move the current portfolio code hacks out of my private repo and make that
    into the main repo.

  - Possibly create a 'beancount.portfolio' package  and move all the there,
    validated and all, if there's enough meat for it.

  - In holdings: create the concept of a "composition" which can be associated
    to any holding, based on the (account, currency, cost-currency), and which
    is a vector of proportions to be normalized and associated to the holding.
    You should then be able to compute the sum total of all compositions. This
    can be achieved with metadata, and it could be a generalized concept, with
    the following applications:

    * Liquidity (how easy is it to get money out of this account?)
    * Taxability (pre-tax, roth, after-tax, usually 0 or 100%)
    * Sector, industry exposures
    * Currency exposure
    * ...

    Honestly, it would be even better if we don't have to even do that and if we
    can do this by querying metadata and aggregating on the postings directly.

  - Compute pre-tax and post-tax net worth reports, based on a "tax" account
    metadata field and some reasonable assumptions.

  - Fetch the CSV holdings of each Holding and compute the full list of stocks I
    own from these ETFs in dollar value. Sort by larger to smaller. Also compute
    the industry with that. You need to write Vanguard download (harder, need to
    scrape), and iShares download (easier, CSV).

  - Implement the dashboard on the example file, take the code out of my
    private code stash and share.

  - Replace the portfolio script by a bean-query command that will use metadata
    on the commodities (!). This will simplify things a lot and be more
    flexible. These are really just aggregations of a different kind.

** Dashboard

  Add the following to the portfolio dashboard:
  - PnL since yesterday, one week ago, two weeks ago, one month ago, three months ago
  - Current portfolio breakdowns
  - Cash report
  - A listing of short-term lots vs. long-term lots
  - Schedule of lots to become long-term in the near future
  - Returns (computed correctly, over many periods)

  From email to fxt:

    I want to build an investment dashboard, that would contain:

    - List of holdings, with various rollups (see the different aggregations of
      holdings reports)
    - Rollups of holdings against various types (e.g., Stocks vs. Bonds)
    - P/L since the morning or for the last day, over the last week, last two
      weeks, last month, last quarter, last year.
    - Report of uninvested cash and the detail of where it is
    - A listing of short-term vs. long-term lots, and a schedule of which lots are
      going to switch from short-term to long-term in the near future (to avoid
      selecting those for sale)
    - Returns, as computed by my prototype of our ideas during the bicycle trip
    - Automatically refresh current prices if run intra-day

    This script would run every hour on a crontab and generate static HTML files
    that I could access from my phone to make investment decisions and monitor
    gains/losses during the day. I'm certain you would appreciate having such a
    thing too. I want to integrate the code I already have out of
    beancount/experiments and start moving all this stuff to the
    beancount.dashboard.* and add unit tests and make it work on the tutorial file.
    This should make it easy for others to use.

* Removal of Holding Object

  At some point in Q4'2015 I overhauled the Posting object to rationalize its
  attributes. The result is a much simpler object, and one which could readily
  be used instead of the Holding objects I had defined in beancount.ops.holdings
  and beancount.reports.holdings_reports. I'd like to remove the Holding class
  to reduce complexity. This will make generating the reports for portfolios
  more straightforward: the list of assets simply should be the list of Postings
  accumulated at a particular point in time.

  - Remove Holding object everywhere and replace it by Posting. Convert all
    aggregation routines to work on Posting instances instead. {holding}

  - Replace Holding by the new, flattened Position, it's a _lot_ more like it.
    Makes a lot of sense now. Move the price_date to .meta, I don't think it's
    actually used.

  - In doing so, it might be useful to enrich the Price field of a Posting
    object with a date (number, currency, date). This would allow the creation
    of holdings at different dates. I'm not entirely certain we need it.

  - When attempting a conversion in holdings, if the rate isn't available
    directly, you should always attempt to value it indirectly via an
    indirection through one of the operating currencies.

  - Add the acquisition date of each lot to each Holding, and it should be
    output at that date by print_holdings as well.

** Old Notes

  - I think there's a way to simplify holdings: you can probably remove the
    "Holding" type and replace that with a Posting, which really, is much like a
    Holding, it has an account and a position, and a price.... That would
    normalize Holding quite a bit, even if it means we end up adding a few
    unused slots to Posting. I'm happy to do that! Simplify simplify simplify...
    always.

  - Along with the new inventory, you can make Holding -> Position. This makes
    a lot of sense actually. Do do this!

  (work on holdings)
  - Support output format "beancount" for holdings, use a single file instead of
    a holdings I/O file (merge holdings.csv + prices.beancount -> holdings.beancount)
    This would be much nicer.

  - Check holdings I/O by saving and reloading a list of holdings created from
    a set of entries (with sales, just to make sure).

  - In add_unrealized_gains(), convert to use our holdings aggregator.

  - Build a new category to portfolio to identify accountings holding
    "Uninvested Cash", which should be cash available to invest now.



* Computing Asset Returns

  Another important task I've been trying to do is to process my investment
  history in order to compute the actual, precise returns, including all fees
  and taking into actual my particular cash transfers. Most brokers will provide
  either the generic returns of a particular instrument regardless of your
  exposure over time, or the difference between the current time and some past
  time for your entire portfolio. Neither of these is sufficient to evaluate
  your portfolio returns. I want to compute the returns of each instrument
  separately, entirely from the Beancount input file, and then combining those
  returns histories to compute portfolio returns.

  In order to do this right, the structure of each investment has to follow some
  sort of pattern so that for each instrument we can identify external flows of
  money, internal flows, and "value accounts" which contain the commodities
  whose price fluctuates. I had a pretty good shot at this in the 'returns'
  branch, which has been merged, and have found some shortcomings, so I wrote
  the 'returns2' branch, but it is yet incomplete and I have to restart working
  on this at some point.

  - I need to add detailed debugging information in order to troubleshoot the
    cases where it does not work well. There are several corner cases and I've
    been having a difficult time identifying exactly why it fails for some
    commodities. Time to write some nice debugging output, this will be useful
    later, and for others, and for others to share when asking questions if they
    face similar difficulties.

  - In order to compute this properly, I will need to pull prices at various
    points in time. I want to automate the process of figuring out the dates at
    which prices are needed, i.e., when the prices in Beancount at too far from
    the evaluation dates, and perhaps automate the fetching of all necessary prices.

  - Bring in all the generic functions from experiments/returns/returns.py into
    core beancount. Bring in returns as a plugin.

  - Prices: Write a script to output the timeline of prices/rates missing &
    required in order to compute all the returns correctly. Then use it to drive
    fetching a historical table of monthly or perhaps weekly exchange rates for
    USD/CAD, USD/AUD, EUR/USD since the beginning of my file. Make this script
    reusable.

  - Fetch missing prices for my input file and recompute returns.

  - Returns calculation should spit out missing prices.
    Automate returns calculation.

  - Fix FIXME in beancount.projects.returns, from DClemente issues.

* Net Worth

  A complement to the portfolio management features is the ability to report on
  the total "net worth" on the balance sheet, over time, and as pre- and post-
  tax amounts.

  - Make the net-worth-over-time script output post-tax networth as well, using
    metadata. In other words, the post-tax amount should represent the
    liquidation value of the portfolio if all tax liabilities had to be incurred
    (e.g., taking all the money out of tax-deferred retirement accounts). This
    should use a percentage meta-data field in order to figure out the
    approximate taxation rate, e.g.,

       2014-01-29 open Assets:US:Vanguard:PreTax401k
         tax: "pre"

    Allowable values should be:

      "pre"   : For regular tax-deferred accounts, where the entire amount is
                taxed on distribution.
      "after" : For after-tax 401k accounts where only the gains are taxed on
                distribution.
      "roth"  : For Roth accounts (not taxable on distribution).
      None    : For taxable accounts.

  - Make the net-worth script into an official project, don't just leave it
    under experiments. Do this only _after_ the removal of the Holding object,
    to minimize changes.

* Standalone Tools

  In order to produce many of the reports, I've had many ideas of composable
  command-line tools to build and provide for processing text with account
  names. These are small standalone projects.

  - Build a function and command-line tool that can injest either a table of
    results or a CSV file and infer that an entire column is of numbers and
    pairs of numbers and can accordingly split the column into multiple columns
    and put the currency in the header so you can import that up to a
    spreadsheet.

  - Build an 'statement' tool that will render a treeified balance sheet in two
    columns! Limit it to use the beginning of a line, and hard-code to use the
    five known categories (optionally changeable). It's okay if the tool is a
    bit more limited than treeify. It should optionally do the treeification.
    It should also optionally sort the account names (or not).

    * Add a --title option to render at the top.

    (A two-column tool to convert one column into two columns (for text mode
    balance sheet and income statement). The equivalent UNIX tool does not
    exist. Select columns by regexp on prefix.

  - Build a simple 'colrneg' tool that just highlights numbers as green or red
    depending on if positive or negative.

  - Perhaps should build a version of treeify for internal usage that works on
    HTML columns, off of HTML text. Or BETTER: just a stateful tool that can
    transform an account's name to indent it properly every time you feed it the
    full account name! This could be used by the routine that want to render
    columns as tree. Maybe 'treeify' should use that as well. That would make a
    lot of sense.


* Streamline Commands

  As features grow, so do commands. I'd like to minimize the number of them,
  where it makes sense. I find it's often possible to do that.

  - I plan to remove bean-example and fold that into a bean-doctor subcommand.

  - Maybe bean-bake could be folded into bean-web.

  - bean-sql is a bit of an experiment, I'm not sure we need it, but I want to
    keep the functionality. Maybe this should only be a subcommand of the code
    that provides Beancount postings as a a virtual SQLite3 table.



* Debits & Credits Normalization

  One simple idea that might make at least some people happy is to make it
  possible to input the great majority of numbers as positive numbers. This
  can easily be done by considering the account type to which a number is
  attached and invert the number, if necessary. For example, if this input mode
  is enabled, you would input a posting to Income as a positive number, but it
  would be interpreted as a negative number.

  - Allow sign normalization:

    * Add an option to the parser to allow signs to be entered with the "all
      positive" convention, and actually invert the signs right at the output
      of the parser.  Balance errors should be enhanced to emphasize which of
      the postings should be increased or decreased, based on the sign of the
      balance error and the type of each account.

    * For display, in the shell, provide a SIGN(account) function that allows
      the user to multiply the inventory by, or a NORM(inventory, account)
      function that would do that itself on the inventory.

    This whole thing should be a minor version. This would be a valuable feature
    IMO, allowing users to choose their favorite convention would be a plus.

  - Do support rendering options to invert the amounts of the minus accounts.
    This is an important feature.

  - The new balance sheets should be able to invert the numbers (and then they
    should get rendered differently). Basically, every number shown should be
    either in signed or cr/dr format. We should be able to switch between the
    two at render time. This should work across all number-rendering routines
    everywhere--do this centrally.

  - In the balance sheet and income statement, we need to render the amounts
    inverted (and in a slightly different style).

* Trading Accounts (over Conversions)

  Beancount deals with exact balances by inserting a special "conversion"
  entries for the particular subset of transactions under consideration. The
  goal is to make the balance sheet sum up to zero exactly. It turns out it's a
  bit of a kludge and it's not obvious to explain. A better method would be to
  automatically insert postings to "Trading Accounts" as has been described
  somewhere else. This obviates the need to insert conversion entries. However,
  our first implementation should simply add the feature as optional and keep
  the conversion entries insertion behavior, we want to introduce this better
  alternative mechanism gradually.

  - Implement the Trading Accounts method, it should work entirely
    automatically. You'll have to insert a new option for specifying the root of
    the trading accounts. This is a better solution than my current
    reporting-dependent auto-insertion of a special conversion transaction. With
    the "trading accounts" solution, any subset of transactions will naturally
    balance to zero because each transaction is coerced to balance to zero.

  - Write a document to explain how conversion entries work.

  - Idea for a plugin: Create a new plugin that automatically inserts legs for
    the "Trading Accounts" methods described here:
    http://wiki.gnucash.org/wiki/Trading_Accounts
    http://www.mscs.dal.ca/~selinger/accounting/tutorial.html
    http://www.mscs.dal.ca/~selinger/accounting/gnucash.html
    This should be implementable via a plugin.
    The resulting Conversions entry should be empty...

  - Make the conversions report sum up to zero by adding a similar conversion
    entry as for the balance sheet.

  - This is an older idea, which is related but which becomes obsolete if we
    implement the Trading Accounts method: In order to zero out the "trial
    balance" report perfectly, you could insert a conversion entry at the end of
    it, in the same way that I do for the balance sheet. There is no reason that
    this is any different; this should be done the same as for the balance
    sheet.


** Sanity Check For Conversions

  - Insert a validation check when transferring amounts to the balance sheet
    that the implied rate of the conversion entries is within certain bounds of
    the price, for each pair of commodities (find a way). These bounds should be
    proportional to the variance of the price. This would just provide an extra
    amount of good fuzzy feeling, knowing for sure that my solution to the
    conversions problem is always meaningful and correct.

* Add an "End Balance" Directive

  Some people are requesting and end balance directive.

  - Create one by fudging the date and storing a regular Balance directive. This
    is an easy task.
    https://bitbucket.org/blais/beancount/issues/118/create-a-balance_end-directive


* Improve the Include Directive

  - Support an include directive that is a URL, in order to fetch lists of
    prices updated remotely, or via crontab. This way the dashboard does not
    have to include code that fetches prices.

  - Idea: an include directive should have a "prefix" option, to add a prefix to
    all accounts from the included file.


* Improvements to Price Fetching

  - Infer the rendering precision for inverted currencies from only the list of
    previous prices. Run a DisplayContext on those and do similar
    quantization/rounding automatically. This would make a lot of sense,
    especially when inversion generates a very large number of digits.

  - Write a script that will iterate and fetch all the missing dates on Friday,
    or last DOM for the required portfolio during the entire duration, or allow
    providing a frequency string (does rrule have one?) and let bean-price do
    this natively. This will work the API.

  - You have to deal with the case whereby two currencies provide incompatible
    conversions of each other. This would potentially result in colliding
    entries in the price database. Not sure how to deal with those yet.

  - Write a script that will automatically fetch the dates I held various
    positions at cost for throughout the history and a list of weekly dates to
    fetch rates for.

** OANDA

  - Finish the implementation of my delayed rate fetcher from OANDA.


* Will & Legacy

  One of the tasks I'd like to Beancount to be able to do is to produce
  documents which list the account details of assets and liabilities, including
  account number, institutino address, phone numbers, contact persons, etc. in
  order to encrypt and share with a trusted one, in case I pass away.

  - Create a new type of report that produces a readable document with the
    entire list of accounts and descriptions and account numbers pulled from
    metadata. This document should be attacheable to a will, to describe all the
    accounts, institutions' phone numbers, account numbers, in a way that makes
    it possible for someone executing a will to easily understand that full
    nature of the assets and how to reach the relevant institutions to liquidate
    the assets.

  - In order to have someone else be able to take care of your business, you
    should be able to produce a list of the accounts open at the end of the
    period, with the account ids and balances. This should be printable and
    storable, for someone else to take care of your things in case you die.

* Gains Sans Commissions

  How do I take into account the commissions and fees adjustment on the cost
  basis for a position? You need to be able to accomodate commissions as not
  being part of the gain.

  BRANCH: 'sanscost'

  - This work depends on the completion of the 'booking' branch.

  - Capital gains should not count commissions nor on the buy nor on the
    sell side. How do we book them like this?  Can we count this somehow
    automatically? Misc accounts? Not sure.

* Normalized Credit & Debits

  One idea is to allow the user to work in terms of credits and debits, using
  all (largely) positive signs for all postings.

  - Make this possible in the input, switch the signs in the parser.

  - Also render the numbers with normalized, positive signs only.

  - Make it possible to render the credits and debit numbers separately, putting
    them in the correct column based on their account type AND sign.

  - Rendering only: Color the background of numbers with an inverted sign (e.g.
    payments in a liability account) differently! There should be modes to
    rendering balance sheets and income statements with inverted amounts, and it
    should all be done client-side. When amounts are rendered as credits/debits,
    color their background distinctly, so that it's obvious what kind of sign
    convention is in use.

* Total Balance

  Currently, the Balance directive only asserts the currency of its attached
  amount. Some users have requested a balance check that is exhaustive, that is,
  which asserts that the inventory matches the contents of a directive.

  - Implement some parser-level, generic directive for specifying the contents
    of an inventory (units only).

  - Implement a total balance assertion using the following syntax:

      YYYY-MM-DD balance
         account    amount
         account    amount
         account    amount
         account    amount

    The distinction is that it's on multiple lines. Maybe call it balance*.

  - A variant on this would be a balance directive which asserts the cost basis
    of an account, either by currency, or total. Perhaps this could be useful,
    and if anything, easy to implement. See past discussion with Eric Weigle on
    the ledger-cli mailing-list.

  - When you will add cost basis to the balance assertions, make the padding
    directive also able to fill in with some cost basis. This would be useful
    for mharris (see discussion on Language Syntax document).

  - Create a new directive for balance that checks for the complete balance.
    Ideas for syntax:

      2014-06-20 balance      Assets:Some:Account    10 HOOL, 640.40 USD   FULL
      2014-06-20 balance      Assets:Some:Account    [10 HOOL, 640.40 USD]
      2014-06-20 balance      Assets:Some:Account    <10 HOOL, 640.40 USD>
      2014-06-20 balance*     Assets:Some:Account    10 HOOL, 640.40 USD
      2014-06-20 full_balance Assets:Some:Account    10 HOOL, 640.40 USD

    Maybe we should define a general syntax for input'ing an Inventory object,
    that could be read at parsing time.

* Wash Sales

  Right now [2016-04-20], there is an experimental plugin that's there to
  remove the commissions from the P/L (experiemnts/washsales/commissions.py).
  This is then used by two custom scripts
  (experiemnts/washsales/list-wash-sales.py) which uses metadata from the
  postings marked to be washed by the user, and all the "washing" takes place
  somewhere in that script, not in Beancount. There is also another script
  (experiemnts/washsales/list-lots.py) which is used to list the resulting
  lots.

  - Document all cases of wash sales and support arbitrary washing of sales in
    an official Beancount plugin.

  - You need to make the washing of the lots a part of regular Beancount, the
    washing of the lots needs to occur within Beancount, not in
    the list-wash-sales.

    For example, this transaction:

      2015-05-19 * "Sold some" ^c2fbec103d99
        ref: 036
        Assets:US:Broker:HOOL                       -X HOOL {538.6500 USD} @ 552.4460 USD
        Assets:US:Broker:HOOL                       -X HOOL {577.5400 USD} @ 552.4460 USD
          wash: TRUE
        Expenses:Financial:Commissions           0.19 USD
        Assets:US:Broker:Cash                   XXXX.XX USD
        Income:US:Broker:HOOL:PnL

    Should be converted to this one automatically:

      2015-05-19 * "Sold some" ^c2fbec103d99
        ref: 036
        Assets:US:Broker:HOOL                       -X HOOL {538.6500 USD} @ 552.4460 USD
        Assets:US:Broker:HOOL                       -X HOOL {577.5400 USD} @ 552.4460 USD
          wash: TRUE
        Expenses:Financial:Commissions           0.19 USD
        Assets:US:Broker:Cash                   XXXX.XX USD
        Income:US:Broker:HOOL:PnL
        Income:US:Broker:HOOL:PnL              YYY.YY USD
        Income:US:Broker:HOOL:Adjustments     -YYY.YY USD

    The list-wash-sales script ought to be a simple gathering of the already
    washed sales.

  - Listing the lots in a particular account at a particular date should be
    carried out not with a custom experiments/washsales/list-lots.py script, but
    rather by writing a simple SQL query. This requires the 'booking' branch to
    be completed, and the CSV output from bean-query to work as well. Do this.

  - Enumerate the various cases for wash sales, write a nice document for them,
    and write example cases for each, to be referenced from the document. Solve
    this completely, using metadata and a plugin.


  I wrote a script to wash losses for entire lots. This still needs more work:
  ideally, one should be able to insert an arbitrary cost basis adjustment for
  each lot. Do this, and integrate with the wash-sales-tracker implemented by
  bbreslauer.

  - It should be possible to produce input for the wash sales calculation, to
    then insert metadata or some other set of postings on each lot, and to
    produce output suitable to be printed and sent to the IRS.

  - There is already a plugin which allows the user to wash away the P/L of
    entire lots under experiments/washsales. Enhance that to support arbitrary
    adjustments and move that into 'beancount.plugins'.

* Stock Splits

  Beancount currently does not deal with stock splits, but you can deal with it
  yourself. Essentially, you have to write a single transaction which empties
  out your positions and recreates them at their new cost basis. You process
  could be automated, probably the best way to carry this out would be to write
  a plugin that provides a new custom directive.

  - Find a way to automatically create multiple currencies to account for stock
    splits. The user should not have to do this themselves:

      "One choice you have is whether you want to keep the same symbol pre and post
      split. If you keep the same symbol the price database will show a drop in
      price over time. If not, choose a new symbol for the post split period. So far
      in my own file I use the same symbol but I think eventually I'd like to find a
      way to differentiate them automatically and have a multiplier in the price
      database, because doing it manually is not nice. In any case both methods
      work."

    Perhaps a directive could be created to declare them that would
    automatically insert converting transactions, but that makes it difficult to
    deal with weird cases, like oddly unequal splits (e.g. Google A/C), or cases
    with spinoffs, as below. Perhaps the splitting transaction should be
    inserted automatically, but that the split directive would just create a new
    currency name, internally.

    A currency would then be referred to by a pair of (name, date), and that
    would resolve to a internal currency name.

  - (IDEA) In order to create suitable stock split entries that would look like
    this:

      2013-04-01 * "split 4:1"
        Assets:CA:ITrade:AAPL             -40 AAPL {{5483.09 USD}}
        Assets:CA:ITrade:AAPL             160 AAPL {{5483.09 USD}}

    You could easily add support for a directive that looks like this:

      2013-04-01 split Assets:CA:ITrade:AAPL  4:1  AAPL

    This would allow the user to do some processing specific to stock splits by
    processing the explicit stock split entries.

  - Include this in the user examples, + stock splits:

       2013-04-01 * "name change"

         Assets:CA:ITrade:AAPL             -40 AAPL {{5483.09 USD}}
         Assets:CA:ITrade:NEWAAPL             40 NEWAAPL {{5483.09 USD}}

       2013-04-01 * "spinoff"
         Assets:CA:ITrade:KRFT             -100 KRFT {{20000 USD}}
         Assets:CA:ITrade:KRFT              100 KRFT {{17000 USD}}
         Assets:CA:ITrade:FOO                20 FOO  {{ 3000 USD}}

  - Because of the way we currently deal with stock splits, allow a list of
    commodity names on the commodity directive, so you can do this:

      1998-01-01 commodity CRA,CRA1
        name: "Celera Corporation"
        asset-class: "Stock"
        ticker: "CRA"
        quote: USD

* Sharing Expenses
** Producing Journals as Tables

  - Figure out some way to report the names of the other accounts of a
    particular account. For example, render a journal as a detailed expense
    report, for a set of accounts (e.g., Expenses:*) pulling out amounts in
    various columns based on other expressions (e.g. Assets:Cash:Caroline).

    This would be an approximation:

      bean-query $L "
        SELECT date, account, maxwidth(description, 25), convert(position, 'USD')
        FROM has_account('Caroline')
        WHERE (NOT account ~ 'Caroline')
          AND (NOT account ~ 'Rounding')
          AND account ~ 'Expenses:';"

      However it doesn't work so well. The description isn't good enough.
      A better approach would be to just provide a special which lists all the
      other accounts in a single string.

* Book Unrealized Gains Correctly

  - IMPORTANT: Unrealized gains for opened periods should show only gains since
    the openings. In other words, unrealized gains should be realized
    marked-to-market at the time of open.

  - Unrealized gain when rendering for closed years does not appear.
    Perhaps we should insert the unrealized gains during close operation.

    Idea: close realized gains along with close(), so that they don't show up for
    the latest year.

  - Unrealized gains should be modified so that they replace the book value of
    the positions that they adjust, and can be applied at multiple dates. Then,
    the realization should automatically occur both at the beginning and end of
    reporting periods.

** Old Notes

  - Unrealized gains should not be added if the gain is zero.

  - There's a fundamental question about which date to be used for pricing
    entries. This really would depend on the view. If this is a period view, the
    date of the last entry is most appropriate. If it is any other kind of view,
    the latest price is best. All the reports should be adjusted for this.

** Old Notes

  - Unrealized capital gains could be inserted automatically into special
    sub-accounts, based on the current price and the cost-basis of particular
    accounts. This could be inserted automatically! e.g.

        DATE check Assets:US:Ameritrade:AAPL       10 AAPL {200 USD}

        DATE price AAPL  210 USD

      Assets:US:Ameritrade:AAPL                    2000 USD
      Assets:US:Ameritrade:AAPL:Gains               100 USD

    The "Gains" subaccount could be inserted automatically if the price differs
    from the cost basis... this would be a clever way to represent this! We
    could even do this by inserting a transaction automatically with an
    offsetting account... actually this would be the RIGHT way to do this!

      We need an option to designate which subaccount leaf to create all
      the new transactions for:

        %option account_unrealized  "Unrealized"

        2013-05-23 A "Booking unrealized gains for AAPL"
          Assets:US:Ameritrade:AAPL:Unrealized              230.45 USD
          Income:Unrealized                                -230.45 USD

      By doing this, the reporting does not have anything to do... it can choose
      to report positions at cost or in held units, and whether the gains are
      included or not entirely depends on whether these transactions have been
      inserted in or not.


* Pivot Reports

  An interesting reporting idea which comes back again and again is the ability
  to produce a year-on-year or month-by-month summary of income and expenses, as
  a table. This is essentially a pivot table where the date (year or month) is
  rendered as the X axis, and accounts used on the X axis. Account balances are
  aggregated in the cells.

  - Implement PIVOT reports directly from the shell. These are oft-requested.

  - Including RSP contribs, like my big spreadsheet that I crafted manually? Can
    I do that? That would be awesome!

  - 'csv-pivot': build this: a script that can accept a CSV file and render a
    CSV pivot table from it. The reason we need support is in order to carry out
    operations on columns of inventories. Maybe we should impleemnted some sort
    of swiss-knife tool that is able to parse inventories from columns and
    perform various operations on them, aggregations, etc. using Beancount's
    Inventory() class. This could be a powerful tool! Make it possible to parse
    and create Inventory objects from cells.

  - One kind of report that would be GREAT is a single grid with all income accounts
    on the left with year by year on the horizontal. An overview of all the
    years. Same with month-by-month report.

** Use Metadata for Pivoting

  - One idea Ledger uses well is the ability to associate key-values meta-data
    to transaction objects, a-la-Common Lisp. See the --pivot feature. It seems
    a bit superfluous at the moment, but may be useful in order to provide the
    ability to implement custom aggregations eventually, instead of using the
    strings. Maybe the payee could be a special case of this, e.g payee="value"

    (From mailing-list):

      Take this example:

      2011-01-01 * Opening balance
          Assets:Cash                               25.00 GBP
          Equity:Opening balance                   -25.00 GBP

      2011-02-01 * Sell to customer AAA
          ; Customer: AAA
          ; Invoice: 101
          Assets:Receivables                        10.00 GBP
          Income:Sale                              -10.00 GBP

      2011-02-02 * Sell to customer BBB
          ; Customer: BBB
          ; Invoice: 102
          Assets:Receivables                        11.00 GBP
          Income:Sale                              -11.00 GBP

      2011-02-03 * Sell to customer AAA
          ; Customer: AAA
          ; Invoice: 103
          Assets:Receivables                        12.00 GBP
          Income:Sale                              -12.00 GBP

      2011-02-03 * Money received from customer AAA for invoice 101
          ; Customer: AAA
          ; Invoice: 101
          Assets:Cash                               10.00 GBP
          Assets:Receivables                       -10.00 GBP

      Now you can see how much each customer owes you:

      ledger -f d bal assets:receivables --pivot Customer
                 23.00 GBP  Customer
                 12.00 GBP    AAA:Assets:Receivables
                 11.00 GBP    BBB:Assets:Receivables
      --------------------
                 23.00 GBP

      And you can see which invoices haven't been paid yet:

      ledger -f d bal assets:receivables --pivot Invoice
                 23.00 GBP  Invoice
                 11.00 GBP    102:Assets:Receivables
                 12.00 GBP    103:Assets:Receivables
      --------------------
                 23.00 GBP

* Reporting to Single Currency

  Another oft-requested feature is the ability to boil down all assets to a
  single target currency, converting to cost, and then to the final currency.
  The point is to show a single column of value which can be operated on.


* Plugins

  I've had various ideas for writing new plugins, some make sense, some don't,
  but in any case, these accumulate here.

  - Would it make sense for every plugin to provide a validation function? We
    could then move all the validation routines in their plugin file. I very
    much like this idea: it creates more isolation for routines and less
    dependencies. Open/Close, Balance checks, do seem to be able to fit in this
    category. Those functions should return only a single list of errors, no
    entries, and the calling function should perform a simple hash check to
    ensure that the mutable portion of the entries hasn't been modified by the
    user-provided validation functions.
    'beancount.ops.documents' could benefit from this split.

** Plugin: sellgains

  - This would probably benefit in being renamed to 'check_gains', a better
    name.

** Plugin: flagged_subset

  - Idea: Write two plugins...

    * One that check that all the postings with a particular flag on them
      balance to zero.

    * One that forks out all postings with a particular flag to a separate
      transaction.

    This is from an email thread with redstreet0 in Jan 2015:

    I said: "

       - Define yourself a special account under a common base, e.g. Equity:Extra:*
         for all those special accounts.
       - Write a plugin that will ensure that for all transactions that include at
         least one posting on an Equity:Extra account, the sum of all the weights of
         these postings is zero.
       - If you want to automatically fill in missing postings these accounts, you can
         also do that from a plugin.
       - Your plugin should be configurable with the root account you want to make
         special in that way, in this case "Equity:Extra". See other plugins for how
         to pass in a configuration.
       - You can optionally filter out all those Equity:Extra:* postings in the
         reports using the FROM syntax. Otherwise the detail of the Equity:Extra
         accounts in the balance sheet will be pretty harmless anyhow, but you could
         remove it.

       Note that instead of identifying these special postings using a known root
       account, you could instead trigger that capability by using posting flags.

       (Also, note that if all you care about is the balanced virtual accounts, that's
       entirely equivalent to a second transaction on the same date. I could be
       convinced to add that in, a special state for a subset of postings, as a
       "shadow transaction" whereby the parser splits the single transaction into two
       separate ones, perhaps adding a tag to the shadow one so that you can filter
       them out at will. That could be implemented as a plugin, BTW, separating
       postings that have a particular flag on them.)

    ". This could be used to simulate balanced virtual postings.

** Plugin: alt_date

  - Create a plugin that allows you to replace the date with some of the
    metadata fields, e.g. to create alternative date histories.

      "Note that if you _really_ badly wanted alternative history, you could you could
      easily enter alternative dates as metadata (Beancount will recognize and parse
      a datetime.date type as a value for metadata) and you coudl write _very_ simple
      plugin that converts all the transactions to use the alternative date where
      present in the metadata (or otherwise leave the date as is). You could even
      define yourself multiple different sets of alternative dates by using different
      metadata fields... you can go crazy if you like and create multiple versions of
      history that way. But that would be segregated to a plugin so I'm comfortable
      with it, do whatever you like in plugins, they're perfect for experimentation."

** Plugin: close_empty

  - Create a plugin that automatically inserts a zero balance check right before
    a Close directive, for all currencies that appeared in that account. This is
    a pretty basic but important constraint I'd enable at all times on my
    accounts.

  - Closing an account with a non-zero balance should trigger an error! Right
    now it does not. This is important.

  - Add a validation check that, when closing an account, its balance is
    empty/zero. If should automatically insert a zero balance check in all of
    the currencies this account has seen.

  - This should be a part of the list of pedantic plugins.

  - You must issue an error if you close an account that's got a non-zero
    balance!

** Plugin: unverified

  - Idea! Allow the selection or reporting of all the postings since their
    balance check in each account. These postings can be called "unverified"
    and it should be possible to report just those. Maybe we can restrict
    further to the list of those without a '*' flag, or maybe just those with a
    '!' flag. "Show me all that's unverified right now."

    Can this be accomplished with the shell? I suppose a new plugin could be
    created to flag unverified entries with meta-data and then filter on that.
    That's probably the best way to do this.

** Plugin: no_zero_amounts

  - Move the check for zero units ("Amount is zero" from the parser) to a
    plugin, and make this selectively removable.

** Plugin: no_unused_pad

  - The validation check that pushes an error on unused pad directives should
    be moved to a plugin, that should be optional. There is rationale for
    allowing to keep unused pad directives. Don't be so strict, Martin.


** Plugin: init_pad

  - Idea: a plugin that autopads all initial balance assertions! Do it for
    demos, will be very useful for making demos easier, not having to be so
    strict.

  - Write a plugin that automatically inserts a padding directive for accounts
    with no open directive and with a balance check.

** Plugin: multi_pad

  - New plugin type: a kind of spreaded Pad directive, that creates multiple
    pads at regular intervals. This is to deal with smooth cash distributions or
    work meals assignment. You should be able to specify the frequency and
    have it automatically insert a number of entries to spread the expense
    evenly. 'evenpad', 'multipad', 'distribution'? This should most definitely
    be a plugin.

** Plugin: cost_pad

  - (pad) Review the possibility of padding units held at cost:

      "The reason it fails is that there must have been units of those commodities
      held at cost before the pad date, and it is an error to pad commodities at
      cost, because Beancount has no way to know what the cost basis of those
      commodities should be."

** Plugin: auto_remove

  - Add a auto-remove-unused part of the auto_accounts plugin,
    that automatically removes Open directives for unused accounts. This is
    useful for demos and such.

** Plugin: monotonic

  - Write a plugin that enables a check that all postings' amounts are of the
    correctly allowed sign, e.g. Expenses should almost always be a positive
    amount, Income a negative one, Assets can be both, also Liabilities. If an
    amount is posted in the contra direction, this should trigger a warning,
    unless the transaction is flag with a particular character, or some special
    tag is present.


** Plugin: match_pending

  - Implement beancount.plugins.tag_pending as a general feature of links...
    this ought to be built-in by default, this is a great idea.

** Plugin: balance_constraint

  - Idea: You could add a further constraint property to an account name: that
    the amounts may never be allowed to balance to a particular sign. This
    could be useful to avoid data entry mistakes. You could even write a doc
    just focused on all features designed to avoid data entry mistakes.

  - Create a verification plugin that verifies that the balance of an account
    does not go under some negative threshold below/above zero. This way you
    could check that account balances are of the expected size. (The plugin
    should accept transient negative balances within the day though, as those
    are order-dependent.)

** Plugin: tip_calculator

  - Write another example plugin that splits "Expenses:Restaurant" legs into
    two two postings: "Expenses:Restaurant x 83%" and "Expenses:Tips x 17%".

** Plugin: gifi_reporting

  - You could write a script to automatically fill this form:
    http://www.cra-arc.gc.ca/E/pub/tg/rc4088/rc4088-12e.pdf

      "With Beancount, one thing that would be doable _outside_ of Beancount, as
    a separate script, is to associate a set of accounts to these GIFI codes and
    automatically generate the forms."

** Plugin: sans_cost

  Capital Gain Without Cost.

  - Implement the proposal for putting the capital gain in the cost as a plugin
    that transforms the relevant transactions, those tagged as such. This will
    require some loosening of the booking method in order to make it easier to
    disambiguate a sale, and some good debugging tools as well.

    You could automatically look for the right amounts by looking at the signs.
    I think you could automate a lot of it.

  - Compare with what I've done for wash sales for TY2015.

** Plugin: avco_checker

  Strict Average Cost Inventory Booking Checker.

  - Build a plugin that will check that accounts with average cost inventory
    booking method only have such reductions in them:

    https://docs.google.com/document/d/1F8IJ_7fMHZ75XFPocMokLxVZczAhrBRBVN9uMhQFCZ4/edit#heading=h.m74dwkjzqojh

      "Another approach would be to not enforce these aggregations, but to provide a
      plugin that would check that for those accounts that are marked as using the
      average cost inventory booking method by default, that only such bookings
      actually take place."

   This is, of cource, to be implemented only after implementing support for
   the average cost inventory booking method.

** Plugin: match_pending

  - Write a plugin that will pair up (link) matching transactions posting to a common
    account; this could be used to properly pair up the transactions to
    Liabilities:AccountsPayable, which would be very useful.

** Plugin: at_cost_only

  - Idea for one of those constraint plugins: Create a plugin whereby you
    declare some currencies and assert that any units in them are always held at
    cost.

** Plugin: subset_balances

  - Create a plugin that filters out postings with a particular per-posting
    flag, and that checks that they are balanced by themselves.


** Super-Plugins: Pedantic & Auto

  There are two groups of plugins which I use quite often, and would benefit
  from it being possible to enable all at the same time: "auto everything" and
  "super pedantic." Ideally the list of actual plugins being run would be
  expanded in the loader. I think we ought to just make the loader support
  modules in its __plugins__ attribute, and it would insert them this way in
  options_map, and run them individually, or maybe use another module attribute,
  e.g. __plugins_delegate__ or whatever..

  - (pedantic) Create a new plugin-of-plugins which enables all the possible
    constraining other plugins in order to make Beancount as tight as possible
    by default. Making the hardcore validation into a plugin might be a good way
    to provide a strict mode. You could build a "beancount.plugins.pedantic"
    plugin-of-plugins.

  - (auto) Create a new plugin-of-plugins which enables all the auto-declaration
    plugins in order to make crafting little test files as convenient as
    possible. I do this all the time, I need this actually. You could build a
    "beancount.plugins.auto" plugin-of-plugins.

  - Put all verification plugins, including nounused and noduplicates under
    beancount.plugins.constraints.*.

* Payees as Subaccounts

  Payees whose transactions always post to the same expense accounts may be
  viewed as sub-accounts of those accounts, in some sense. I've been toying with
  the idea of taking advantage of this in various ways. For example, one could
  break down the balance of an account by payee, or conversely, use the leaf
  account name as the payee itself (and remove it). I'm not sure if this useful.
  This would also require some clean payee names. This section contains some
  ideas about that.

  - Idea: Allow sub-account names to include a special character, e.g., '#',
    (only one) that would indicate to the reporting facilities that, by default,
    the aggregation should be reported to the parent account. A "detail" or
    "verbose" switch could be used to trigger the detailing of subaccounts. For
    example,

       Expenses:Health:Medical:#Claims
       Expenses:Health:Medical:#PatientSavings
       Expenses:Health:Medical:#ClaimsPayments

    would be reported as

      Expenses:Health:Medical

    by default, but with the detailed switch, would be reported as

       Expenses:Health:Medical:Claims
       Expenses:Health:Medical:PatientSavings
       Expenses:Health:Medical:ClaimsPayments

    This could be used for various subaccounts actually. It's a nice way to
    guide reporting that does not complexify the semantics.

  - Idea: in the query language, provide a special Account:Payee field, in
    order to play with the notion of payee-as-subacccount often discussed.

  - About the discrepancy between the concept of "Payee" and a superfluous lead
    account, e.g. Internet:TimeWarner, which typically contains only
    transactions from that payee: maybe we can elide the account name if it
    contains only a single payee, or perhaps a warning may be issued? I don't
    know.

    Basically, it would be nice to be able to have multiple payees in the same
    category over time (e.g. Electricity, Internet) but to be able to separate
    them somehow, without having to put the payee into the name. This is a
    little fuzzy, and I'm not sure how to do it, because the imported payee
    names are often not very clear and often truncated as well.

      Have you ever thought that Payees often end up functioning like an extra
    subaccount? I've come to realize that for Payees that only ever touch a
    single account, the line is really fuzzy there. I've been entertaining the
    idea of automatically creating subaccounts for payees like that.

  - Write a script that will highlight some "payee vs tags vs subaccount"
    invariants:
    * Highlight payees that are always used with the same accounts
    * Same with tags

** Old Notes

  - Create a plugin that will define subaccounts for payees within accounts and
    modify all the transactions accordingly. This would be a great way to kick
    the tires on this idea without affecting the rest of the system.

      Expenses:Electricity:ConEdison
      Expenses:Phone:TMobile
      Expenses:Groceries:WholeFoodsMarket
      Expenses:Groceries:UnionMarket

  - Should we define some notion of the default level for aggregation, per
    account? For example, in Expenses:Electricity:ConEdison, the default level
    of aggregation should be Expenses:Electricity. If we define that, using
    subaccounts should not bother us much.

* Budgets & Temporal Constraints

  The concept of "budgeting" should be implemented as a list of constraints on
  top of what Beancount already offers. It could be segregated to a plugin, as
  long as the input syntax is powerful enough to support it. Some people in the
  'fava' team have already begun experimenting and that's why I added support
  for a Custom directive. However, eventually this should be formalized a bit
  more and unknown directives should be let to trickle through, and for plugins
  to either register a validation function for the expected data types that were
  seen (this wouldn't be grammar-level parsing, would have to be after the
  grammar has run) or for them to validate their matching directives directly.

  - It would be useful to create a directive that checks that the balance
    of an account in a time interval is lesser or greater than some specific
    amount, e.g.

       Expenses:US:TY2014:SocSec      <= 7254 USD  ;; 6.2% of 117,000 USD
       Expenses:US:TY2015:SocSec      <= 7347 USD  ;; 6.2% of 118,500 USD

** Plugin: budget

  - Implement a plugin that defines and enforces budget constraints.

  - Look at this syntax for an example of a recurring transaction specification:
    https://www.roaringpenguin.com/products/remind
    (Sumitted by user comment.)

** Budgeting / Goals

  - We could easily add features for budgeting, e.g. somehow set goals and then
    report on the difference between actual and the goal, and project in the
    future according to rate, e.g.:

       ;; Check that the total for this position between 2013-06-01 and 2013-12-31 < 800 USD
       2013-12-31 goal  Expenses:US:Restaurant  2013-06-01  < 800 USD

       ;; Check that the balance of this account on 2013-12-31 is >= 1000 USD
       2013-12-31 goal  Assets:Savings  >= 1000 USD

* Filtering
** Views

  - Replace all views by filtering queries... the root page should still have
    convenient links to various preset views, like the last five years, but
    these links should be implemented using the filtering query feature!
    Maybe it's worth allowing the user to specify common queries in the options
    map, and provide links to them. Do this, and try removing some of my
    subaccounts to simplify the accounts-trees somewhat.

  - The root page should feature a prominent input form that allows the user to
    specify a query! This input needs live at the very root

  - (views) You should be able to filter to all transactions related to some
    account, e.g. Immigration

  - IMPORTANT! Try to let through some of the non-transaction entries in the
    view filtering. We obviously cannot let through balance entries, but
    documents yes, depending on the type of filtering. We should do our best to
    let all the entries carry through.

** Custom dimensions

  - From discussion:

       | (digression not about virtual postings but answers auxiliary questions about
       | them)
       |
       | Now this points to a more general idea that I've been pondering for a while:
       | these "accounts" can often be seen as a set of flat dimensions, the fact that
       | they have a hierarchy can get in the way. I tend to have accounts that look
       | like this:
       |
       |   TYPE:COUNTRY:INSTITUTION:ACCOUNT:SUBACCOUNT
       |
       | like this, for example:
       |
       |   Assets:US:HSBC:Checking
       |   Assets:CA:RBC:Savings
       |
       | For these four dimensions, I actually like having most accounts (Assets,
       | Liabilities and Income) specify them in this order. This does not always make
       | sense though, especially for expense accounts; for those you wouldn't really
       | want to have a COUNTRY dimension at the root. You want the general category
       | only, so I'll have, for example:
       |
       |   Expenses:Food:Restaurant
       |   Expenses:Food:Grocery
       |
       | but sometimes the dimensions get inverted too, like in my recent change about
       | how to track taxation:
       |
       |   Expenses:Taxes:US:TY2014:Employer:Federal
       |   Expenses:Taxes:US:TY2014:Employer:StateNY
       |   Expenses:Taxes:US:TY2014:Employer:CityNYC
       |   ...
       | Here the "institution" is your employer, and shows deeper in the hierarchy.
       | Finally, you often do want to have multiple types for the same or similar
       | accounts, for instance, to track gains and dividends income from a particular
       | investment account, you want a mirror of most of the dimensions except for the
       | assets bit:
       |
       |   Assets:US:ETrade:IRA -> Income:US:ETrade:IRA
       |
       | For instance:
       |
       |   Assets:US:ETrade:IRA:Cash
       |   Income:US:ETrade:IRA:Dividends
       |
       | You see what I'm getting at... these components really operate more like a
       | database table with values possibly NULL, e.g.,
       |
       |   type     country  institution  account   category
       |   -------- -------- ------------ --------- -----------
       |   Assets   US       HSBC         Checking  NULL
       |   Assets   CA       RBC          Savings   NULL
       |   Assets   US       ETrade       IRA       Cash
       |   Income   US       ETrade       IRA       Dividends
       |   Expenses NULL     NULL         Food      Restaurant
       |   Expenses NULL     NULL         Food      Grocery
       |
       | Having to order your account components in a hierarchy forces you to
       | decide how you want to report on them, a strict order of grouping from
       | top to bottom.
       | So I've been thinking about an experiment to rename all accounts according to
       | dimensions, where the ordering of the components would not matter. These two
       | would point to the same bucket, for example (changing the syntax slightly),
       |
       |   Expenses|Taxes|US|TY2014|Employer|Federal
       |   Expenses|US|Employer|Taxes|TY2014|StateNY
       |
       | You could then display reports (again, the usual reports, balance sheet,
       | income statement, journals) for "the subset of all transactions which has one
       | posting in an account in <set>" where <set> is defined by values on a list of
       | dimensions, a bit like a WHERE clause would do.
       |
       | Now, now, now... this would be a bit radical, now wouldn't it? Many of these
       | accounts do point to real accounts whose postings have to be booked exactly,
       | and I'm a bit worried about the looseness that this could introduce. One and
       | only one account name for a particular account is a nice property to have.
       |
       | So what can we do to select across many dimensions while still keeping
       | hierarchical account names?
       |
       | The first thing I did in Beancount is to create views for all unique account
       | component names. For example, if the following account exists:
       |
       |   Assets:US:ETrade:IRA
       |
       | You will see four "view" links at the root of the Beancount web page:
       |
       |   Assets
       |   US
       |   ETrade
       |   IRA
       |
       | Clicking on the link selects all the transactions with a posting with an
       | account where that component appears. (Views provide access to all the reports
       | filtered by a subset of transactions.) You can click your way to any journal
       | or report for that subset of transactions. This exists in HEAD today. You can
       | draw all the reports where a particular component appears, e.g., "Employer", as
       | in "Income:US:Employer:Salary" and "Expenses:Taxes:US:TY2014:Employer:Federal".
       |
       | But this does not define "dimensions." It would be nice to group values for
       | these components by what kind of thing they are, e.g., a bank, an instution, a
       | country, a tax year, etc, without regard for their location in the account
       | name. A further experiment will consist in the following:  again assuming
       | unique "account component names" (which is not much of a constraint to
       | require, BTW, at least not in my account names), allow the user to define
       | dimensions by declaring a list of component names that form this dimension.
       | Here's how this would look, with the previous examples (new syntax):
       |
       |   dimension employer  Microsoft,Autodesk,Apple
       |   dimension bank      HSBC,RBC,ETrade
       |   dimension country   US,CA,AU
       |   dimension taxyear   TY2014,TY2013,TY2012,TY2011,TY2010
       |   dimension type      Assets,Liabilities,Equity,Income,Expenses (implicit?)
       |
       | You could then say something like "show me trial balance for all transactions
       | with posting accounts where bank is not NULL group by bank" and you would
       | obtain mini-hierarchies for each group of accounts (by bank, across all other
       | dimensions).
       |
       | (With the state of my current system, I could probably code this as a
       | prototype in a single day.)
       |
       | Addtionally, accounts have currency constraints and a history of postings
       | which define a set o currencies used in them. More selection can be done with
       | this (e.g., show me all transactions with postings that credit/debit CAD
       | units).
       |
       | IMHO, all you're trying to do with these virtual accounts is aggregate with
       | one less dimension, you want to remove the real account and group by community
       | project. My claim is that there are ways to do that without giving up o the
       | elegant balancing rules of the DE system.

    In relation to this... these "dimensions", could they just become other
    dimensions in the filtering language?

      component:Microsoft

      employer:Microsoft
      bank:RBC
      country:US

    You can then break down by those, like a GROUP BY clause, and generate
    reports that have those as root accounts, or separate breakdowns.

** Tags used as dimensions

  - If you had tags as key-value pairs, those could be used as well:

      2014-05-21 * ...
        #employer:Microsoft

    Searching for:

      tag:employer=Microsoft

    This is another dimension in the same filtering language.

* Operations
** Validation

  - Write a dedicated routine to check the following invariant:

        # Handle sanity checks when the check is at the beginning of the day.
        check_is_at_beginning_of_day = parser.SORT_ORDER[Check] < 0
        ...
        if check_is_at_beginning_of_day:
            # Note: Check entries are assumed to have been sorted to be before any
            # other entries with the same date. This is supposed to be done by the
            # parser. Verify this invariant here.
            if isinstance(entry, (Check, Open)):
                assert entry.date > prev_date, (
                    "Invalid entry order: Check or Open directive before transaction.",
                    (entry, prev_entry))
            else:
                prev_entry = entry
                prev_date = entry.date

  -  Sanity check: Check that all postings of Transaction entries point to their
     actual parent.

  - (validation) In addition to the Check/Open before-constraint, check that
    the entries are always sorted. Add this sanity check.

  - The default validation should check the invariant that Open and Check
    directives come before any Transaction.

  - Validation: Everywhere we have a filter of entries to entries, we should be
    able to apply a check that the total balances before and the total balances
    after should have the very same value.

  - In validate.py: differentiate between the case of an entry appearing too
    early before an Open directive, and an entry appearing for an account that
    simply just doesn't exist.

  - Auto-detect and warn on likely duplicate transactions within the file.

** Padding

  - Idea: Padding entries could be extended a tiny bit in order to
    automatically calculate the cash distribution entries, e.g., like this:

      2014-03-04 pad Asset:Cash  Expenses:Restaurant    60%
      2014-03-04 pad Asset:Cash  Expenses:Alcohol       40%

      2014-04-04 pad Asset:Cash  Expenses:Restaurant    70%
      2014-04-04 pad Asset:Cash  Expenses:Alcohol       30%

      2014-05-04 pad Asset:Cash  Expenses:Restaurant    70%
      2014-05-04 pad Asset:Cash  Expenses:Alcohol       30%

    This is a great idea, is in line with the general meaning of pad entries
    (implicit 100%) and would add a much desired feature.

  - Add tests for all the cases of realization padding.

** Locations

  - @location really should just convert into a generic event "location", just
    as address and school should; they're just events with forward fill...
    Serve this at:

       http://localhost:8080/20120101/20130101/events/location/days

  - Add a "reason" field for @location, and display as trips, with
    some sort of meaning to them. Ok, this contradicts the previous idea.



* Parser
** Errors

  - Parsing an indented string results in some output... for example, this code
    spits out a single Balance entry (the last one):

        balance_entries, _, __ = parser.parse_string("""
          2014-01-02 balance Liabilities:CreditCard   100.00 USD
          2014-01-03 balance Liabilities:CreditCard   200.00 USD
        """)

    It should not. It should output nothing, because these entries are indented.
    I don't understand why it does. This is a parser bug which needs to be
    traced and debugged. This has come up in writing tests here and there,
    forgetting to insert dedent=True.

  - We need to gather errors in a single place and report them like the others;
    right now I'm catching them in sum_to_date() and writing using the logging
    module; but they really should be trickled up with the rest.

  - Syntax errors currently have no location... this is unacceptable. Write an
    automated test, check for all kinds of errors, in the lexer, in the parser,
    in the Python. (Just work with the line number, we don't really need
    character position.) Test everything with automated tests.

  - 'lineno' is incorrect, it points to the next entry, not the previous one,
    fix this bug! This is really annoying.

  - Set a correct filename in grammar.y

  - Errors from the parser and others should all be accumulated in one place,
    so that we do all the reporting at the very top level.

  - Don't raise error exceptions anywhere; log everything to an error
    handler/accumulator class instead, and skip to the next entry/declaration.
  - Propagate exception from Python(?)

  - Problematic transactions (!) should spit something of color on stdout, they
    should not be forgotten so easily.

  - Bug: Invalid account names should only be reported once.

** Lexer Work
*** Errors in Flex Lexer

  - (parser) Support enabling flex debugging in beancount.core._parser.parse(),
    using "yyset_debug(int bdebug)".

  - When an error occurs, skip the lexer to the next empty line and recommence.

    * Modify the lexer to emit EOF and add that in the grammar rules for empty_line.

*** Write a New Lexer From Scratch

  Reasons to write your own lexer manually:

  - Should support UTF-8 encoding.

  - Should support SCHEDULE entries for org-mode (see email discussion).
  - More flexible syntax (see "Is it possbile for beancount to ignore org-mode
    SCHEDULED and DEADLINE?" thread).

  - Better error reporting

  - (performance) Write your own lexer manually and compare performance with
    flex one. I think we can do a much better job at error reporting by writing
    our own, but I'm unsure how the performance compares.

  - IMPORTANT LATENT ISSUE. You need to extend the lexer to parse A-Z for flags,
    not just PSTCU! This is important, as I just realized that it could prevent
    the correct parsing for entries in a round-trip, with postings produced with
    unexpected flags. In fact, any character with whitespace on each side should
    parse as a flag. This is very important.

    This manifests when adding a posting with letter 'M' right now. Replicate
    this, fix the problem.

** Make the Parser Reentrant

  - Make the parser reentrant [2014-08-02]. This is _not_ a difficult task.

    * Follow this:
      http://www.lemoda.net/c/reentrant-parser/
      http://flex.sourceforge.net/manual/Extra-Data.html
      to remove all globals from my lexer and make it truly reentrant and free of globals.

    * You need to add unit tests that check the correctness of line numbers on
      parsed directives and errors.

    * You need to remove the get_yylineno and get_yyfilename accessors.

    * You need to make the parser reentrant, by add this directive to the grammar:

         %parse-param { PyObject* builder}

      You also need to redefine yyerror() accordingly. I've done it and it
      works, it's simple, it's a 20 minute change:
      http://www.gnu.org/software/bison/manual/html_node/Parser-Function.html

    * You also need to make the lexer reentrant:
      http://flex.sourceforge.net/manual/Reentrant-Overview.html#Reentrant-Overview

         %option reentrant

      (I haven't tried this yet.)

    * Most of the "real" work involved is in removing the globals for lineno and
      filename.

    * Make sure the performance does not degrade as a result of doing this.

** Syntax

  - You should support a payee with no description! This generates a parser
    error right now.

  - The syntax should support multiline strings naturally...

  - For Links vs. Tags: dont impose an order, parse as tags_or_links.
    Right now the order is tags_list and links_list.

  - You should accept commas in the input; simply ignore their value.

  - Add 1/rate syntax for prices (and anything... really, why not).
    Convert at parsing time.

*** Sensible Syntax for Lots

  - Consider making the lot syntax like this:

       -4 {HOOL @ 790.83 USD}

    instead of:

       -4 HOOL {790.83 USD}

    It's actually a lot more accurate to what's going on...

** Testing

  - Allow file objects to parse() and dump_lexer(). This should use fdopen() or
    whatever else to get this job done at the parser level.

  - You need to clean up the memory of the strings created; call free() on each
    string in the rules.

  - Add a unit test for pushtag/poptag errors.
  - Add unittests for tags, pushtag/poptag

* Reports
** Text Statements

  - Complete text-statements branch, printing out balanace sheet and income
    statement to text for bean-report and ELI, complete with --date on those
    reports.

 - Using an intermediate data structure, produce text and csv / xls reports,
   downloadable from the web front-end, or even generatable directly. All of
   this reporting infrastructure should be reusable, ideally.

  - A text rendering of the balance sheet / income statement would be
    _very_ useful for collaboration/communication with others. Add a link to
    download a text version of any report. This would be made easy if we only
    have a few distinct types of reports.

** List of Unreconciled Transactions and Postings

  - Perhaps we want to produce a report of all transactions with a highlight on
    them.

** Balance Sheet

  - (web) We really need to reorder the accounts in a way that is more
    sensible... it's annoying to see the accounts I care about at the top of
    the page. Cash, Points, AU, should be at the bottom... I wonder if there's
    a nice heuristic. Last updated date? I think that would be good enough.

  - We need to figure out how to order the accounts on the balsheet; I want the
    most relevant near the top. Sorting accounts: compute a score made up of

    * nb. txns from the last 3 months
    * nb. checks from the last 3 months (weighted more heavily)
    * line-no of Open directive in the file.
    * last updated date.

** HTML Rendering

  - Rendering: When you collapse a parent account, its aggregate amount should
    render, and disappear when not collapsed.

  - Numbers should align to the right.

  - USD and CAD should be aggregated in their own columns for balance sheet and
    income statements. These should be specified from the command-line.

  - All entries should have collapsing a-la-JavaScript, along with
    collapse/reveal all buttons. All JS.

  - If the software is finally fast enough in Go, render RESTful on the fly for
    any date:

    * REST:  /balsheet/20121231/
    * REST:  /income/20121231/20131231/

    This way, you could have any year on the same run. No need to restart, even
    have a menu with all the years, and perhaps even some of the latest months.

  - It would be really nice to render the line numbers to the source in the HTML

  - (Performance) Implement buffered output for faster response using a separate
    thread and an iterator that yields from app.write when the data buffer is
    large enough.

  - Postings that have a "!" flag should have at least their
    background red.

  - You should more explicitly state the beginning and ending period
    on each statement pages (it is super important information).
    Just below the title.



** Excel Output

  - Find good ways to transfer data to an Excel spreadsheet. A link to download
    a file should be supported.


** Links to Source

  - The new format code should keep and optionally render the source file/line
    of any transaction, and allow clicking to get to the source line in the
    rendering.

  - Maybe there should be a script that can take a report specification and
    output a list of emacs-compatible links to the entries, interspersed with
    the text format rendering! You could go "next-error" to go through the
    entries in time order, emacs taking you there one-by-one.

** Event Reports

  - We should be able to count the days of each event type.

** Distribution of Expenses and Income

  - Add a pie chart to visualize the constitution of the Income Statement for
    Expenses and Income.

** Summary Reports

  - To create custom views, for example, weekly summaries, you could
    convert the ledger into another ledger, where entries would have
    been replaced by summary entries instead, and all the other
    functionalities would still work.

** Financial Ratio Analysis

  - Add these: http://www.csun.edu/~bjc20362/Controlling-2.pdf

** Trades

  - You should be able to report on all booked trades during a period,
    especially with the new booking algorithm, this will be useful.
    Create a new report type for this.

** Reports: Overview Stats

  - Add a simple overview 'stats' report with output like this:

      Files these postings came from:
        ...

      Unique payees:            2681
      Unique accounts:           151

      Number of postings:       9026 (4.8 per day)
      Uncleared postings:        126

      Days since last post:     -206
      Posts in last 7 days:       30
      Posts in last 30 days:      52
      Posts seen this month:       8

  - This ought to replace the current stats reports, which are simply too small
    and specialized.

** Reports: Rendering Journals

  - Journals should render in either order.

  - Add an option for spacing in the revamped reports.

  - When multiple transactions occur in the same day, it makes sense not to
    render the balance amount until the last one. Do this. This is important.

  - In rendering balance directives, don't render the amount in the "change"
    column; that is too confusing for some users, keep the change column for
    changes.

  - (easy) Don't render postings in the HTML interface by default. The detail
    can be made available via bean-query now, and users can click on /context
    link in order to get the full transaction detail. Journals should be
    summaries. Add an optional argument to turn it on/off, but it should be off
    by default.

** Reports: Rendering Tables of Balances

  - tree rendering: If a parent account has only a single subaccount and the
    parent account otherwise has no postings in its realization, render the
    account on a single line instead of two, e.g.

      Expenses                     Expenses
        Taxes                        Taxes
          US                           US
            TY2014                       TY2014
              State                        State:Company
                Company                    ...
              ...

** Reports: Rendering Tables

  - For table rendering, move the actual formatting at rendering time. CSV files
    should have fractional values for percentages, txt and html should have %
    values. I need to figure out a good solution for this. Maybe the thing to do
    is to move the field selection at rendering stage, or at least to have it at
    both.

** Reports: Accounts

  - bean-report accounts should produce a regular table that can be rendered
    with CSV or TXT, not a custom output string.

** Reports: Cash

  - Create a function to identify whether a Position/Inventory is cash... use
    this to reproduce/replace the 'cash' report. Use the same rule from
    bean-report.

** Report: XML

  - Output to a structured XML format, some people are finding that useful to
    build other visualizations. In order to test this completely, do a
    round-trip test.  The code should live in beancount.parser, parallel to the
    existing code there.

** Report: Events

  - Build a 'events' report that will print out the current value of all events.

  - Create a new report type: "days" that counts the days of any event in the
    filtered log.

* Price Freshness / Dated Prices

  - Issue warnings if the price date is too far from the requested market value
    date. This will help with returns, a lot. You should likely do this in the
    price_map object, in the lookup function, maybe, so that all modules benefit
    from the feature. You could ideally provide a date and a tolerance, and
    somehow issue warnings automatically. The tolerance for price freshness
    should be provided as an option in the input file.

  - Add the capability to issue warnings when the price database is queried for
    a specific date but the price point is too distant from the requested date.

      "One thing I want to do soon is to issue warnings when the price database is
      looked up and the price point is too far from the requested date, so that the
      user could go fill in the missing prices. I'd probably issue price entries with
      the approximated price (approximated with a distant date) and then feed that
      into another script that would fetch prices for those directives."

* Review Design of Tags & Links

  - Consider removing the "links" attribute altogether and making that simply
    just a tag. Do we really, truly need to distinguish between tags and links?

  - Try removing the 'tags' attribute of transactions by moving it to metadata
    fields and making sure tools are available to perform the same aggregations
    using bean-query and views using bean-web.

  - Make the Pad directive accept #tags and propagate those to the generated
    transactions:
    https://bitbucket.org/blais/beancount/issues/70/add-tag-to-the-pad-directive-and-propagate

* Web Interface Improvements

  - (easy) Make b.w.web also 'app.options_map' instead of 'app.options'.

  - Make the web interface not render postings anymore by default.

  - web: Don't render the transaction detail anymore; instead, the full context
    should come up in a tooltip that is computed on-demand. Rendering the basic
    table should not have to render all the detail upfront, that is always
    overkill.

  - web: Don't render the full Inventory'es; instead, already render at cost and
    provide their full detail either by clicking on the transaction, which
    should render the full detail of an inventory (for debugging), or in a
    tooltip.

  - Highlight (e.g., in the color red) the postings to accounts that are in
    contra value, e.g. a positive Income, or a negative Expenses posting.
    (Maybe this is just something that lives in Fava actually)

  - In the web interface, it would be nice to have a fancy client-side
    JavaScript overlay here, that automatically appears after parsing if there
    are errors and that automatically smoothly fades out. All errors should be
    displayed in an overlay; proper error handling and display for the web
    interface is not optional, it's important.

  - Figure out how to disable googleapis fonts when on a very slow connection.
    I'd like to enable the fonts, but if they cannot be fetched quickly, or
    cached, this should be disabled.

  - Implement a little plug-ins system that allows a user to insert a new tab in
    bean-web, to insert some custom display.

  - Instead of rendering inventories with the full contents in the journal,
    render the cost, and place the full inventory in a tooltip!

  - A table of price entries should be rendered under the price graph in the
    web interface.

  - The Trial Balance page could be a good place to put all the accounts on the
    left and have two sets of columns: beginning of period -> end of period.

  - In order to implement .txt output, you will need to decouple the web
    rendering and the generation of its included data. This will be
    great--ability to cut-and-paste any page into txt. format=txt, and we could
    still have the links clickable. Everything else would just be txt. A bit of
    a crazy idea, but it might work well and be simple. Maybe.

  - Render tags on the HTML page

  - Replace gviz charts by some other library that does not require you to be
    online in order for it to work.

  - Silence BrokenPipeError errors from bottle using wsgiref. You could use
    CherryPy, which doesn't suffer from that, or just... fix it and silence
    them.

  - In balance/aggregate reports, render the balances for parent accounts too,
    in lighter gray.

  - Render the Conversions amount at the bottom of the Conversions page...

** Visualizations

  - Move the TreeMaps experimental script for Expenses and Assets subtrees into
    the bean-web codebase:
    http://bost.ocks.org/mike/treemap/
    (Or maybe that would just be left for fava.)

** Rendering Documents

  - Serving CSV files from the Documents page should not done be via download,
    but rather they should rendered directly. Same with text files. As much as
    possible files should be served directly.

  - The documents web page should render by-month + date, and by-account + date.

** Update Activity Page

  - Update activity: Remove parent accounts with no child accounts.
  - Update activity: This exhibits a bug in the table rendering, look for IVV,
    see TODO(blais) in acctree.py

** Bake Improvements

  - Move beancount.scripts.bake to beancount/web and adjust all the references
    accordingly.

  - bake: Make bake support curl if wget is not available. It should work with either,
    to relax dependencies.

  - Make the web scraper run in multiple threads... it's quite a bit too slow as
    it is. I'm sure we can make it scrape in parallel using multiprocessing and
    a work queue (this should be a fun little project and would make baking to
    an archive a lot faster in many cases).

** Programmable View

  - GREAT IDEA! Have a web form that you can input a view filtering expression,
    e.g.  year:2014 component:Microsoft
    to have that year's transactions made with this component. Encode the
    results in a unique string that you can decode and create a corresponding
    view of the subset selected by the expression. You can then view any of the
    reports for that subset! This means we can then get rid of many of the root
    page's links automatically, yet still provide all the opportunities... this
    is the way to go, and would best mirror the command-line capabilities.

** Error reporting

  - We really need to list all the entries markes '!' somewhere; they should be
    more annoying to the user.

  - In the balance sheet or trial balance, mark accounts that have errors in
    red, or add a little red start next to them.

  - Implement basic error reporting page from the list of errors.

** Links

  - (web) Render links to the right of descriptions, and the link href link
    should actually render a page of the related linked entries.

** Aesthetics

  - In the entries table HTML, highlight the relevant posting leg somehow, maybe
    use a '>>' marker, or make it bold. Something. (Bold is too much, use >>.)

  - Render "as of YYYY-MM-DD" under the title for Balance Sheet, and "from
    YYYY-MM-DD to YYYY-MM-DD" under the title for Income Statement

  - Answer to favicon.ico request.

  - Add an option to render the entries table upwards, not just downwards.

  - Use that beautiful new font (Roboto) from Tactile in the new rendering.
    Totally worth it. Use the nice Lucida-like font for numbers, like in
    TurboTax.

*** JavaScript / Client-Side Interaction

  - Render balance sheet/ income statement cells with two numbers for parent
    nodes, so that when you collapse a node, all the amounts of its children sum
    up automatically and display in its cell. You should have a consistent
    report regardless of whether nodes are collapsed or not. This will require
    some JavaScript effort.

  - Implemented a JavaScript cursor in JS. J, K up down. SPC = toggle.

  - In Journal view, pressing 'C' should toggle displaying the checks on and off.

** Trial Balance

  - We should have a nicer way to tell what accounts need to be updated.
    Highlight them red if they haven't been updated in more a month
    (configurable).
    Put the last updated date in the balance sheet or perhaps the trial balance
    page. Should be easy; we don't need a dedicated page for this.

  - Shove more information in the Trial Balance page, info about errors, documents, etc.

** Source

  - The source page should take a special '?line=ddd' parameter that will
    scroll the page to the transaction at that line.

** Conversions


* Small Projects & Challenge Ideas
** Maximum Balance

  - Can I compute the maximum value of each account at the end of every year
    (for foreign assets decl.) This would be useful for FBAR / FATCA
    declarations.

  - Automatically compute the maximum account values of foreign accounts for
    the FBAR filing.

  - You should report a trial-balance -like listing of the minimum and maximum
    values of all the accounts.

** Property Lifetime Return

  - Challenge: Can I compute IRR return on my condo purchase and sale,
    accurately accounting for all the little expenses and cash flows along the
    way? TODO: Add benefits received as an Income, as transactions.

** Taxation Rate

  - Challenge: Can I automatically compute my taxation rate for every year?

** Currency Exposure Report

  - For a particular balance sheet, report the total currency exposure of the
    ledger. This should be a very simple report, probably in the form of a pie
    chart.  Maybe this pie chart should be located in the capital report
    (possibly makes sense).

** Inflation Adjusted Reporting

  - It would be AWESOME to look at a balance sheets from the past but
    inflation-adjusted for any date... Answer this question easily:

      "What was I making in 2010 in today's dollar terms?"

  - How would I produce an inflation adjusted version of some charts. Maybe all
    charts should have that option?

  - Look at average meal 10 years ago, average electricity, etc. things that
    should be equal, and correct for the time-value-of-money, compare prices
    today with prices then. Maybe come up with some kind of constant unit that
    I can convert everything to.

** Account Linkage Report

  - Generate a Graphviz link of all the inter-account transactions that are
    larger than a certain amount.

    Generate a graph for the main kinds of account
    interchanges, by looking at the most significant transactions
    between the accounts. For example, ignore transactions which are
    too small in absolute value, or whose total is too small a portion
    of the total.

    Fun little project: Create a graphviz output from a Ledger, where
    transactions above a certain amount would generate a link between
    accounts. Note:  the threshold could be either for single
    transactions, or for aggregate amounts (absolute value).

** Predict Vacation Cap Date

  - Make an plugin that computes the precise date at which my vacation will cap
    (240 VACHR) base on an account.

* Account Hiding Criterion

  - Set the closing criterion for empty accounts, implement in a single place,
    and review all the code which renders balances to use it.

      "I used to have it so that accounts closed before the beginning of the exercise
      (in the reports) would not appear. Accounts closed at the end of the period but
      with some activity within the period would appear (so you can click on them and
      see their journal). Opened accounts with a zero balance would, too. Closed
      before begin + no activity = no show."

        2000-01-10 open Assets:Continuing
        2000-01-10 open Assets:Empty
        2000-01-10 open Assets:Terminated

        2000-01-10 open Equity:Whatever

        2014-03-10 *
          Assets:Continuing       110 USD
          Assets:Terminated       120 USD
          Assets:Empty            130 USD
          Equity:Whatever

        2014-03-30 *
          Assets:Terminated      -120 USD
          Assets:Empty           -130 USD
          Equity:Whatever

        2014-05-15 close Assets:Terminated

        2015-01-10 *
          Assets:Continuing       110 USD
          Equity:Whatever

  - Whether an account shows up in a particular Ledger (realization) really only
    should depend on whether the account was open during the period (we now have
    account open/close dates... let's use them instead of a heuristic!).
    Create a routine to figure out if an account was open during a specific
    time period?

  - Related topics:
    (ticket) https://bitbucket.org/blais/beancount/issues/36/balances-output-sometimes-outputs-000
    (fava) https://github.com/aumayr/fava/issues/292#issuecomment-219563582

  - One question is whether we should display an account which has a non-zero
    balance but when rounded for display rounds to a zero number?

      "the problem is not the sell, but the buy
      that leaves -0.00120 USD in Assets:XYZ"

* Rejected Ideas

  - Why aren't we using the price on the first leg of this transaction? This is
    an interesting variation on the meaning of the price: it could mean either
    (a) the price of the lot, or (b) the conversion price of the cost of the
    lot. This would enable the following:

        2013-07-22 * "Bought some US investment in a CAD account"
          Assets:Investment:HOOL           50 HOOL {700 USD} @ 1.01 CAD   ;; 35350 CAD
          Assets:Investment:Cash          -35359.95 CAD
          Expenses:Commissions                 9.95 CAD

  - Add a --auto-everything option to bean-check that automatically inserts a
    beancount.plugins.auto_accounts directive and more.

* To Be Categorized
** Reporting Plugin Errors

  - Build a utility function to parse plugin configs using ast.literal_eval()
    and catch and produce a consistent error message when an invalid Python
    expression is provided. Convert all the plugins to use it.

  - When rendering errors, render the data type so the error tells you which
    component or plugin generated it.

  - Parse and save the line no for "plugin" directives in order to improve their
    error reporting.

** doctor / tools

  - Add a list of posted balances by account to "bean-doctor context".  "linked"
    always links all the transactions, so it's not good enough. Just add this by
    default to the context command.

  - bean-doctor context should accept a LINK, not just a line number from
    context.

  - Great idea: Make the printer able to (1) output "incomplete" entries and (2)
    print out the entries in the order of (filename, line-no) in which they were
    parsed, to produce a file that is as close as possible to output. (bw3443
    asked for this in order to make modifications to his input and push that
    back out to a file, this could be useful.)

** query_parser

  - Support arithmetic operations as targets, so you could SELECT 2+2, for
    example. Then add a PRICE(ccy, ccycost, date) function to pull the price at
    any date.

    * Test negative numbers
    * Test operators without spaces

    IMPORTANT: Some code has been merged for this, but numerical expressions
    like 2-3 and 2+3 don't work because the INTEGER and DECIMAL tokens include a
    potential sign. What must be done is to make the processing of those tokens
    not have a sign for the purpose of parsing expressions and make + and -
    unary expressions.

  - SQL: "IS" and "IS NOT" is not implemented.

  - Idea: The "HELP" command of the SQL shell should be made analogous to the
    schema inspection facilities of other SQL shells instead of being dedicated
    HELP commands.

  - Implement a DESCRIBE command to the SQL shell in order provide help on the
    available row commands. I think this would be a natural way to do this.

  - This query works:

      bean-query $L ' balances from flag = "!" '

    But this query fails:

      bean-query $L " balances from flag = '\!' "

    The second one needs to have the flag escaped because of bash shell
    expansion, but the problem is that the escaped backslash appears in the
    output. This is normal bash behavior, but the problem is that the user
    receives no notification of failure in this case. Beancount should detect
    that the string compared to a flag is not a single-character string and
    issue an appropriate error message for it.

  - Bug: this query fails and should not:
    "select account, sum(position) group by account order by account_sortkey(account)"

  - SQL: When not specified, ORDER BY should be set to be the same as GROUP BY
    by default. This is a sensible choice.

  - Implement implitict GROUP BY and BALANCES ... WHERE syntax

  - The 'balances' report should also support a WHERE clause as a nice
    shorthand. I would use that all the time myself if I could.

*** Implement Table Joins

  - Write the multi-year report and share on the list at
    https://groups.google.com/d/msg/ledger-cli/XNIK853ExNc/CWxSPa-5INMJ

  - Write a utility script that merges multiple reports with a leftmost column
    of account names into a single report with multiple columns.

       SELECT account, bal1, bal2 FROM
         (SELECT account, sum(cost(position)) as bal1
          FROM CLOSE ON 2014-01-01 CLEAR)
         JOIN
         (SELECT account, sum(cost(position)) as bal2
          FROM CLOSE ON 2015-01-01 CLEAR)
         ON account;

** query_env

  - There's a bug in the MIN() function, it fails, try this:
      select min(balance) from open on 2015-01-01 close  on 2016-01-01  where account = ...

  - Rename ACCOUNT_SORTKEY(), it's a terrible name. Name this REPORD() for
    "report order".

  - Provide a SUBSTR() or SUB() function for the SQL script. Find out what the
    SQL standard is and implement that. MAXWIDTH() just isn't too great a name.
    TRIM() might have been a better name.

** query_eval

  - Another problem with queries is that sales cause very large unrealistic
    changes because each posting affects its account separately. Look at this
    query, for example, where we are trying to obtain the maximum balance during
    the year:

      select date, description, convert(balance, 'CAD', date)  from open on 2015-01-01
      close  on 2016-01-01  where parent(account) = .../'rrsp'

    We need to find a way to report the balance only after all the postings of a
    particular transaction are applied. I'm not sure how to handle this well yet.

  - query: Provide a column for the "other accounts" of a selected posting's
    transactions, so you can select on that. Selecting a transaction should be
    migrated from the "FROM" syntax to the "WHERE" syntax as if a joined table,
    with suitable support for ANY and other membership operatos.


** Support Negative filtering by default

  - Idea: For "virtual postings", you could mark certain tags to be excluded by
    default, to be included only explicitly. e.g. #virtual tag would have to be
    brought in by selecting it via "tag:virtual". Maybe a different prefix would
    be used to distinguish them, e.g. #virtual and %virtual, or #virtual and
    -#virtual; something like that.

** query_render

  - Journal rendering: add terminal colors (easy).

** Improvements to Emacs Support

  - Investigate indent-region and see if it wouldn't make sense to override this
    in order to invoke beancount-align / beancount-format.

  - Add an Emacs mode command to compute a command at the date of the
    transaction preceding or at the cursor line (with C-u). Without a C-u
    prefix, compute the balances at the latest date. The point is that the user
    shouldn't have to type in the bean-query <filename>, other than perhaps
    having to type "balances". To work quickly on smaller files.

*** Transaction Lists which can be Explored with Emacs

  - Add a "lineno" format for transactions that render in "Emacs errors"
    compatible format, so we can easily jump in time throughout the input file
    instead of rendering a journal. Offer the option to list in reverse to. This
    should be invokable from the SQL shell.

  - Register (with filter) should have "print" mode that also includes
    file:lineno so that we can make Emacs "jump" between the transactions in
    the order they appear.

** Trading

  - Produce example transactions for each of the cases provided by Filippo's
    sample transactions.

** Tools: Formatting

  - BUG: There is a bug in bean-format; on
    /home/blais/sharing-with-roommate/liabilities-account-solution.beancount, it
    fails with an assertion. I highly suspect that it's because of postings like this:
      Expenses:Electricity             45.34/2 USD
      Liabilities:Alice                45.34/2 USD

* Misc Grab Bag of Ideas

  Here follows a grab bag of ideas. When I have a new idea coming to me, I don't
  have time to think about where to put it, I just come here at the end and jot
  it down. Every couple of years I clean this mess up and put it in the sections
  above.

<<<<<<< HEAD
  - In the account name completion function in Emacs, don't include the name of
    closed accounts.
=======
  - Ingest should sort the transaction using a secondary "txndate:" metadata
    field and document this somewhere.
>>>>>>> da73deb2

  - Idea: Upon an irrecoverable error in the postings, instead of skipping a
    transaction, record it without any postings. This will allow "bean-doctor
    context" to at least find the offending transaction.

  - Idea: Limit the absolute value that can be posted to rounding accounts. The
    limits could be automatically derived from the tolerance values.

  - Integrate the docs from here: https://bitbucket.org/aumayr/beancount

  - Idea to deal with #145: Add all augmenting postings, THEN book all reducing
    ones against that.

  - Full booking: We need an example of two reducing bookings competing for the
    same lot.

  - Implement IPython/Jupyter notebook support for directly viewing the results
    of queries.

  - "bean-doctor linked" should list the list of links that were followed. That
    would go some of the way to explain some of the sometimes surprising
    results.

  - SQL: OpenMeta is different than Meta; it returns a dict. That's bad. Provide
    a direct lookup, like Meta.

  - Interesting idea re. booking branch: Until AVERAGE is done in an automated
    manner, we could provide a poor man's version by creating a new Nerge
    directive which explicly merges the contents and cost basis of an entire
    account at a particular point in time. Try this for fun, this should be easy
    to implement.

  - "numberify" is only made available from run_query(). This is insufficient;
    it needs be made available through the SQL shell output (as an option) and
    even from the Google sheets uploader.

    In addition, this ought to work as a standalone tool, whereby a CSV file's
    column types (including Beancount-specific ones like Amount, Position and
    Inventory) should be inferred automatically, and the transformations can be
    applied to them.

    Make a nice library, plug this in many places, and make a standalone script
    as well.

  - Complete tests for csv importer; it should be tested frantically, and a
    decent sniffer should be implemented, specifically with credit/debit support
    and balance vs. posting amount support, as well as detecting fees.

  - Add an AVERAGE function to the SQL shell.
    See related discussion, I would like to compute this for myself too:
    https://groups.google.com/d/msg/ledger-cli/dWuWysV6qZU/cyYNzleTCAAJ

  - There ought to be some unit tests for all the custom metadata added to
    Posting instances. I think this is undertested at the moment.

  - Implement a new plugin to convert metadata-fields to Document directives.

      Scan all transactions that have the invoice-metadata field (or any other
    suiting field-name of your choice), and create a Document directive for
    each, with a link to the transaction it comes from.

    In doing so, add support for "fuzzy-matching":  When only a relative
    filename is specified in the metadata-field (and Document directive), search
    different locations based on the Account this is on/in.

    See https://github.com/aumayr/fava/issues/386#issuecomment-256895713.


  - Core: Some problems occur (with the new method) if you mix at-cost and
    without-cost for the same currency, like this:

      2015-09-15 * "Buy"
        Assets:Investments:HOOL   50.795 HOOL {14.63 USD} @ 14.63 USD
        Assets:Investments:Cash   -743.13 USD
        Equity:Vanguard:Rounding

      2015-09-24 * "Dividend Received"
        Assets:Investments:HOOL           0.252 HOOL {14.11 USD} @ 14.11 USD
        Income:Vanguard:Retire:AfterTax:HOOL:Dividend  -3.56 USD
        Equity:Vanguard:Rounding

      2016-05-09 * "Conversion From"
        Assets:Investments:HOOL      -51.047 HOOL @ 14.33 USD
        Assets:Investments:Cash       731.50 USD
        Income:Vanguard:Retire:AfterTax:HOOL:Pnl

      2016-05-10 balance Assets:Investments:HOOL 0 HOOL

      2016-05-10 * "Buy"
        Assets:Investments:HOOL   292.285 HOOL {14.33 USD} @ 14.33 USD
        Assets:Investments:Cash   -4188.44 USD
        Equity:Vanguard:Rounding

    The better way to deal with this would be not to allow it to happen. Because
    this needs to be applied during matching, we cannot implement this in a
    plugin, this needs to become an option (to allow it, and to make it
    disallowed by default) in the parser itself.

  - The Beancount loader cache should be automatically invalidated if the
    revision of Beancount has been updated. This could avoid some potentially
    confusing user interpretation of errors.

  - Idea to deal with #145: Add all augmenting postings, THEN book all reducing
    ones against that.

  - Full booking: We need an example of two reducing bookings competing for the
    same lot.

  - Implement IPython/Jupyter notebook support for directly viewing the results
    of queries.

  - "bean-doctor linked" should list the list of links that were followed. That
    would go some of the way to explain some of the sometimes surprising
    results.

  - SQL: OpenMeta is different than Meta; it returns a dict. That's bad. Provide
    a direct lookup, like Meta.

  - Implement beancount.plugins.auto and beancount.plugins.pedantic finally.

  - Interesting idea re. booking branch: Until AVERAGE is done in an automated
    manner, we could provide a poor man's version by creating a new Nerge
    directive which explicly merges the contents and cost basis of an entire
    account at a particular point in time. Try this for fun, this should be easy
    to implement.

  - "numberify" is only made available from run_query(). This is insufficient;
    it needs be made available through the SQL shell output (as an option) and
    even from the Google sheets uploader.

    In addition, this ought to work as a standalone tool, whereby a CSV file's
    column types (including Beancount-specific ones like Amount, Position and
    Inventory) should be inferred automatically, and the transformations can be
    applied to them.

    Make a nice library, plug this in many places, and make a standalone script
    as well.

  - Complete tests for csv importer; it should be tested frantically, and a
    decent sniffer should be implemented, specifically with credit/debit support
    and balance vs. posting amount support, as well as detecting fees.

  - Add an AVERAGE function to the SQL shell.
    See related discussion, I would like to compute this for myself too:
    https://groups.google.com/d/msg/ledger-cli/dWuWysV6qZU/cyYNzleTCAAJ

  - There ought to be some unit tests for all the custom metadata added to
    Posting instances. I think this is undertested at the moment.

  - Implement a new plugin to convert metadata-fields to Document directives.

      Scan all transactions that have the invoice-metadata field (or any other
    suiting field-name of your choice), and create a Document directive for
    each, with a link to the transaction it comes from.

    In doing so, add support for "fuzzy-matching":  When only a relative
    filename is specified in the metadata-field (and Document directive), search
    different locations based on the Account this is on/in.

    See https://github.com/aumayr/fava/issues/386#issuecomment-256895713.


  - Core: Some problems occur (with the new method) if you mix at-cost and
    without-cost for the same currency, like this:

      2015-09-15 * "Buy"
        Assets:Investments:HOOL   50.795 HOOL {14.63 USD} @ 14.63 USD
        Assets:Investments:Cash   -743.13 USD
        Equity:Vanguard:Rounding

      2015-09-24 * "Dividend Received"
        Assets:Investments:HOOL           0.252 HOOL {14.11 USD} @ 14.11 USD
        Income:Vanguard:Retire:AfterTax:HOOL:Dividend  -3.56 USD
        Equity:Vanguard:Rounding

      2016-05-09 * "Conversion From"
        Assets:Investments:HOOL      -51.047 HOOL @ 14.33 USD
        Assets:Investments:Cash       731.50 USD
        Income:Vanguard:Retire:AfterTax:HOOL:Pnl

      2016-05-10 balance Assets:Investments:HOOL 0 HOOL

      2016-05-10 * "Buy"
        Assets:Investments:HOOL   292.285 HOOL {14.33 USD} @ 14.33 USD
        Assets:Investments:Cash   -4188.44 USD
        Equity:Vanguard:Rounding

    The better way to deal with this would be not to allow it to happen. Because
    this needs to be applied during matching, we cannot implement this in a
    plugin, this needs to become an option (to allow it, and to make it
    disallowed by default) in the parser itself.

  - The Beancount loader cache should be automatically invalidated if the
    revision of Beancount has been updated. This could avoid some potentially
    confusing user interpretation of errors.

  - You need to add options to provide the precision to use for prices,
    otherwise something like this:

      2016-07-15 * "Resto" "Nice dinner near Storm Hotel" ^b4cd7330bc3d
        Expenses:Food:Restaurants   12500 ISK
        Income:Martin:CreditCard  -103.18 USD @ ISK

    will render as

      2016-07-15 * "Resto" | "Nice dinner near Storm Hotel" ^b4cd7330bc3d
        Expenses:Food:Restaurants:Martin       6250 ISK                ;                           6250 ISK
        Expenses:Food:Restaurants:Caroline     6250 ISK                ;                           6250 ISK
        Income:Martin:CreditCard            -103.18 USD @ 121 ISK      ; -12499.99999999999999999999999 ISK

    instead of

      2016-07-15 * "Resto" | "Nice dinner near Storm Hotel" ^b4cd7330bc3d
        Expenses:Food:Restaurants:Martin       6250 ISK                ;                           6250 ISK
        Expenses:Food:Restaurants:Caroline     6250 ISK                ;                           6250 ISK
        Income:Martin:CreditCard            -103.18 USD @ 121.148 ISK  ; -12499.99999999999999999999999 ISK

    Right now, the only solution is to provide at least one price with a
    suitable precision.

    Another solution, instead of letting the user select the precision, for
    inferred prices, would be to infer maximum precision by default if a digit
    of precision hasn't been seen yet. Round prices shouldn't imply 0 digits of
    precision when it comes to inferred prices, for rendering.

    Note that the actual numbers derived are correct, the only problem is how
    they get rendered by default.

  - Try to modify b.l._parse_recursive() to reuse the DisplayContext object
    across all the parsed files, in order to accumulate its full state. Some
    users (from fava, e.g. Daniel Bos, see thread on mailing-list) are defining
    a single top-level file with only includes, and this breaks the rendering of
    the fractional digits in the web interface in a severe way.

  - Investigate using PrettyTable over my custom one. Is there any point to that?

  - Put all the contents of experiments/ under their own directories and add
    decent README files for each of these.

  - Write a new plugin to spread cash transactions over multiple dates. Use a
    template transaction in the input file as input.

  - Setup continuous integration that would push build status for each commit to
    bitbucket's build status API. Buildbot already has a plugin for this.

  - In upload_assets.py, add the export date somewhere very visible.

  - Convert the upload.py script to use the Sheets v4 API instead of gspread.

  - Produce pivot on monthly expenses as a custom report, the need for this
    occurs too often to wait for the SQL shell to support it.

  - The Beancount presentation should include the table's implicit join,
    graphically, and then explain select/filter/aggregate. Include a section in
    the design doc about this, or perhaps even in its own doc.

  - Add support for the ABC's for the pure interfaces, e.g.
    beancount.prices.sources, beancount.ingest.importers, etc.

  - Start accumulating test cases from real data for similarity classification,
    and rewrite this function from scratch, it just doesn't work well at all.

  - Port all my wash sales scripts to use the new booking method. This ought to
    be working now, with the new booking method.

  - Create an explicit license for my documentation, one that is compatible to
    publishing this as a book later on.

  - BUG: The "bean-doctor context" command does not provide any useful
    information if there was an error on the transaction at context and its
    postings are empty. If we're looking to get the set of lots before and
    after, it's not obvious.

  - Compute and render the difference on a sellgains error. In order to make
    this work, you'll have to implement a difference between inventories.

  - This will fail because of an unfortunate ordering in the transactions on
    the same date:

      2014-08-11 * "Google Massage - 60 minute Table Massage" | "Online purchase"
        Assets:US:GoogleInc:Wallet              -60.00 USD
        Assets:US:GoogleInc:Massage                         120  RUB {0.50 USD}

      2014-08-11 * "Table Massage 60 mins - GB" ^7430817d565c
        Assets:US:GoogleInc:Massage                                        -60 RUB {0.50 USD}
        Expenses:Health:Healing:Massage

    This is normally fixed by fudging the date on the second transaction to 8/12.
    The thing is, we could either

    * Make the check allow a temporary negative balance if on the same date, or
    * Reorder the transactions so that the positive amounts always occur first.
      (I'm not sure that's always possible, imaging a combo of postings that
      requires the opposite order in order for this to work).

    This problem occurs rarely, but when it does, it's annoying to deal with
    because the error removes the transaction and it cascades to more errors.
    Fixing this would help usability a fair amount.

  - This type of interpolation with per-account currency constraints should just work:

      YYYY-MM-DD open Expenses:Communications:Internet  USD
      YYYY-MM-DD open Assets:US:Points:Verizon          VERIPTS

      2017-03-12 * "VERIZON ONETIMEPAY  VERIZON.COM         FL" "PHONE SRV"
        Liabilities:US:CreditCard  -178.37 USD
        Expenses:Communications:Internet
        Income:US:Rewards                -650 VERIPTS
        Assets:US:Points:Verizon


** Google Keep Tickets

  - Unicode support: add a basic filter with 'ignore' to a temp file, before I
    finish having a proper lexer. Kick the tires off a lexer anyhow.

  - Idea: select * from transactions, but you have to find a way to
    open/close/clear either before filtering or after.

  - Print out metadata from the C-c x bean-doctor context command

  - Get to a point where you can compute long term vs short term

  - For testing decimal, work the renderers from a given dictionary, either
    computed or given glabally. A maximum should be enforced too.

  - Testing for rendering Needs to test with numbers under prec, over prec,
    integers, with wild prec (enforce max).

  - Add a display_precision option yo allow the user to override it.

  - Add warning on repeated metadata value key

  - Returns: identify entries with intflows + extflows on one transaction,
    without assets, they should be printed out for review in dates after all
    assets accounts are opened

  - Preso: offer an estimate of data size for a ledger and show how its really
    small.

  - Finish prior to spreadsheet replicating g finance

  - Add change from trailing day, week, month, helps making decision based on
    recent trends

  - Idea: introduce balance checks on preso, immediately motivates the de
    method! Highlight errors

  - If I sell my entire position of multiple lots the booking should be able to
    infer that this is umambiguous

  - Don't allow negative units by default--modify STRICT method to disallow
    that.

  - Idea: stock split could be its own directive with a corresponding stream
    transformation, all defined in a plugin

  - Idea: wash adjusents to adjutsment account and zero balance in 2015, instead
    of washing to pnl account. Do this now.

  - Beancount: Review terminology used in documents, use "Clearing" instead of
    "Transfer."

  - Idea: report only on last posting of a transaction!

  - In reading example of stock split, add one that maintains the original
    purchase date

*** Sqltool why interesting ?

  - Automatic schemas
  - Typed calculations
  - Single line
  - Basic operations
  - Running commands

  - Broadcast concept, for inventories
  - Data (..., "html", 1), Html(...)
  - Sources: Beancount, ledger, hledger, CSV, dbm, Xls, xml, etc.

*** Taxes & Finance

  - In Canada, all trading is carried out at average lot! Since when? Adjust my Beancount file.
  - When in foreign land, how much is the base deduction (-93k?) and are you only subject to federal tax rate when you're not there?
  - Q: Can you convert short term gains into long ones via a wash sale?

** File Entries from TODO file
*** Urgent-ish

  - Unify bean-doctor linked and bean-doctor context; make it one, and C-u
    prefix triggers links, perhaps ask for which link

  - Create a demo video about ?context? and ?linked? command-line tools.

  - Add a function to fetch a particular subset of tags with a regular
    expression, e.g. FIRST_REGEXP('award'). Use this on the imported
    stockstatement transactions. This can be used to create a column out of a
    set of tags.

*** Documentation / Process

  - Complete the CA and handle all remaining pull requests and minor bugs.

  - Improve the Lang Syn doc right before the Unused Pad Directives by adding an
    intervening transaction instead of explaining how it works. It would be much
    clearer.

  - Write a doc (video)  that explains how to debug issues, context, linked, print, etc.

*** Branches

  - Finish work on booking branch

  - SQL tool really ought to be extracted away from Beancount, extract as a
    separate project.

*** Small Tasks

  - A large imbalance will appear as a RoundingError, which it shouldn?t!
    RoundingError?s should only be inserted when a transaction balances! Run a
    context on a non-balancing transaction and you?ll see what I mean.

  - Build a script that can run the reports found in Query and output them
    either into files or all at once. This is probably TBD as part of bean-query
    itself, with some options.

  - Build a script that can list all my cap. gains for tax-loss harvesting.

  - Modify networth script to list post-tax worth, basis + pre-tax value =
    post-tax value, segment based on accounts.

  - Finish that Health Care tracking document.

  - Move over the updating process to Google Spreadsheets solution.

  - Remove all double descriptions in importers in ledgerhub (when payee ==
    narration).

  - beancount-linked is broken, missing line number, and an exception is raised:
    bean-doctor linked blais.beancount 57660; fix this now, rename as
    beancount-context-linked and add a better binding. Use this a lot more.

  - Booking: generate all combinations for just currencies, missing or not, in
    order to complete categorize implementation; (1) apply cost-currency =
    price-currency constraint, (2) infer currency from other legs, (3) infer
    currency from inventory.

  - Define a way to specify output format for rendering many queries, and
    perhaps that should include a Google doc directly that makes an upload, even
    if that has to call out to a Python2 subprocess (that?s fine). Use that
    everywhere.

  - Add ?display_tolerances? rendering override to fix bug with rendering HKD in
    trips, should be mirroring tolerances input syntax. Bug with Beancount:
    journal ?Assets:Caroline:Octopus? does not render with correct precision.

  - Remove unused auto-postings, they distract from the reporting.

  - Deal with flattening now (default should be never to flatten, never render
    empty fields on a continuation line for an inventory) and THEN implement CSV
    rendering.

  - Implement implicit GROUP-BY now.

  - Move ?bean-doctor missing-open? to ?bean-reports missing-open?, this really
    is a report type.

  - Merge 3 newer monnier beancount.el patches.

  - Bug: an unbalanced tag should output a correct line number in the error.
    Right now mistaking push/pop as push/push outputs an error with a zero line
    number, not useful. Need this. Fix this.

  - Complete ultipro tables from PDF parser.

  - payees: train a little model on my payee names to convert them to nice,
    clean payee names. Extract the data now.

  - returns2: Returns revamp + web reports.

  - booking: Implement booking proposal.

  - export: Export to spreadsheets.

  - Write unit tests for query_env and the rest of the package (important, bugs
    are being found by others).

  - Document arithmetic operations support

  - Export to Google Spreadsheets: Complete and document how to upload to a Trix

  - Doc on exportpf

  - Conversions: Document how open close clear works. This is really important.
    Use as an important the desire to pre-enter transactions from the future
    (e.g., Jon Stahl?s vesting events).

  - Write Intro with an explanation of open/close/clear.

  - Finish parser cleanup for Unicode.

  - Store residual in metadata, print it out in context

  - ?Transaction does not balance? message should include the tolerance value
    allowed.

  - Complete ?legacy? doc generation (merge assets.asc into that doc, we
    shouldn?t need assets.asc once that?s done, and schematize its contents) And
    start using this.

  - Plugins doc: Add documentation for sellgains plugin in the rest of the docs
    (and of all other plugins).

  - Add a section about Options in the Trading document, with these contents.

  - Implement year close via command-line.

  - Convert dividends to per-stock returns.

  - Wrap up docs? Use the framedocs script?

  - This should be the goto/ project, it should be able to do that.

  - Definitely make a teaching video? this will be useful for applications to
    other things!

  - Implement currency trading accounts as a prototype; see Conversions doc.

  - Write a doc specifically on handling the vesting of shares, including the
    tracking of unvested shares.

  - Write doc on booking taxes NOW.

  - Complete unfinished doc on health care.

  - Convert blais.portfolio to a number of SQL scripts.

  - Why doesn?t ^c2fbec103d99 generate an error?!?
    Ha! It?s because it?s NOT a mixed result? only negatives. Maybe allow only
    positive totals with a different mode, somehow. A constraint on
    dictionaries, another booking method. Maybe that should be the default:
    don?t allow negatives at all.

*** Accounting

  - Measure time taken to find and process documents in ingest and only cache it
    if very long.

  - Document the idea of implementing a virtual SQLite table for Beancount

  - Plan is to support smart sniffers

  - Convert to schema automatically

  - Load them into SQLite tables, or make sources as adapters to virtual tables

  - Add a first step that?s a conversion

*** SQLite

  - Q. Can we invoke arbitrary Python functions from SQLite?

  - Look at termsql & sqlparse

*** Idea for talk

  - Start with a description of all the desired processes and their outputs

  - Then put down the realization: (work to do all of these separately) >>>
    (work to represent all inputs)

  - Black box in the middle of >>>, *THAT*?s what Beancount does

*** Contributor agreement

  - Add this to Beancount contributor agreement notes: CLA:
    https://cla.developers.google.com/about/google-corporate

*** Idea

  - Implement a feature that generates a closing + opening transaction to be
    able to split one?s file to multiple files. This should include the currency
    conversions as well.

  - Create a script that splits up a file at a particular date and output two
    files! You should be able to split by date interval, and by tag (to extract
    all the transactions with a particular tag to a separate file).

  - Provide a plugin that summarizes all the balances from transactions marked
    with a particular tag, and replaces those with a single transaction. If all
    the balances are zero, don?t output anything. This could be used to remove
    the opening + closing transactions when including multiple files!

*** Annuities

  - Annuities w/ numpy
** Starred Email - TODO

  - Omitting all currencies in a transaction does not raise an error.
    https://bitbucket.org/blais/beancount/issues/125/omitting-all-currencies-in-a-transaction

  - Option to disable pickle cache
    https://bitbucket.org/blais/beancount/issues/123/option-to-disable-pickle-cache

  - pickle cache prevents document folder from being scanned
    https://bitbucket.org/blais/beancount/issues/122/pickle-cache-prevents-document-folder-from

  - If beancount file is encrypted relative document paths behave differently
    https://bitbucket.org/blais/beancount/issues/119/if-beancount-file-is-encrypted-relative

  - Create a balance_end directive
    https://bitbucket.org/blais/beancount/issues/118/create-a-balance_end-directive
    https://groups.google.com/d/msgid/beancount/CALkVjQbGAgJiGFb0aT9rUUYtiWOYOWvJGUgKqgGsuSE7%3DrodCQ%40mail.gmail.com?utm_medium=email&utm_source=footer

  - Allow arithmetic operations on dates
    https://bitbucket.org/blais/beancount/issues/115/allow-arithmetic-operations-on-dates

  - Missing account from bean-report balances
    https://bitbucket.org/blais/beancount/issues/116/missing-account-from-bean-report-balances

      That's odd indeed. There's some background to this issue; some facts: -
      There are multiple different types of balance reports, they all use a
      different method to determine whether an empty balance account should be
      rendered or not - Some of the criteria include: empty account has had
      entries posted to it during the reporting period, empty account is open,
      empty account has children - I need to review all of those and make them
      consistent.

      I'll leave this ticket open for now and address this in time for your specific
      case. (It's tax-time, so I have a few other features I'm focusing right now
      which I need immediately, will work on this later.)

  - Documents directive with a trailing slash fails; relative path is undocumented
    https://bitbucket.org/blais/beancount/issues/120/documents-directive-with-a-trailing-slash

  - Implement a HAVING clause
    https://bitbucket.org/blais/beancount/issues/114/implement-having



  - A lot of decimal digits if using total price
    https://bitbucket.org/blais/beancount/issues/109/a-lot-of-decimal-digits-if-using-total

      This is an interesting idea I hadn't thought about, basically for the completion
      to round from the most precise until the tolerance fails. I like this. Will
      definitely consider this and implement eventually.

  - beancount.report reports aren't honoring the DisplayContext.. make them do so.
    https://bitbucket.org/blais/beancount/issues/108/beancountreport-reports-arent-honoring-the

  - Convert the query rendering routines to use the DisplayContext
    https://bitbucket.org/blais/beancount/issues/105/context-the-query-rendering-routines-to

  - Review all codes that renders units, costs and prices for precision using
    display context.
    https://bitbucket.org/blais/beancount/issues/107/review-all-codes-that-renders-units-costs

  - New issue 65: Context should render with natural precision
    https://bitbucket.org/blais/beancount/issues/65/context-should-render-with-natural

  - New issue 60: Rendering precision for reports is inconsistent.
    https://bitbucket.org/blais/beancount/issue/60/rendering-precision-for-reports-is




  - Complete OANDA importer - deal with timezone
    https://groups.google.com/d/msg/beancount/_9hzfHfEEh0/XHLFQJEmBQAJ

      "Turns out I need to deal with timezone and I ran out of time for today.
      It's mainly working - albeit could give you the wrong rate depending in
      which time zone you're calling - if you want to test it out, try the
      "price_source_oanda" branch. I'll try to finish this soon."

  - Make the balance sheet and income statement reports support conversion to a
    single currency
    https://bitbucket.org/blais/beancount/issues/103/make-the-balance-sheet-and-income
    https://groups.google.com/d/msg/beancount/5JE9vntz54o/Xrh4w74rEQAJ

  - Create a balance assertion that applies only to tagged or linked transactions.
    https://bitbucket.org/blais/beancount/issues/102/create-a-balance-assertion-that-applies

  - Make stockstatement parser shareable with others. See thread.


  - Integrate aumayr's beancount-docs into beancount/doc
    https://bitbucket.org/blais/beancount/issues/101/integrate-aumayrs-beancount-docs-into

  - New issue 100: Provide an external registration mechanism to build new
    reports, for fava
    https://bitbucket.org/blais/beancount/issues/100/provide-an-external-registration-mechanism

  - New issue 74: Make the printer not output | separator anymore
    https://bitbucket.org/blais/beancount/issues/74/make-the-printer-not-output-separator

  - New issue 99: multi-line syntax for tags and links
    https://bitbucket.org/blais/beancount/issues/99/multi-line-syntax-for-tags-and-links

  - New issue 66: Change active years in bean-web to be calculated using the
    correct year month boundary
    https://bitbucket.org/blais/beancount/issues/66/change-active-years-in-bean-web-to-be

  - New issue 61: Implement pivot table tool & make sure it works to produce monthly
    aggregations
    https://bitbucket.org/blais/beancount/issue/61/implement-pivot-table-tool-make-sure-it


  - Integrate Jon Stahl's doc contribution into the main doc about vesting; from here:
    https://docs.google.com/document/d/1BnPgPGUEcCsWWadlDCvOUxVXVI1W26ysJPqL_aG-5JQ/edit
    He added a section about options a long while ago. Review and complete this.

  - New issue 55: Make it easy to filter out transactions in the future
    https://bitbucket.org/blais/beancount/issue/55/make-it-easy-to-filter-out-transactions-in

  - Provide some better built-in way to associate a particular document with a
    transaction, see discussion here:
    https://groups.google.com/d/msg/beancount/xGMbpfgb220/WPAjxkr8BQAJ

  - Add #tag to the Pad directive and propagate the tags to the generated
    transactions
    https://bitbucket.org/blais/beancount/issues/70/add-tag-to-the-pad-directive-and-propagate



*** Emacs Support

  - Continue patching beancount.el from Stefan's submitted patches:
    https://mail.google.com/mail/u/0/#inbox/14fdc82a04d90565

  - Try it outline-minor-mode to see if I could make Beancount be a major mode
    instead of a minor mode.
    https://mail.google.com/mail/u/0/#inbox/149d363077404909

      From Stefan: "Hmm... so basically as a glorified outline-minor-mode.
      Could you try out outline-minor-mode and tell me what irks you most?"

  - Look into TAB problem:
    https://mail.google.com/mail/u/0/#inbox/14fdc82a04d90565

      "Ben, en fait j'attendais de r?soudre le probl?me du TAB, et pour ?a j'ai
      besoin d'un "recipe" vu que ce que j'ai essay? fonctionne."

** Open Tickets - TODO

  - Issue #130: Padding involving the same account doesn't work incrementally (blais/beancount)

  - Issue #128: bean-report holdings market value incorrect if no price given
    initially (blais/beancount)

  - Issue #131: Aggregate the state of DisplayContext across all parsed files.

** TaxMin Reporting

  - Read about TaxMin loss harvesting and see if I couldn't implement a similar
    thing in Beancount:

      "Thank you for taking the time to write in and follow up. At this time, there is
      no way to view the full cost basis of all of your holdings at once at
      Betterment.

      Betterment uses a unique algorithm to optimize the tax-efficiency when selling
      shares. You can learn more about our cost basis method for sales here:
      https://www.betterment.com/resources/investment-strategy/taxes/lowering-your-tax-bill-by-improving-our-cost-basis-accounting-methods/

      The same data available on our PDF statements is available for download in CSV
      format. At this time, there is no way to provide more digits of precision in
      that PDF report. If you do transfer funds out of Betterment into another
      brokerage service, your cost basis information will be provided in full to your
      new financial institution upon completion of your transfer."

      --

      "Thank you for writing in about tax loss harvesting. To avoid wash sales,
      Betterment uses a proprietary Parallel Position Management system that utilizes
      secondary securities as a safe harbor to minimize wash sales. Sales will also be
      delayed if recent deposits are made until they are clear of the 30 day wash sale
      window.

      You can find much more information in both our White Paper (see ?Parallel
      Position Management?) and FAQ below:

      TLH White Paper:
      https://www.betterment.com/resources/tax-loss-harvesting-white-paper/
      TLH FAQ:
      http://support.betterment.com/customer/portal/topics/670337-tax-loss-harvesting

      In general, you?ll want to avoid investing in any passive ETFs or mutual funds
      that track the same index as the funds in our portfolios. You can check the
      indexes of our investments here.

      TLH+ will automatically manage your purchases when they are made inside your
      Betterment taxable account, as well as your Betterment IRA.

      Target date funds, actively managed funds and individual stocks are generally
      not problematic to use alongside our TLH+ algorithm. To read more about using
      TLH+ with external accounts, please see our guide here.

      Thank you for the feedback regarding exporting data to CSV format, your friend
      is correct. My apologies for the earlier miscommunication; I?ll certainly pass
      your suggestion to our product team.

      Please let us know if you have any additional questions or if we can be of any
      further assistance. Thank you for being a Betterment customer, have a wonderful
      day."


** Adding Types

  Comments from YYing re. adding types:
  https://bitbucket.org/blais/beancount/issues/140/add-type-annotation-to-beancount-codebase

  - typing.NamedTuple is a good drop-in replacement for namedtuple. See
    https://github.com/yegle/beancount-type-stubs/blob/master/beancount/core/data.pyi
    for example

  - There should be an abc for all directives, thus the signatures of many
    functions can expressed more accurately. E.g.
    https://github.com/yegle/beancount-type-stubs/blob/master/beancount/core/data.pyi#L149
    without a proper abc, the argument can only be List[Any]

  - Some bad design choice is more obvious when adding type annotation. E.g.
    https://github.com/yegle/beancount-type-stubs/blob/master/beancount/core/data.pyi#L67
    the tags field of Transcation type is an Optional[Set[str]]. I think it should
    be a Set[str] since an empty set should be sufficient to express "there's no
    tags for this transaction". I'm not sure if there's any difference in turns of
    performance

  - mypy has very limited ability to infer function return types. E.g. functions
    like is_balance_sheet_account in beancount/core/account_types.py, which
    returns foo in bar, mypy is unable to infer that the return type is a bool.
    I think pytype from Google have better type inference but it's written in
    Python2 and I haven't figure out how to run it against python3 code.<|MERGE_RESOLUTION|>--- conflicted
+++ resolved
@@ -4677,13 +4677,11 @@
   it down. Every couple of years I clean this mess up and put it in the sections
   above.
 
-<<<<<<< HEAD
   - In the account name completion function in Emacs, don't include the name of
     closed accounts.
-=======
+
   - Ingest should sort the transaction using a secondary "txndate:" metadata
     field and document this somewhere.
->>>>>>> da73deb2
 
   - Idea: Upon an irrecoverable error in the postings, instead of skipping a
     transaction, record it without any postings. This will allow "bean-doctor
