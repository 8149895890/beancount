-*- mode: org -*-
beancount: TODO
* Requirements for Shipping 1.0

  - Fix this newly introduced bug on bake on my gigantic personal file:

      127.0.0.1 - - [31/May/2014 19:59:44] "GET /view/component/CPOP/balsheet HTTP/1.1" 200 5773
      ERROR   : Error during realization: Position with lots goes negative: Inventory(-50.00 QQQ {61.25 USD})
      ...


  - This also appears in the extensive test; fix this too:

      127.0.0.1 - - [31/May/2014 20:09:59] "GET /view/component/GOOGL/holdings/detail HTTP/1.1" 200 4169
      Traceback (most recent call last):
        File "/usr/local/lib/python3.3/dist-packages/bottle.py", line 783, in _handle
          return route.call(**args)
        File "/usr/local/lib/python3.3/dist-packages/bottle.py", line 1635, in wrapper
          rv = callback(*a, **ka)
        File "/home/blais/p/beancount/src/python/beancount/web/web.py", line 925, in wrapper
          return callback(*args, **kwargs)
        File "/home/blais/p/beancount/src/python/beancount/web/web.py", line 767, in holdings_byinstrument
          aggregated_holdings = holdings.aggregate_by_base_quote(holdings_)
        File "/home/blais/p/beancount/src/python/beancount/ops/holdings.py", line 133, in aggregate_by_base_quote
          for key_holdings in grouped.values())
        File "/home/blais/p/beancount/src/python/beancount/ops/holdings.py", line 133, in <genexpr>
          for key_holdings in grouped.values())
        File "/home/blais/p/beancount/src/python/beancount/ops/holdings.py", line 163, in aggregate_holdings_list
          if total_book_value
      cdecimal.DivisionByZero: [<class 'cdecimal.DivisionByZero'>]




  - Port all the code that uses realization to the new interface:

      beancount/ops/check_test.py:3:from beancount.core.realization_test import realizedoc
      beancount/ops/pad_test.py:11:from beancount.core.realization_test import realizedoc
      beancount/ops/summarize_test.py:12:from beancount.core.realization import realize, dump_tree_balances
      beancount/ops/summarize_test.py:15:from beancount.core import realization
      beancount/web/web.py:22:from beancount.core import realization



  - Prices:
     Fetch and save a historical table of monthly exchange rates for USD/CAD, USD/AUD, EUR/USD since 2000
     ledgerhub-fetch-prices is borked, outputs Nones
  - You also have to complete ledgerhub's code to correctly extract various
    prices... many broken extractors there, but that's a different story.

  - (Add items from keep)

  - Implement bean-doctor print.
  - Also implement a comparison routine for testing summarize and other
    functions more easily!

  - bean-ledger: Write a script to convert to Ledger syntax. This should be easy!

  - Add emacs configuration to highlight beyond 90 in this specific project,
    that does not use the fringe.
  - We really do need a little function that will align a paragraph's
    currencies automatically.

  - Rename/simplify function names in beacnount.core.account (see FIXMEs)
  - Implement account.split() and perhaps remove references to
    split(account.sep) everywhere.


  - Complete full unittests coverage (as per find-missing-tests.py).
    Remaining (to be processed in this order):

       src/python/beancount/plugins/forecast.py               INCOMPLETE

            Add a routine to complete by parsed file.
            Use it to complete this test and maybe simplify other test code.

       src/python/beancount/parser/printer.py                 INCOMPLETE
       src/python/beancount/parser/documents.py               INCOMPLETE

       src/python/beancount/ops/summarize.py                  INCOMPLETE
       src/python/beancount/ops/pad.py                        INCOMPLETE
       src/python/beancount/ops/validation.py                 INCOMPLETE

       src/python/beancount/ops/check.py                      INCOMPLETE

         Rename this file to balance to match the directive?
         Not sure. Another is named that way.

       src/python/beancount/web/acctree.py                    MISSING
       src/python/beancount/web/journal.py                    MISSING

       src/python/beancount/web/bottle_utils.py               MISSING

       src/python/beancount/web/views.py                      MISSING
       src/python/beancount/web/gviz.py                       MISSING

<<<<<<< HEAD

  - Check that an account without an Open directive has one that gets
    automatically inserted for it in addition to the error that gets generated.

  - Clean up code: remove all significant codes from __init__.py files, in
    particular beancount.scripts.__init__, move to an util with tests.


=======
>>>>>>> 2225a133
  - web: Render a table of prices, in case there are only a few price points.
    We should also have a comment for prices.

  - Merge Holdings tab into Shareholder's Equity, less tabs, similar report.
    Complete the equity value page with prices.py, render the rates used to that page.

  - Build a more complete and representative of reality example file, bake, and
    share on ledger-cli

  - Begin an examples files, create links to all docs from README, even if incomplete
  - Convert all documentation to a GDoc

  - Add a test for --view option.

  - MSSB documents aren't found... fix FIXMEs in documents.py

  - Fix all docstrings re. Account instance, artifacts of having had an Account object.

  - Configure and run a clean pylint on the entire codebase.
  - Add all docstrings with args Google-style.
  - Clean up the interface of loader.load(), it's ugly.
  - Implement all the missing global pages.
  - Fix all FIXMEs everywhere.
  - Add __author__ to all files?

  (depends)
  - Write a new command to bean-doctor that checks the dependencies dynamically
    and reports on them, with versions if possible, for reporting bugs:
    etc/check-depends.py, do this for 1.0, or better: bean-doctor 'depends'

  - bake: Spit out a nice error if wget is not installed/available.

  - Review all the code and make all creation of Decimal objects use to_decimal
    instead of Decimal, for consistency.
  - Alias to_decimal to 'D' and replace everywhere.

  - There have been some rare, but occurring few instances of really odd syntax
    making the parser ignore some transactions silently; this is not
    acceptable. Attempt to reproduce this again (not obvious, problems have all
    been fixed I think) and implement better error checking if possible.

    Reproduction hints: before eeea4b4d5605, a transaciton line with no strings
    at all, e.g. a line starting with "YYYY-MM-DD * ", would entirely ignore
    a transaction. Find a way to trigger an error on this.

    Other examples that bring up this problem (pre eeea4b4d5605):

      This parses wrong and silently--fix it:
      2014-04-20 * "Money from CC" ^610fa7f17e7a #trip-montreal-april-2014

      This works okay:
      2014-04-20 * "Money from CC" #trip-montreal-april-2014 ^610fa7f17e7a

  - Make sure all exceptions do NOT end with a period, nor do any of the
    logging.*() calls.

  - Install flake8, PyChecker, pep8 after pylint passes, run all of them.

  - Printer tests (not done) should work by doing a round-trip. In fact, run a
    round-trip test on my personal ledger file.

  - Add a test for this (somewhere else): If something like this occurs, which
    price should appear in the prices database? This should trigger a warning that
    no price directive is inserted (this is what it should do: don't insert a
    price in this case, because we don't know which):

      2014-01-15 *
        Income:Misc
        Assets:Account1      1 HOUSE {100 USD}
        Liabilities:Account1 1 HOUSE {101 USD}
        Equity:Account1      1 HOUSE {102 USD}
        Expenses:Account1    1 HOUSE {103 USD}
        Income:Account1      1 HOUSE {104 USD}

    Also, deal with multiple implied price points added from different
    transactions on the same day... instead of just taking the later one, drop
    the price points? But this breaks an assumptin in add_unrealized_gains()
    which assumes that a price point will always be available if the unit is
    held at cost. Make a decision.

  - Consider creating a switch that would auto-create accounts not seen yet,
    for the purpose of making demos (not sure if that's a great idea though).

  - Make automatic price directives actually create a price entry in the list
    of output entries. This should simplify some of the code and allow this
    debugging output to be much clearer to the user.


  - "Position with lots goes negative" should output an error message and be caught, because if it is run by the web
    server, it serves no page. Needs to be integrated like all the other error messages:

      127.0.0.1 - - [22/May/2014 21:51:14] "GET /view/year/2014/income HTTP/1.1" 500 762
      Traceback (most recent call last):
        File "/usr/local/lib/python3.3/dist-packages/bottle.py", line 783, in _handle
          return route.call(**args)
      ...
        File "/home/blais/p/beancount/src/python/beancount/core/inventory.py", line 65, in __init__
          self.add_position(position)
        File "/home/blais/p/beancount/src/python/beancount/core/inventory.py", line 260, in add_position
          return self._add(new_position.number, new_position.lot, allow_negative)
        File "/home/blais/p/beancount/src/python/beancount/core/inventory.py", line 298, in _add
          raise ValueError("Position with lots goes negative: {}".format(self))
      ValueError: Position with lots goes negative: Inventory(-2.00 PUMP {20.00 USD})

  - Make sure you can parse Amounts with space between the - sign and the number:
    "- 20 USD" kicks an error.

  - Review usage of @parsedoc vs. @loaddoc, maybe we should be more thorough
    about that and use @loaddoc in more places, as it performs data validation.

  - COOL! I can subclass the namedtuples!  Do this to make printing the
    postings and entries much easier.

      class Posting(_Posting):
          def __str__(self):
              return _Posting.__str__(self._replace(entry=None))

  - Maybe all the decorators for docstring parsers should be moved to a
    dedicated module. That would make sense.

  - Parsing this does not fail; it should:
      "2013-04-01 balance Assets:Bank:Checking   555.00 CAD.11"

  - Convert to_decimal to 'D' everywhere... this is an important and nice convenience.

* Current / Misc / To Be Classified

<<<<<<< HEAD
  - Write a script that will automatically fetch the dates I held various
    positions at cost for throughout the history and a list of weekly dates to
    fetch rates for.
=======
  - (code) Make Position into a namedtuple with hashing instead of just an
    object. See if we can remove its __hash__ method.

  - Also, look at all the objects in b.core.data, and see if you can override
    the hash function on them automatically in order to ignore the entry in
    postings, and the listness in entry.postings. It would be nice to be able
    to hash every directive type.
>>>>>>> 2225a133

  - Does table.render_table support offsets for rendering regular tuples? It
    really should.

  - (reports) Implement account rendering ordering properly.

  - Write a script to autoamtically align a region's transactions, or an entire
    file.

  - Check out bitbucket CGI interface w.r.t. linking to source code, is the
    newer hg better?  We should be able to link to specific lines in versions.

  - (idea) An interesting constraint would be to add an option not to allow any
    postings to any account that is not a leaf account.

  - (filter) Idea: For "virtual postings", you could mark certain tags to be
    excluded by default, to be included only explicitly. e.g. #virtual tag would
    have to be brought in by selecting it via "tag:virtual". Maybe a different
    prefix would be used to distinguish them, e.g. #virtual and %virtual,
    or #virtual and -#virtual; something like that.

  - (filter) Replace bean-holdings by "bean-query holdings", where "holdings"
    is just another type of report. All the reports from the view pages should
    be mirrored exactly in the command-line interface.

  - (high priority) Implement a debugging command in bean-doctor, that spits out
    the entries that were created from the input file, as it is being parsed.
    This should include auto-posting values, inserted price directives, and
    attached tags. This would be a powerful tool to help people debug problems
    with parsing, or not understanding its effects!




  - web: Don't render the full Inventory'es; instead, already render at cost and
    provide their full detail either by clicking on the transaction, which
    should render the full detail of an inventory (for debugging), or in a
    tooltip.

  - Write a script that will highlight some "payee vs tags vs subaccount"
    invariants:
    * Highlight payees that are always used with the same accounts
    * Same with tags

  - Write a script to align numbers... it has been too long and it's quite
    annoying indeed.

  - tree rendering: If a parent account has only a single subaccount and the
    parent account otherwise has no postings in its realization, render the
    account on a single line instead of two, e.g.

      Expenses                     Expenses
        Taxes                        Taxes
          US                           US
            TY2014                       TY2014
              State                        State:Google
                Google                     ...
              ...


  - Plan for integrating rendering and filtering between web/HTML and text
    versions:

    * Filtering: Should be done in a library used in common with the web server
      and a new tool, bean-query, which provides a command-line interface
      to trigger filter, e.g. filter by year, filter by tag, etc. The point is
      that the same code that does the filtering for views should be run from
      this command-line. The code that creates views perhaps should be moved to
      begin that library.

    * Rendering: The web reports, such as beacnount.web.journal,
      beancount.web.acctree, etc. should move to beancount.reports and have
      HTML and text versions of all these.

    * A new bool, bean-query, should be created that allows one to select
      transactions (via filters) and a type of report, and spit out the output
      in text or standalone HTML format.

  - Implement --brief option on scripts.holdings, to be able to share, which
    renders only % holdings.

  - journal rendering: When multiple transactions occur in the same day, it
    may make sense not to render the balance amount until the last one. Test it
    out.


  - validation: We should check that entries created by plugins at some
    initialization point are pointing to the right parents (or maybe we should
    relax the need to set the parent and make that routine set it all at once:
    time this, it it's very small, do this on initialization and that makes it
    easier to write plugins for users and you can do away with entry_replace().)

  - bake: Make bake support curl if wget is not available. It should work with either,
    to relax dependencies.

  - Price entries should have an extra attribute to disambiguate between
    implicitly created prices, linking to the original transaction that created
    them, and explicitly created ones.

  - A table of price entries should be rendered under the price graph in the
    web interface.

  - Web interface: Instead of rendering inventories with the full contents in
    the journal, render the cost, and place the full inventory in a tooltip!

  - Here's how to improve booking against lots!

      "Dealing with average cost trading or cost basis readjustments (not implemented
      yet) involves joining together multiple lots and recreating new ones in a way
      that preserves the total cost in the inventory; with this data structure /
      model it's quite obvious how to implement them as basic operations on an
      inventory.

      I really like the simplicity of this and am wondering if we could make it even
      simpler.

      Automatic booking against an inventory, e.g. adding automatic FIFO or LIFO,
      would require having the date of each lot always inserted in the key of the
      inventory items (from the transaction, not from the lot-date field), along with
      special rules for selecting which lots a posting is allowed to modify,
      essentially ignoring the lot-date from the inventory if the posting does not
      specify it. This is partly why I'm considering making the "lot-date" compulsory
      and adding a "lot identifier" used to disambiguate booking against an inventory
      with multiple matching lots of the same cost with just differing dates, which
      would only be required if the posting constrains it to. One can imagine
      relaxing the matching rules between a posting and inventory further to allow
      one to just specify "-40 GOOG" above, without a cost, and if unambiguous, to
      allow it to just select the only lot that is available."

    Idea: Generalize lot-date to just a "lot" string. Doesn't have to be a date
    at all! It would also make the concept and usage intentions clearer I think.

  - Implement a little plug-ins system that allows a user to insert a TAB in
    bean-web.

  - The Trial Balance page could be a good place to put all the accounts on the
    left and have two sets of columns: beginning of period -> end of period.

  - Implement a little plug-ins system that allows a user to insert a new tab in
    bean-web, with custom display.

  - In ledgerhub, use /usr/bin/strings as a last resort if all other PDF
    converters fail.

  - When we import, if a file was not detected, don't spit out an org text
    line. Still doesn't work.

  - In order to implement .txt output, you will need to decouple the web
    rendering and the generation of its included data. This will be
    great--ability to cut-and-paste any page into txt. format=txt, and we could
    still have the links clickable. Everything else would just be txt. A bit of
    a crazy idea, but it might work well and be simple. Maybe.

  - Bug: A transaction like this fails to parse; allow it:
      2014-02-22 * "Payee" |
        ..

  - Serving CSV files from the Documents page should not be via download, but
    rather rendered directly.

  - The documents web page should render by-month + date, and by-account + date.


  - DO implement output to text NOW for posting on the mailing list.

  - Add views for the last 5 days, one day only each day (for D.Clemente)

  - Add preliminary support for renaming root accounts, even if that means the
    option must come first in the file. Move the checks in the parser.

  - In rendering balance directives, don't render the amount in the "change"
    column; that is too confusing for some users, keep the change column for
    changes.


  - update activity: remove parent accounts with no child accounts.
  - update activity: this exhibits a bug in the table rendering, look for IVV,
    see TODO(blais) in acctree.py

  - Begin user documentation in earnest; we really need this soon.
  - Complete example file with income statement transactions.

  - URGENT - Provide some tooltip or help link from the main page to allow
    discoverability of what a "view" is.

  - URGENT - the level1/2 views are EmptyView's, you need to implement those!

  - Example files (suggestion from Daniel Clemente):

      > >   I think 2 files can be helpful:
      > >
      > >   1) A simple one, a „how to“ file with ~20 transactions, or better, from 1
      to 3 transactions for feature. To show the normal things like receiving a
      salary, getting money from ATM, wire transfer, pay the bills, … So that it does
      not scare people without experience in double accounting.
      > >   demo.beancount fits this place.
      > >
      > >   2) The big one (1 year, you said), to show off that beancount is powerful
      and is really used for long-term accounting. This one is the „inspirational“
      one, to make people say „I would like to do that!“.

  - beancount: GREAT IDEA: output a subset of transactions as a spreadsheet. You
    need to design a textual way to refer to a subset of transactions. Output in
    either directions, without currencies.


  - BUG! import this:
    documents/2013/Assets/CA/RBC/Checking/2013-11-13.ofx84423.qbo
    * The balance check at the end is incorrect
    * The statement are not organized by account; they are mixed together

  - Create a 3rd-party dependencies building script for Mac OSX users (fxt).

  (Cost Basis)
  - Cost basis issue: How do I take into account the commissions and fees
    adjustment on the cost basis for a position?
  - How do I take into account Wash Sale Adjustments to the cost basis?

  - entries_table() really should be called postings_table().

  - Complete parser tests
    * Modify the lexer to emit EOF and add that in the grammar rules for empty_line.
    * BUG: Don't crap out when you can't read the file; error should be reported
      like the other ones.

  - You need to validate the account name options (empty, or no :, use regex to constrain).

  - Move utility functions from bean-prices to a reusable place.

  - Teasing out groups:
    - Can we move documents.py to ops? Look at that.
    - Can core.getters move to ops.getters?

  - Have another script that takes that as input and spits out current positions
    in the market on a web page; CGI script, should be served on Furius. Update
    via a Mercurial repo push.

  - Render tags

  - IMPORTANT FEATURE: Text/XLS exports

  - IMPORTANT FEATURE: Flip balances for rendering

  - IMPORTANT FEATURE: Implement Average Booking for Vanguard & RBC Adjustment,
    with associated tests and syntax in the parser.
    Update for inventory.py:

      def average(self):
          """Merge all lots of the same currency together at their average cost.

          Returns:
            A new instance of Inventory, with all the positions of each currency
            merged together at cost, bringing all these positions at average cost.
          """
          logging.warn('FIXME: continue here, this will be needed to report positions')
          # FIXME: This is ill-defined, the grouping must also take into account the cost currency.

          units_map = defaultdict(Decimal)
          costs_map = defaultdict(Decimal)
          for position in self.positions:
              lot = position.lot

              cost_currency = lot.cost.currency if lot.cost else None
              key = (lot.currency, cost_currency)
              units_map[key] += position.number
              costs_map[key] += position.get_cost().number

          inventory = Inventory()
          for lotcost_currencies, units in units_map.items():
              lot_currency, cost_currency = lotcost_currencies
              cost_number = costs_map[lotcost_currencies]
              inventory.add(Amount(units, lot_currency),
                            Amount(cost_number, cost_currency),
                            allow_negative=True)

          return inventory

  - Do we need to insert Open entries for the equity accounts described in
    options? I think we could safely plop that at the very beginning of the
    entries list in the parser.

  - Render the OFX / QBO files in a <pre> tag, or figure out why the mimetype
    is incorrect and they don't render properly. Right now the default
    rendering of the browser is insufficient.

  - (IDEA) Why aren't we using the price on the first leg of this transaction?
    This is an interesting variation on the meaning of the price: it could mean
    either (a) the price of the lot, or (b) the conversion price of the cost of
    the lot. This would enable the following:

        2013-07-22 * "Bought some US investment in a CAD account"
          Assets:Investment:GOOG           50 GOOG {700 USD} @ 1.01 USD   ;; 35350 CAD
          Assets:Investment:Cash          -35359.95 CAD
          Expenses:Commissions                 9.95 CAD

  - (IDEA) In order to create suitable stock split entries that would look like
    this:

      2013-04-01 * "split 4:1"
        Assets:CA:ITrade:AAPL             -40 AAPL {{5483.09 USD}}
        Assets:CA:ITrade:AAPL             160 AAPL {{5483.09 USD}}

    You could easily add support for a directive that looks like this:

      2013-04-01 split Assets:CA:ITrade:AAPL  4:1  AAPL

    This would allow the user to do some processing specific to stock splits by
    processing the explicit stock split entries.

  - Include this in the user examples, + stock splits:

       2013-04-01 * "name change"

         Assets:CA:ITrade:AAPL             -40 AAPL {{5483.09 USD}}
         Assets:CA:ITrade:NEWAAPL             40 NEWAAPL {{5483.09 USD}}

       2013-04-01 * "spinoff"
         Assets:CA:ITrade:KRFT             -100 KRFT {{20000 USD}}
         Assets:CA:ITrade:KRFT              100 KRFT {{17000 USD}}
         Assets:CA:ITrade:FOO                20 FOO  {{ 3000 USD}}

  - Remove the parsing of "CHECK" at some point, that was just there for
    compatibility.

  - More testing:

       # FIXME: Test a conversion of shares with lot-date, e.g.:
       #
       #   2000-01-18 * Buy CRA
       #     Assets:CA:RBC-Investing:Taxable-CAD:CRA           4 "CRA1" {232.00 USD / 2000-01-18}
       #     Assets:CA:RBC-Investing:Taxable-CAD               -1395.43 CAD @ 0.665027984206 USD  ; cost
       #
       #   2000-02-22 * CRA Stock Split 2:1
       #     Assets:CA:RBC-Investing:Taxable-CAD:CRA          -4 "CRA1" {232.00 USD / 2000-01-18}
       #     Assets:CA:RBC-Investing:Taxable-CAD:CRA           8 CRA {116.00 USD / 2000-01-18}


  - Add a validation check, that when closing and account, its balance is empty/zero.

  - Render a journal as a detailed expense report, for a set of accounts
    (e.g., Expenses:*) pulling out amounts in various columns based on other
    expressions (e.g. Assets:Cash:Caroline).


  - Idea around documents: A link between a transaction to a document can be
    created by associating a document's checksum as the link of the
    transaction. If Beancount could associate them - and it could, it has
    access to the document files and the corpus of transactions - the web
    interface could insert a special link between the two. Maybe we could do
    the same thing with the filename as well.

  - Implement beancount.plugins.tag_pending as a general feature of links...
    this ought to be built-in by default, this is a great idea.


<<<<<<< HEAD
** Precision

  - (precision) FIXME: The better way to render numbers at the end would be to
    let the user specify a desired rendering precision for each currency. Deal
    with this throughout better.

       "Hmm, that's right, I should probably set a maximum precision for rendering
       numbers which require more digits than the default of 2. This is an
       interesting one: I need to do something a bit more thorough about precision; 2
       is not appropriate for everything either. I need to figure out a way to let a
       user specify a desired rendering precision for each currency...
       (probably via some options, unfortunately). In the meantime, I've made it so
       that the max number of digits rendered is 5.

       There's also the issue of setting the max digits during arithmetic operations,
       which should also not be 28. I'll deal with that later."

  - Automatically detect precision of each currency based on usage in file:

      (Idea from Daniel Clemente): "You could use auto-detection: for each
      currency, use the maximum number of decimals that the input file used. E.g.
      if user writes 351.64 PLN, 151.1 PLN, 155 PLN, then use 2 decimals.
      Alternatively, use "the most common" number of decimals. If 90% transactions
      have 3 decimals, 5% have 4, 5% have 0, use 3."
=======
  - (prices) When attempting a conversion in holdings, if the rate isn't
    available directly, you should always attempt to value it indirectly via
    USD or EUR.
>>>>>>> 2225a133


** Padding documentation from email
   CLOCK: [2014-01-19 Sun 14:49]

  - Put this in the docs to explain "pad"

     > > Ok, restarted example, let's say you begin
     > > accounting in dec 2013, you'll have this:
     > >
     > >   2010-01-01 open
     > >   2010-01-01 pad
     > >   2013-12-04 balance
     > >   2013-12-08 * ...
     > >   2013-12-11 * ...
     > >   2013-12-17 * ...
     > >
     > > eventually, moving forward, you'll get to 2014:
     > >
     > >   2010-01-01 open
     > >   2010-01-01 pad
     > >   2013-12-04 balance
     > >   2013-12-08 * ...
     > >   2013-12-11 * ...
     > >   2013-12-17 * ...
     > >   2013-12-22 * ...
     > >   2013-12-29 * ...
     > >   2014-01-02 * ...
     > >   2014-12-04 balance
     > >   2014-12-06 * ...
     > >
     > > Allright, now you decide you like this, and you
     > > want to enter statements before you started.
     > > You find your paper statement for november, and
     > > fill in:
     > >
     > >   2010-01-01 open
     > >   2010-01-01 pad
     > >   ; here you insert
     > >   2013-11-04 balance
     > >   2013-11-08 * ...
     > >   2013-11-18 * ...
     > >   ...
     > >   ; this is what was there previously
     > >   2013-12-04 balance
     > >   2013-12-08 * ...
     > >   2013-12-11 * ...
     > >   2013-12-17 * ...
     > >   2013-12-22 * ...
     > >   2013-12-29 * ...
     > >   2014-01-02 * ...
     > >   2014-12-04 balance
     > >   2014-12-06 * ...
     > >
     > > Great. Now, notice how the balance for
     > > 2013-11-04 is probably different than that of
     > > 2013-12-04. If instead of a pad directive you
     > > had added a manual adjustment, you'd have to
     > > change it here. This is the beauty of the pad
     > > directive: it automatically does it for you.
     > >
     > > Now, let's keep going backward in time. You dig
     > > around your records, you find September's
     > > statement, but you cannot find the statement
     > > for October, maybe it's lost, or somewhere
     > > else. Fine! You insert a pad directive to
     > > account for those missing transactions:
     > >
     > >   2010-01-01 open
     > >   2010-01-01 pad
     > >
     > >   2013-09-04 balance
     > >   2013-09-05 * ...
     > >   ... september transactions
     > >   2013-09-30 * ...
     > >   2013-10-04 balance
     > >
     > >   ; padding for missing October statement,
     > > where is my statement?
     > >   2013-10-04 pad
     > >   2013-11-04 balance
     > >
     > >   ... november transactions
     > >   2013-11-08 * ...
     > >   2013-11-18 * ...
     > >   ...
     > >   2013-12-04 balance
     > >
     > >   2013-12-08 * ...
     > >   2013-12-11 * ...
     > >   2013-12-17 * ...
     > >   2013-12-22 * ...
     > >   2013-12-29 * ...
     > >   2014-01-02 * ...
     > >   2014-12-04 balance
     > >
     > >   2014-12-06 * ...
     > >
     > > This is the full example.

Improve this bit:

    >   But the detailed explanation cannot be found. There's only one phrase: „Think
    >   of the Equity account as something from the past that you had to give up in
    >   order to obtain the beginning snapshot of the Assets + Liabilities balance.“
    >
    > Great comment. I'll improve this.

 More user comments:

    >   After doing my research, I found about debits and credits, which in Beancount
    >   you represent with positive numbers and negative numbers respectively. I
    >   found that having a name for each group of accounts helps me to think of them
    >   at the same time, e.g. Liabilities+Equity+Income as part of a common thing,
    >   instead of having to research each of it independently.
    >   In the documentation you start speaking about numbers, then about signs, then
    >   about grouping the accounts. Maybe it's better to go top-down and start
    >   saying that there are two types of account (usually +, usually -) and then
    >   divide each group further.
    >
    > I will change that, thanks for the comment.


* Core
** General

  - Make all imports outside of packages import from the package root, and have
    the package export those symbols explicitly.

** Inventory

  - inventory: rename get_cost() vs. get_cost_position(). Swap them, change all
    the code that needs be changed.

  - Inventory: Implement a test for Inventory.get_amounts() with multiple lots of the same
    currency; they really should have been aggregated.

*** Book at Average Price

  - Inventory: Implement averaging of lots in order to report positions nicely.

  - We should create a syntax and method for booking to the average value.
    Figure out how many units of each position to remove in order to obtain the
    average sale price. This way the user could potentially switch methods.

*** Making adjustments of capital

  - Figure out how to make these kinds of adjustments:

      My name is Ian and I will help you with profit/loss and book value reporting.
      2013-04-19 RTC RR -- XSP -- ISHARES S&P 500 INDEX FUND (CAD-HEDGED) 2012 RETURN OF CAPITAL ADJUSTMENT TO BOOK COST $60.71
      2013-04-25 ADJ RR -- XSP -- ISHARES S&P 500 INDEX FUND (CAD-HEDGED) 2012 NOTIONAL DISTRIBUTION ADJUSTMENT TO BOOK VALUE $2,963.13
      Before you make accounting entries, it is a good idea to understand the underlying transactions.

      ETFs such as XSP, make distributions throughout the year, however they do not know the composition of the income distributed until
      after year end when the trust completes their tax return. When the income in the trust from dividends, capital gains, and income
      are not sufficient to account for all the distributions, the excess distribution is classified as 'return of capital'. Return of
      capital (ROC) is simply some of the capital you paid to buy the fund being returned to you. The ROC amounts are not taxable and
      you deduct them from your XSP book value. The XSP deduction for 2012 is C$60.71 and should be deducted from your book value in
      your April 2013 statement.

      Notional dividends result from the exchange traded fund (ETF) realizing capital gains and/or dividend income then reinvesting the
      gains/dividends in some other security(ies). No cash or reinvested units were distributed to investors but they still have to pay
      tax on the gains/dividends realized within the ETF. When a notional dividend is made, the dividend is included in income and the
      amount of the notional dividend is added to the book value of the underlying security. So you end up paying tax on the dividend up
      front and get a reduced capital gain or increased capital loss when you eventually sell the ETF.

      In your XSP example, if you held the ETF in a taxable account, the notional dividend would be fully taxable as C$2,963.13 income
      for your 2012 return. Your book value would increase by C$2,963.13.

      The book value of XSP for 4,100 units in your March 2013 statement was C$57,127.11. The return of capital reduces your book value
      and the notional dividend increases it so your book value at the end of April 2013 would be C$57,127.11 - C$60.71 (return of
      capital) + C$2,963.13 (notional dividend) = C$60,029.53.


*** Lots

  - Matching on Inventory Lots should be *loose*: try to match automatically
    against the most SPECIFIC lots.

         (AAPL, 18.45, nil) -> +1
         (AAPL, 17.93, nil) -> +1
         (AAPL, nil, nil)   -> -1    ... should choose any of the inventory

    Also, maybe the inventory's date should be filled in automatically by the
    parser... just an idea. Maybe date doesn't have to be allowed to be nil.


*** Original Idea Description for Integrating the Cost Basis in Beancount

  - Every account carries a cost basis.

  - You can have posting with or without a cost-basis.

  - If the posting has a cost-basis posting, the cost-basis is used to balance the
    transaction.

  - As you sum up the postings in the account, keep track of the full inventory as

      (commodity, cost) -> quantity

    As a special case, "cost" can be null. This is the case where there is no cost
    tracking for this commodity item. We maintain the full inventory of positions
    with a cost basis in the account; as a default case, the cost is null.

  - BALANCE CHECK: When balancing a transaction, if an amount has an associated
    cost basis, use the cost basis instead of the actual amount to balance.

  - INVENTORY CHECK: When a position is modified in the inverse direction,
    require a cost to book against. If no cost is specified, it just degrades to
    decrease from the bucket of commodities with a null cost (it all works out!)

  - ZERO CHECK: Insure that the quantity can never be negative for any bucket.

  - Optional extended check syntax: You could extend the @check syntax to include
    the cost, so that technically you could check that there are a specific number

  2013-03-01 * buy
    Assets:Checking        10 GOOG # 700 USD
    Assets:Investment     -7000 USD

  2013-03-15 * sell
    Assets:Checking       -10 GOOG # 700 USD @ 800 USD
    Income:RealizedPnL    -1000 USD
    Assets:Investment      8000 USD


  Syntax

  Test: Items of the same kind with and without cost basis
  Test: Multiple items of different types with a cost basis in the same account

** Smarter elision

  - It would be nice extra feature to allow the user to at least specify the
    currency when a posting's amount is elided; this would constraint the
    elision, and further allow multiple postingsto be elided, like this:

     2013-07-05 * "COMPANY INC PAYROLL"
       Assets:US:TD:Checking                                    USD
       Income:US:Company:GroupTermLife                   -25.38 USD
       Income:US:Company:Salary                        -5000.00 USD
       Assets:US:Vanguard:Cash                           540.00 USD
       Assets:US:Federal:IRAContrib                     -540.00 IRAUSD
       Expenses:Taxes:US:Federal:IRAContrib                     IRAUSD
       Assets:US:Company:Vacation                          4.62 VACHR
       Income:US:Company:Vacation                               VACHR


** Realization

  - You need to convert some of TestRealization to TestCheck.

  - Whether an account shows up in a particular Ledger (realization) really only
    should depend on whether the account was open during the period (we now have
    account open/close dates... let's use them instead of a heuristic!).
    Create a routine to figure out if an account was open during a specific
    time period?

*** Average Price Booking

  - You now HAVE to implement average price tracking... not an option. Thanks
    to Vanguard #$(*#(*$.

** Prices

  - There should be a corresponding view/presentation for rendering information
    that we have about prices.

  - Build helpers tools for users to create their own scripts that will allow
    you to spit out a list of prices for the price DB.

  - Include directives will be necessary for update, because it will enable
    including the file of prices only. The prices should be in beancount
    language too, this should all be a single file format.

* Filtering
** Beancount reorg

  - Remove subaccounts for TMobile and employer once we have filtering working
    out nicely.


** Views

  - Replace all views by filtering queries... the root page should still have
    convenient links to various preset views, like the last five years, but
    these links should be implemented using the filtering query feature!
    Maybe it's worth allowing the user to specify common queries in the options
    map, and provide links to them. Do this, and try removing some of my
    subaccounts to simplify the accounts-trees somewhat.

  - The root page should feature a prominent input form that allows the user to
    specify a query! This input needs live at the very root

  - (views) You should be able to filter to all transactions related to some
    account, e.g. Immigration

  - IMPORTANT! Try to let through some of the non-transaction entries in the
    view filtering. We obviously cannot let through balance entries, but
    documents yes, depending on the type of filtering. We should do our best to
    let all the entries carry through.

** Filtering dimensions (Old Notes)

  - By Country

    - You should be able to look at only accounts with a particular pattern (and
      their other legs), e.g. *:CA:*

    - You perhaps should flag all the transactions that have a particular unit
      (e.g. CAD)

  - By Account Prefix

    - Specify a single account, and automatically select all the other accounts
      which are linked by any transaction in this account; generate a balance
      sheet from this list of accounts. e.g. Expenses:Trading, Income:PnL,
      Assets:Trading.

  - By Amount Size

    - I'd love a way to filter down a journal by omitting all the small
      items and keeping just the larger ones, to get an automatic
      overview of the large amounts in a long series of transactions.
      All the small amounts could be lumped together under a special
      entry.

  - By Institution

  - By Country

  - By Tag

  - By Payee

    * You should be able to click on a payee to view its transactions.

  - By Date

    - You should be able to click on dates and see all postings around that date
      too, e.g. +/- 10 days. Another simple and useful filter.

  - By Event (defines a period)

    - "How much did I make during the period of this event", e.g. while I was
      working at CompanyX, while I was in school at UniversityY. This provides
      two dates, generate a view for them:

        /view/event

      This could sum up all the entries for all the internals where the event's
      value was the same.

  - By Currency/Cost-Currency

      You could then possibly compute the IRR around that commodity...


** Custom dimensions

  - From discussion:

       | (digression not about virtual postings but answers auxiliary questions about
       | them)
       |
       | Now this points to a more general idea that I've been pondering for a while:
       | these "accounts" can often be seen as a set of flat dimensions, the fact that
       | they have a hierarchy can get in the way. I tend to have accounts that look
       | like this:
       |
       |   TYPE:COUNTRY:INSTITUTION:ACCOUNT:SUBACCOUNT
       |
       | like this, for example:
       |
       |   Assets:US:HSBC:Checking
       |   Assets:CA:RBC:Savings
       |
       | For these four dimensions, I actually like having most accounts (Assets,
       | Liabilities and Income) specify them in this order. This does not always make
       | sense though, especially for expense accounts; for those you wouldn't really
       | want to have a COUNTRY dimension at the root. You want the general category
       | only, so I'll have, for example:
       |
       |   Expenses:Food:Restaurant
       |   Expenses:Food:Grocery
       |
       | but sometimes the dimensions get inverted too, like in my recent change about
       | how to track taxation:
       |
       |   Expenses:Taxes:US:TY2014:Google:Federal
       |   Expenses:Taxes:US:TY2014:Google:StateNY
       |   Expenses:Taxes:US:TY2014:Google:CityNYC
       |   ...
       | Here the "institution" is Google, and shows deeper in the hierarchy.
       | Finally, you often do want to have multiple types for the same or similar
       | accounts, for instance, to track gains and dividends income from a particular
       | investment account, you want a mirror of most of the dimensions except for the
       | assets bit:
       |
       |   Assets:US:ETrade:IRA -> Income:US:ETrade:IRA
       |
       | For instance:
       |
       |   Assets:US:ETrade:IRA:Cash
       |   Income:US:ETrade:IRA:Dividends
       |
       | You see what I'm getting at... these components really operate more like a
       | database table with values possibly NULL, e.g.,
       |
       |   type     country  institution  account   category
       |   -------- -------- ------------ --------- -----------
       |   Assets   US       HSBC         Checking  NULL
       |   Assets   CA       RBC          Savings   NULL
       |   Assets   US       ETrade       IRA       Cash
       |   Income   US       ETrade       IRA       Dividends
       |   Expenses NULL     NULL         Food      Restaurant
       |   Expenses NULL     NULL         Food      Grocery
       |
       | Having to order your account components in a hierarchy forces you to
       | decide how you want to report on them, a strict order of grouping from
       | top to bottom.
       | So I've been thinking about an experiment to rename all accounts according to
       | dimensions, where the ordering of the components would not matter. These two
       | would point to the same bucket, for example (changing the syntax slightly),
       |
       |   Expenses|Taxes|US|TY2014|Google|Federal
       |   Expenses|US|Google|Taxes|TY2014|StateNY
       |
       | You could then display reports (again, the usual reports, balance sheet,
       | income statement, journals) for "the subset of all transactions which has one
       | posting in an account in <set>" where <set> is defined by values on a list of
       | dimensions, a bit like a WHERE clause would do.
       |
       | Now, now, now... this would be a bit radical, now wouldn't it? Many of these
       | accounts do point to real accounts whose postings have to be booked exactly,
       | and I'm a bit worried about the looseness that this could introduce. One and
       | only one account name for a particular account is a nice property to have.
       |
       | So what can we do to select across many dimensions while still keeping
       | hierarchical account names?
       |
       | The first thing I did in Beancount is to create views for all unique account
       | component names. For example, if the following account exists:
       |
       |   Assets:US:ETrade:IRA
       |
       | You will see four "view" links at the root of the Beancount web page:
       |
       |   Assets
       |   US
       |   ETrade
       |   IRA
       |
       | Clicking on the link selects all the transactions with a posting with an
       | account where that component appears. (Views provide access to all the reports
       | filtered by a subset of transactions.) You can click your way to any journal
       | or report for that subset of transactions. This exists in HEAD today. You can
       | draw all the reports where a particular component appears, e.g., "Google", as
       | in "Income:US:Google:Salary" and "Expenses:Taxes:US:TY2014:Google:Federal".
       |
       | But this does not define "dimensions." It would be nice to group values for
       | these components by what kind of thing they are, e.g., a bank, an instution, a
       | country, a tax year, etc, without regard for their location in the account
       | name. A further experiment will consist in the following:  again assuming
       | unique "account component names" (which is not much of a constraint to
       | require, BTW, at least not in my account names), allow the user to define
       | dimensions by declaring a list of component names that form this dimension.
       | Here's how this would look, with the previous examples (new syntax):
       |
       |   dimension employer  Google,Autodesk,Apple
       |   dimension bank      HSBC,RBC,ETrade
       |   dimension country   US,CA,AU
       |   dimension taxyear   TY2014,TY2013,TY2012,TY2011,TY2010
       |   dimension type      Assets,Liabilities,Equity,Income,Expenses (implicit?)
       |
       | You could then say something like "show me trial balance for all transactions
       | with posting accounts where bank is not NULL group by bank" and you would
       | obtain mini-hierarchies for each group of accounts (by bank, across all other
       | dimensions).
       |
       | (With the state of my current system, I could probably code this as a
       | prototype in a single day.)
       |
       | Addtionally, accounts have currency constraints and a history of postings
       | which define a set o currencies used in them. More selection can be done with
       | this (e.g., show me all transactions with postings that credit/debit CAD
       | units).
       |
       | IMHO, all you're trying to do with these virtual accounts is aggregate with
       | one less dimension, you want to remove the real account and group by community
       | project. My claim is that there are ways to do that without giving up o the
       | elegant balancing rules of the DE system.

    In ealtion to this... these "dimensions", could they just become other
    dimensions in the filtering language?

      component:Google

      employer:Google
      bank:RBC
      country:US

    You can then break down by those, like a GROUP BY clause, and generate
    reports that have those as root accounts, or separate breakdowns.


** Tags used as dimensions

  - If you had tags as key-value pairs, those could be used as well:

      2014-05-21 * ...
        #employer:Google

    Searching for:

      tag:employer=Google

    This is another dimension in the same filtering language.


** Language

  - Example: a-la-Google

      year:2014
      date:2014-05-20
      component:US
      -component:US
      payee:MetroCard
      tag:trip-israel
      amount:>400.00
      currency:USD
      link:7e4116fadbb4
      narration:Deposit


* Operations
** Validation

  - Write a dedicated routine to check the following invariant:

        # Handle sanity checks when the check is at the beginning of the day.
        check_is_at_beginning_of_day = parser.SORT_ORDER[Check] < 0
        ...
        if check_is_at_beginning_of_day:
            # Note: Check entries are assumed to have been sorted to be before any
            # other entries with the same date. This is supposed to be done by the
            # parser. Verify this invariant here.
            if isinstance(entry, (Check, Open)):
                assert entry.date > prev_date, (
                    "Invalid entry order: Check or Open directive before transaction.",
                    (entry, prev_entry))
            else:
                prev_entry = entry
                prev_date = entry.date

  -  Sanity check: Check that all postings of Transaction entries point to their
     actual parent.

  - Add a special option to set the EPSILON for the check.

      option "check_precision"  "0.01"

    Note: Maybe this check is per-currency, maybe different currencies need
    different precisions.

  - (validation) In addition to the Check/Open before-constraint, check that
    the entries are always sorted. Add this sanity check.

  - The default validation should check the invariant that Open and Check
    directives come before any Transaction.

  - Validation: Everywhere we have a filter of entries to entries, we should be
    able to apply a check that the total balances before and the total balances
    after should have the very same value.

  - In validate.py: differentiate between the case of an entry appearing too
    early before an Open directive, and an entry appearing for an account that
    simply just doesn't exist.

  - Auto-detect and warn on likely duplicate transactions within the file.

** Conversions

  - TODO: Try it out in Ledger, see how they deal with it.

  - Make the conversions entry use a price of zero, to maintain the invariants
    for sanity checks, something like this:

       YYYY-MM-DD * "Annul conversions at end of period"
         Equity:Conversions        -56383 CAD @ 0 CONV
         Equity:Conversions        +67000 USD @ 0 CONV


** Open/Close

  - You must issue an error if you close an account that's got a non-zero
    balance!

** Padding

  - Idea: Padding entries could be extended a tiny bit in order to
    automatically calculate the cash distribution entries, e.g., like this:

      2014-03-04 pad Asset:Cash  Expenses:Restaurant    60%
      2014-03-04 pad Asset:Cash  Expenses:Alcohol       40%

      2014-04-04 pad Asset:Cash  Expenses:Restaurant    70%
      2014-04-04 pad Asset:Cash  Expenses:Alcohol       30%

      2014-05-04 pad Asset:Cash  Expenses:Restaurant    70%
      2014-05-04 pad Asset:Cash  Expenses:Alcohol       30%

    This is a great idea, is in line with the general meaning of pad entries
    (implicit 100%) and would add a much desired feature.

  - Add tests for all the cases of realization padding.

** Locations

  - @location really should just convert into a generic event "location", just
    as address and school should; they're just events with forward fill...
    Serve this at:

       http://localhost:8080/20120101/20130101/events/location/days

  - Add a "reason" field for @location, and display as trips, with
    some sort of meaning to them. Ok, this contradicts the previous idea.



** Payee Elision / Auto-Account Leaf Name

  - About the discrepancy between the concept of "Payee" and a superfluous lead
    account, e.g. Internet:TimeWarner, which typically contains only
    transactions from that payee: maybe we can elide the account name if it
    contains only a single payee, or perhaps a warning may be issued? I don't
    know.

    Basically, it would be nice to be able to have multiple payees in the same
    category over time (e.g. Electricity, Internet) but to be able to separate
    them somehow, without having to put the payee into the name. This is a
    little fuzzy, and I'm not sure how to do it, because the imported payee
    names are often not very clear and often truncated as well.

      Have you ever thought that Payees often end up functioning like an extra
    subaccount? I've come to realize that for Payees that only ever touch a
    single account, the line is really fuzzy there. I've been entertaining the
    idea of automatically creating subaccounts for payees like that.



* Parser
** Errors

  - We need to gather errors in a single place and report them like the others;
    right now I'm catching them in sum_to_date() and writing using the logging
    module; but they really should be trickled up with the rest.

  - Syntax errors currently have no location... this is unacceptable. Write an
    automated test, check for all kinds of errors, in the lexer, in the parser,
    in the Python. (Just work with the line number, we don't really need
    character position.) Test everything with automated tests.

  - 'lineno' is incorrect, it points to the next entry, not the previous one,
    fix this bug! This is really annoying.

  - Set a correct filename in grammar.y

  - Errors from the parser and others should all be accumulated in one place,
    so that we do all the reporting at the very top level.

  - Don't raise error exceptions anywhere; log everything to an error
    handler/accumulator class instead, and skip to the next entry/declaration.
  - Propagate exception from Python(?)

  - Problematic transactions (!) should spit something of color on stdout, they
    should not be forgotten so easily.

  - When using @@ the signs should match; warn if they don't

  - Bug: Invalid account names should only be reported once.

*** Lexer Level Errors

  - When an error occurs, skip the lexer to the next empty line and recommence.

** Options

  - FIXME: We need to parse the options using the same argparse parser....

  - Remove the globals kludge in beancount/core/account.py, and weave the
    necessary AccountTypes instance all over the place.


** Syntax

  - You should support a payee with no description! This generates a parser
    error right now.

  - Allow '$' as currency symbol, don't translate to anything, it can just
    stand on its own as a unique kind of currency, it doesn't matter, no
    changes anywhere. Also add the Euro, GBP and yen symbols.

  - The syntax should support multiline strings naturally...

  - For Links vs. Tags: dont impose an order, parse as tags_or_links.
    Right now the order is tags_list and links_list.

  - You should accept commas in the input; simply ignore their value.

  - Add 1/rate syntax for prices (and anything... really, why not).
    Convert at parsing time.


*** Parser Testing

  - Support a mode for the lexer to spit out its results on stdout, so that we
    can cross-check with parsers in other languages.

*** Includes

  - With the new format... support includes, it makes a lot more sense to do
    that now! People want this too.

  - Idea: an include directive should have a "prefix" option, to add a prefix to
    all accounts from the included file.

*** Sensible Syntax for Lots

  - Consider making the lot syntax like this:

       -4 {GOOG @ 790.83 USD}

    instead of:

       -4 GOOG {790.83 USD}

    It's actually a lot more accurate to what's going on...

** Performance

  - Test using the empty case of list parsing to create the initial empty lists
    instead of the conditional in Parser.handle_list() and measure, to see if
    there is a significant difference in parsing performance.

  - Parser performance: try not calling back to builder for simple types that
    just return their value; measure the difference, it may be worth it, and we
    wouldn't lose much of flexibility, especially for the lexer types, which are
    aplenty.

  - Write the builder object in C... it won't change very much anymore, and
    that's probably simple enough.

** Documents

  - Can we automatically add a ^LINK to the document directive in order to
    associate a PDF with a document?!? -> For trade tickets. Maybe let the
    modules provide a import_link() function on the associated PDF files?
    (This is related to ^64647f10b2fd)

  - Adding the ability for links on document directives was also requested on
    the ledger-cli mailing list.

        On Sat, Apr 26, 2014 at 6:18 AM, Esben Stien <b0ef@esben-stien.name> wrote:

        "Craig Earls" <enderw88@gmail.com> writes:
         The first use in ledger-cli is to link each transaction to a document,
        which is pretty important in accounting;)

        Well no, not exactly. The thing you do in importing financial data is basically
        to funnel transactions from all of your statements from all your institutions
        in a single place in a single format with a single set of accounts, so that you
        can do reporting with a view of everything you have. Having support for a
        per-transaction link to a particular document is generally unnecessary--you can
        easily find the corresponding document by date if you need to.

        In order to associate a unique ID with a particular transaction, in Beancount
        you can use a "link" which is like a special kind of tag. I think Ledger has a
        similar feature, per-post ("tag"?). It looks like this in Beancount:

          2013-04-06 * "Invoice to Metropolis for job well done, waiting for payment."
          ^metropolis-invoice-103
             ...
             ...

        The "^...." bit is a link. You can have multiple links per transactions. The
        web interface can show you all transactions with the same link in a separate
        list (under the /link/.... URL).

        Separately, there is a "document" directive that allows you to associate a
        document with an account, e.g.

          2014-01-01 document  Expenses:Electricity
          "/path/to/filename/ConEdison-2013-12.pdf"

        Documents don't have to be declared that way explicitly: you can also tell
        Beancount about a root directory where it will find documents automatically and
        create the document entries for you. The files just have to be organized in a
        directory hierarchy mirrorring the account names exactly, and files must begin
        with "YYYY-MM-DD" to provide a date for the document. That's a simple
        convention. LedgerHub is able to move files that it recognizes to such a file
        hierarchy, so after you import the data, you file the files into e.g. a local
        git repo with all your statemetns, and your document entries show up in the
        registers. It's also a nice way to organize all your statements, so if you need
        to bring something up for e.g. a tax audit, you quickly know where to find it.

        Those two features are not related at the moment... but I think I'll add the
        ability to have links on document directives. That seems like an effective way
        one could associate a particular pdf document (given a declaration) with a list
        of transactions. You click on the link, see all the transactions + the
        document, and you can click on the document itself to see the detail. Seems
        like a legit idea.


  - Auto-doc from directories of files should ignore files already associated
    via an explicit documents directive; just ignore files with the same
    absolute name.

** Testing

  - Allow file objects to parse() and dump_lexer(). This should use fdopen() or
    whatever else to get this job done at the parser level.

  - You need to clean up the memory of the strings created; call free() on each
    string in the rules.

  - Add a unit test for pushtag/poptag errors.
  - Add unittests for tags, pushtag/poptag

** Dated Postings

  - In order to create multiple similar transactions at many dates in one
    syntax' entry, you could allow overriding the date on each posting, e.g.:

       2013-04-01 * Blah di bla
         2013-01-01  Grocery          10 USD
         2013-02-01  Grocery          10 USD
         2013-03-01  Grocery          10 USD
         Cash

    This would create three transactions, with these dates:

        date           aux-date
        2013-01-01     2013-04-01     10 / 3.33
        2013-02-01     2013-04-01     ...
        2013-03-01     2013-04-01     ...

    Could be a nice way to make distributed transactions.

  - Move 'effective date' to the postings in my input file, using the dated
    postings feature.


  - Another idea would be to make @pad able to pad for a percentage of the
    total, so that we're able to use @pad instead of "distribution of expenses"
    entries.


** Tags as Key-Values / Metadata

  - One idea Ledger uses well is the ability to associate key-values meta-data
    to transaction objects, a-la-Common Lisp. See the --pivot feature. It seems
    a bit superfluous at the moment, but may be useful in order to provide the
    ability to implement custom aggregations eventually, instead of using the
    strings. Maybe the payee could be a special case of this, e.g payee="value"

    (From mailing-list):

      Take this example:

      2011-01-01 * Opening balance
          Assets:Cash                               25.00 GBP
          Equity:Opening balance                   -25.00 GBP

      2011-02-01 * Sell to customer AAA
          ; Customer: AAA
          ; Invoice: 101
          Assets:Receivables                        10.00 GBP
          Income:Sale                              -10.00 GBP

      2011-02-02 * Sell to customer BBB
          ; Customer: BBB
          ; Invoice: 102
          Assets:Receivables                        11.00 GBP
          Income:Sale                              -11.00 GBP

      2011-02-03 * Sell to customer AAA
          ; Customer: AAA
          ; Invoice: 103
          Assets:Receivables                        12.00 GBP
          Income:Sale                              -12.00 GBP

      2011-02-03 * Money received from customer AAA for invoice 101
          ; Customer: AAA
          ; Invoice: 101
          Assets:Cash                               10.00 GBP
          Assets:Receivables                       -10.00 GBP

      Now you can see how much each customer owes you:

      ledger -f d bal assets:receivables --pivot Customer
                 23.00 GBP  Customer
                 12.00 GBP    AAA:Assets:Receivables
                 11.00 GBP    BBB:Assets:Receivables
      --------------------
                 23.00 GBP

      And you can see which invoices haven't been paid yet:

      ledger -f d bal assets:receivables --pivot Invoice
                 23.00 GBP  Invoice
                 11.00 GBP    102:Assets:Receivables
                 12.00 GBP    103:Assets:Receivables
      --------------------
                 23.00 GBP


  - Is it worthwhile to allow tags to become types and have values, like in
    Ledger? I'm not sure that's so useful, but it would provide a more powerful
    mechanism for selecting subsets of transactions.

  - If you add tags with values, you could define some special tags, like
    'document', which could automatically try to find the corresponding
    document in the repository and insert a link to it in the web page. I
    already have a managed stash of document filenames... something like this:

      2014-05-20 * "Invoice from Autodesk"
        #document: 2014-05-20.autodesk.invoice200.pdf
        Income:US:Autodesk  -3475.20 USD
        Assets:US:Checking

    A document filename that does not get resolved could spit out a warning in
    order to keep the file tidy. This is a nice idea... perhaps nicer than just
    insert entries for documents, an actual link. Not sure if it would make that
    much of a difference though. Something to ponder.


* Tools
** Scripts

  - Build some common pandas.DataFrame command-line exporting routine;
    basically, a new script should be able to load a ledger, filter some
    entries, and build a DataFrame of some kind, and then with some COMMON
    OPTIONS provide the ability to generate an output file in either string,
    csv, excel, or html format.

    The point is, the option to generate the output should all be the same.

** Emacs Support

  - Set the comment-syntax; currently it thinks it's '# '

  - In the new mode, we need to recreate a function that will mark a posting as
    valid (replace '!' by '*').

  - A new ledger mode should have functions to

    * Automatically indent postings sensibly (for the amounts)
    * Automatically align lines with currency numbers

* Reports
** Warnings

  - You should have _some_ way to highlight accounts with either failing checks
    in them, or '!' on their postings or transactions in the balance sheet
    and/or trial balance.

  - Perhaps we want to produce a report of all transactions with a highlight on
    them.

** Total Net Worth Report

  - balsheet: For Equity, separately report the total net worth in terms of EACH
    of the operating currencies, using the latest prices.

** General Rendering

  - You should insert thousand-commas everywhere... no, really.... This should
    be in the same routine that renders amounts by account type, with a sign
    possibly inverted.

** Balance Sheet

  - (web) We really need to reorder the accounts in a way that is more
    sensible... it's annoying to see the accounts I care about at the top of
    the page. Cash, Points, AU, should be at the bottom... I wonder if there's
    a nice heuristic. Last updated date? I think that would be good enough.

  - We need to figure out how to order the accounts on the balsheet; I want the
    most relevant near the top. Sorting accounts: compute a score made up of

    * nb. txns from the last 3 months
    * nb. checks from the last 3 months (weighted more heavily)
    * line-no of Open directive in the file.
    * last updated date.

** Capital Statement

  - Implement the Capital Statement report

** Cash Flow Statement


** Statement of Retained Earnings

  - This is possible; search online for examples, makes sense that we should
    have one, it's really, really simple to do.

** Account Linkage Report

  - Generate a Graphviz link of all the interaccount transactions that are
    larger than a certain amount.

    Generate a graph for the main kinds of account
    interchanges, by looking at the most significant transactions
    between the accounts. For example, ignore transactions which are
    too small in absolute value, or whose total is too small a portion
    of the total.

    Fun little project: Create a graphviz output from a Ledger, where
    transactions above a certain amount would generate a link between
    accounts. Note:  the threshold could be either for single
    transactions, or for aggregate amounts (absolute value).

** HTML Rendering

  - Rendering: When you collapse a parent account, its aggregate amount should
    render, and disappear when not collapsed.

  - Numbers should align to the right.

  - USD and CAD should be aggregated in their own columns for balance sheet and
    income statements. These should be specified from the command-line.

  - All entries should have collapsing a-la-JavaScript, along with
    collapse/reveal all buttons. All JS.

  - If the software is finally fast enough in Go, render RESTful on the fly for
    any date:

    * REST:  /balsheet/20121231/
    * REST:  /income/20121231/20131231/

    This way, you could have any year on the same run. No need to restart, even
    have a menu with all the years, and perhaps even some of the latest months.

  - It would be really nice to render the line numbers to the source in the HTML

  - (Performance) Implement buffered output for faster response using a separate
    thread and an iterator that yields from app.write when the data buffer is
    large enough.

  - Postings that have a "!" flag should have at least their
    background red.

  - You should more explicitly state the beginning and ending period
    on each statement pages (it is super important information).
    Just below the title.



** Excel Output

  - Find good ways to transfer data to an Excel spreadsheet. A link to download
    a file should be supported.


** Credits and Debits Rendering

  - Color the background of numbers with an inverted sign (e.g. payments in a
    liability account) differently! There should be modes to rendering balance
    sheets and income statements with inverted amounts, and it should all be
    done client-side. When amounts are rendered as credits/debits, color their
    background distinctly, so that it's obvious what kind of sign convention is
    in use.


** Links to Source

  - The new format code should keep and optionally render the source file/line
    of any transaction, and allow clicking to get to the source line in the
    rendering.

  - Maybe there should be a script that can take a report specification and
    output a list of emacs-compatible links to the entries, interspersed with
    the text format rendering! You could go "next-error" to go through the
    entries in time order, emacs taking you there one-by-one.

** Multi-Period Reports

  - One kind of report that would be GREAT is a single grid with all income accounts
    on the left with year by year on the horizontal. An overview of all the years.

** CSV Reports / Text Reports

 - Using an intermediate data structure, produce text and csv / xls reports,
   downloadable from the web front-end, or even generatable directly. All of
   this reporting infrastructure should be reusable, ideally.

  - A text rendering of the balance sheet / income statement would be
    _very_ useful for collaboration/communication with others. Add a link to
    download a text version of any report. This would be made easy if we only
    have a few distinct types of reports.

** Plots / Time-Series

  - Create a command to extract time series for any account, as a csv file. You
    could then easily use this for plotting!

  - Render this with gviz (you have to learn it at work anyway).

  - Generate graphs of account amounts over time
  - Include average amounts, average delta amount

** List of Positions

  - Given a list of entries, you should be able to extract a list of positions
    at any point in time. Provide this as a simple function that can just be
    reused.

  - The list of positions should provide a way to check the purchase price of
    each position.

  - Positions should attempt to fetch current values using this:
    http://www.google.com/ig/api?stock=RGAGX


** Maximum Values Report

  - You should report a trial-balance -like listing of the minimum and maximum
    values of all the accounts.

** Event Reports

  - We should be able to count the days of each event type.

** Distribution of Expenses and Income

  - Add a pie chart to visualize the constitution of the Income Statement for
    Expenses and Income.

** Summary Reports

  - To create custom views, for example, weekly summaries, you could
    convert the ledger into another ledger, where entries would have
    been replaced by summary entries instead, and all the other
    functionalities would still work.

** Financial Ratio Analysis

  - Add these: http://www.csun.edu/~bjc20362/Controlling-2.pdf

** Budgeting / Goals

  - We could easily add features for budgeting, e.g. somehow set goals and then
    report on the difference between actual and the goal, and project in the
    future according to rate, e.g.:

       ;; Check that the total for this position between 2013-06-01 and 2013-12-31 < 800 USD
       2013-12-31 goal  Expenses:US:Restaurant  2013-06-01  < 800 USD

       ;; Check that the balance of this account on 2013-12-31 is >= 1000 USD
       2013-12-31 goal  Assets:Savings  >= 1000 USD


* Web Interface
** Programmable View

  - GREAT IDEA! Have a web form that you can input a view filtering expression,
    e.g.  year:2014 component:Google
    to have that year's transactions made with this component. Encode the
    results in a unique string that you can decode and create a corresponding
    view of the subset selected by the expression. You can then view any of the
    reports for that subset! This means we can then get rid of many of the root
    page's links automatically, yet still provide all the opportunities... this
    is the way to go, and would best mirror the command-line capabilities.

** Error reporting

  - We really need to list all the '!' entries somewhere; they should be
    annoying.

  - In the balance sheet or trial balance, mark accounts that have errors in
    red, or add a little red start next to them.

  - Implement basic error reporting page from the list of errors.

** Debits and Credits

  - The new balance sheets should be able to invert the numbers (and then they
    should get rendered differently). Basically, every number shown should be
    either in signed or cr/dr format. We should be able to switch between the
    two at render time. This should work across all number-rendering routines
    everywhere--do this centrally.

  - In the balance sheet and income statement, we need to render the amounts
    inverted (and in a slightly different style).

** Links

  - Serve links on: /link/LINK, this needs to be implemented; render a nice
    "link" href on the description somehow, use a fancy unicode char (no
    graphics).

  - (web) Render links to the right of descriptions, and the link href link
    should actually render a page of the related linked entries.

** Single-View Server

  - Idea: for condo & baking files into a zip file: allow serving only one
    ledger realization.

    * One option is to use the same base/root straing as for the web URL:

         http://localhost:8080/byyear/2013/...

      serve_one_ledger(getledger('byyear/2013'), port=8080)
      --realization='byyear/2013'

    This would serve only that realization, and not others. This way I could
    bake only this one in a zip file. This would be useful.

** Code Org

  - (web) Move table rendering functions into their own files, smaller files.

** Aesthetics

  - In the entries table HTML, highlight the relevant posting leg somehow, maybe
    use a '>>' marker, or make it bold. Something. (Bold is too much, use >>.)

  - Render "as of YYYY-MM-DD" under the title for Balance Sheet, and "from
    YYYY-MM-DD to YYYY-MM-DD" under the title for Income Statement


  - Answer to favicon.ico request.

  - Add an option to render the entries table upwards, not just downwards.

  - Use that beautiful new font (Roboto) from Tactile in the new rendering.
    Totally worth it. Use the nice Lucida-like font for numbers, like in
    TurboTax.


*** JavaScript / Client-Side Interaction

  - Render balance sheet/ income statement cells with two numbers for parent
    nodes, so that when you collapse a node, all the amounts of its children sum
    up automatically and display in its cell. You should have a consistent
    report regardless of whether nodes are collapsed or not. This will require
    some JavaScript effort.

  - Implemented a JavaScript cursor in JS. J, K up down. SPC = toggle.

  - In Journal view, pressing 'C' should toggle displaying the checks on and off.

** Search

  - IDEA: Render the transactions into an in-memory SQL database, and provide
    an interface to query it and report results in a table, in the web UI.

** Trial Balance

  - We should have a nicer way to tell what accounts need to be updated.
    Highlight them red if they haven't been updated in more a month
    (configurable).
    Put the last updated date in the balance sheet or perhaps the trial balance
    page. Should be easy; we don't need a dedicated page for this.

  - Do we need a dedicated page for listing all documents? This page could
    include documents without a date, could be rendered as a tree-table, with
    the list of each document in the corresponding account. Maybe that's
    overkill. DK.

  - Shove more information in the Trial Balance page, info about errors, documents, etc.

** Multi-Year

  - A multi-year report is a global report.

** Source

  - The source page should take a special '?line=ddd' parameter that will
    scroll the page to the transaction at that line.

** Conversions

  - Render the Conversions amount at the bottom of the Conversions page...

* Export
** HTML Export as File

  - Test "bean-bake" with the v2, it doesn't appear to work.

** Ledger

  - Export the compatible subset to Ledger format, so you can compare the reports.

** SQL Export

  - Write a script to load the data into an SQL database.


* Documentation
** Users's Manual

  - Include the nice diagram made for DGreenberg, we need a 3D version of it.

  - Defining your accounts
    - Basic structures: *:Country:Institution:SubAccounts
    - "When and why to put accounts together under a single subaccount?"
      - When it makes sense to sum the total together.
        e.g. IRA employer contribution and your own contribution.

  - Checks
    - Checks work for subaccount balances too (add joint account example)

  - Document the fact that the conversions problem occurs

    * Because we don't reduce to a single "home" currency, and
    * That if you do all your work in a single currency with accounts with
      costs, the value will always be zero, and
    * Explain that currency trading accounts have little to do with this,
      because they are contained, and all in and out flows are in a single
      currency (the base currency of the account). The differences can be
      accounted like positions in financial assets, with corresponding PnLs.


  - Under "About Credits & Debits" - this is where you should write about how
    flows are relative to a boundary around the holder of the accounts.


*** Unrealized Gain

  - Unrealized capital gains could be inserted automatically into special
    sub-accounts, based on the current price and the cost-basis of particular
    accounts. This could be inserted automatically! e.g.

        DATE check Assets:US:Ameritrade:AAPL       10 AAPL {200 USD}

        DATE price AAPL  210 USD

      Assets:US:Ameritrade:AAPL                    2000 USD
      Assets:US:Ameritrade:AAPL:Gains               100 USD

    The "Gains" subaccount could be inserted automatically if the price differs
    from the cost basis... this would be a clever way to represent this! We
    could even do this by inserting a transaction automatically with an
    offsetting account... actually this would be the RIGHT way to do this!

      This could be done as a simple filter function:

        entries = add_unrealized(entries)

      We would need an option to designate which subaccount leaf to create all
      the new transactions for:

        %option account_unrealized  "Unrealized"

        2013-05-23 A "Booking unrealized gains for AAPL"
          Assets:US:Ameritrade:AAPL:Unrealized              230.45 USD
          Income:Unrealized                                -230.45 USD

      By doing this, the reporting does not have anything to do... it can choose
      to report positions at cost or in held units, and whether the gains are
      included or not entirely depends on whether these transactions have been
      inserted in or not.


** Design Doc

  - INVARIANT: All the entries lists are assumed to be sorted by date
    everywhere.

  - INVARIANT: All Check and Open entries are always at the beginning of a new
    date in a list of entries.

  - Describe and document the data structures in a language-independent way,
    this is really important.  I have a really nice subset by now.

** Developer Documentation

  - Add nosetests, pylint to tools required for development

  - Document the realization process, need that large zoom-out graphic that
    shows closing, and opening balances.

  - Add a "team project" as an example use case, or even an example file.

  - Look at GnuCash for some of the reports... some good ideas maybe? I could
    perhaps learn a few things, it looks informed.

  - Start documentation so you have a place to put all these ideas.
    Set it up using Sphinx, or something else.

  - Consider serving the user's manual directly from the web interface.

  - Do some serious thinking about payees vs. subaccounts vs. tags w.r.t. to
    named tags.

** Cookbook

  - Write a series of real-life problems solved. This should be really much
    more helpful than boring docs.

  - The examples should be drawn from the demo file; the demo file should be
    rewritten, with multiple years, and with good templates for most of the
    important operations that can take place.

*** Transfers Between Accounts
*** mortgage, buying a home
*** capital gains (note about how to do commissions)
*** cie expenses, the way I'm doing it.
*** misc, e.g. credit card
*** stock splits
*** Tracking IRA or RSP Contributions
**** Option 1

2012-10-15 * Contribution 1 to RSP
  Assets:Checking                           -2500 CAD
  Assets:Bank1:RSP                           2500 CAD
  Liabilities:PendingContributions          -2500 RSPCAD
  Expenses:RSPContrib                        2500 RSPCAD

2012-11-15 * Contribution 2 to RSP
  Assets:Checking                           -1500 CAD
  Assets:Bank1:RSP                           1500 CAD
  Liabilities:PendingContributions          -1500 RSPCAD
  Expenses:RSPContrib                        1500 RSPCAD

2013-04-30 * Filing Taxes
  Assets:Receivable                           800 CAD
  Expenses:Taxes                             -800 CAD
  Assets:RSPContrib                         -3500 RSPCAD  ; Not claiming all
  Liabilities:PendingContributions          +4000 RSPCAD
  Assets:RSPContrib:Unclaimed                 500 RSPCAD

2013-05-15 * Paying Taxes - Receiving Amount Due
  Assets:Checking                             800 CAD
  Assets:Receivable                          -800 CAD
  Assets:RSPContrib                          1200 RSPCAD
  Income:RSPContrib                         -1200 RSPCAD


Two RSP investment accounts:

  Assets:Bank1:RSP
  Assets:Bank1:RSP

An account to hold maximum RSP contributions allowed:

  Assets:RSPContrib

How much I've contributed to RSPs in total:

  Expenses:RSPContrib

How much my maximum contributions have increased from the governement as a
result of paying taxes:

  Income:RSPContrib

Pending contributions for this year, some of which to be claimed on my tax filing:

  Liabilities:PendingContributions

Unused RSP contributions made, carried forward to future years:

  Assets:RSPContrib:Unclaimed

**** Option 2 (favourite)

2012-10-15 * Contribution 1 to RSP
  Assets:Checking                           -2500 CAD
  Assets:Bank1:RSP                           2500 CAD
  Assets:RSPContrib:MaxDeductible           -2500 RSPCAD
  Assets:RSPContrib:Contributed              2500 RSPCAD

2012-11-15 * Contribution 2 to RSP
  Assets:Checking                           -1500 CAD
  Assets:Bank1:RSP                           1500 CAD
  Assets:RSPContrib:MaxDeductible           -1500 RSPCAD
  Assets:RSPContrib:Contributed              1500 RSPCAD

2013-04-30 * Filing Taxes
  Assets:Receivable                           800 CAD
  Expenses:Taxes                             -800 CAD
  Assets:RSPContrib:Contributed             -3500 RSPCAD  ; Not claiming all
  Expenses:RSPContrib                       +3500 RSPCAD

2013-05-15 * Paying Taxes - Receiving Amount Due
  Assets:Checking                             800 CAD
  Assets:Receivable                          -800 CAD
  Assets:RSPContrib:MaxDeductible            1200 RSPCAD
  Income:RSPContrib                         -1200 RSPCAD

Two RSP investment accounts:

  Assets:Bank1:RSP
  Assets:Bank1:RSP

An account to hold maximum RSP contributions allowed:

  Assets:RSPContrib:MaxDeductible

Pending unused contributions for this year, some of which to be claimed on my
tax filing:

  Assets:RSPContrib:Contributed

How much I've contributed to RSPs in total:

  Expenses:RSPContrib

How much my maximum contributions have increased from the governement as a
result of paying taxes:

  Income:RSPContrib



** Challenges

  - Document those below which I'm already able to do, and those which require
    new features to be able to be done, move them into a separate appendix,
    with explanations on how to do it.

**** Cash vs. Accrual Accounting

Of course a real accountant would just do this: (accrual based accounting)

2014-05-19 * "Booking tithe”
 Expenses:Tithe     300 USD
 Liabilities:Tithe     -300 USD

2014-05-20 * “Paying tithe”
  Liabilities:Tithe      300 USD
  Assets:Checking  -300 USD

But this records the expense on a different day than when you actually paid it.
That would be a problem if, for example, you live in the US and wanted to claim
a tax deduction for the tithe, in which case you must claim the deduction for
the year the tithe was actually paid (cash based accounting).

This is indeed the right solution to this! Accumulate a liability as you go,
and resolve it with real transactions later on.

This case keeps coming back again and again, of wanting to do accrual
accounting but wanting to do cash declarations. I think we need to have a long
and separate discussion about cash vs accrual accounting and for sure we can
come up with a creative solution that solves this problem.



**** Can I generate a nice year-on-year summary of income and expenses?

  - Including RSP contribs, like my bu spreadsheet that I crafted manually? Can
    I do that? That would be awesome!

**** Maximum Balance

  - Can I compute the maximum value of each account at the end of every year
    (for foreign assets decl.) This would be useful for FBAR / FATCA
    declarations.

**** Complete Return (IRR) on Condo

  - Challenge: Can I compute IRR return on my condo accurately?
    TODO: Add benefits received as an Income, as transactions.
    You should be able to compute the IRR of any Ledger!

**** Taxation Rate

  - Challenge: Can I automatically compute my taxation rate for every year?

**** List of Assets

  - Challenge: Can I obtain a list of my assets at any time?

**** Make a report of currency exposure

  - For a particular balance sheet, report the total currency exposure of the
    ledger. This should be a very simple report, probably in the form of a pie
    chart.  Maybe this pie chart should be located in the capital report
    (possibly makes sense).

**** Capital Gains

  - Capital gains should not count commissions nor on the buy nor on the
    sell side. How do we book them like this?  Can we count this somehow
    automatically? Misc accounts? Not sure.

**** Inflation Adjusted Balance Sheets and Charts

  - It would be AWESOME to look at a balance sheets from the past but
    inflation-adjusted for any date... Answer this question easily:

      "What was I making in 2010 in today's dollar terms?"

  - How would I produce an inflation adjusted version of some charts. Maybe all
    charts should have that option?

**** Statement of Assets (for Will)

  - In order to have someone else be able to take care of your business, you
    should be able to produce a list of the accounts open at the end of the
    period, with the account ids and balances. This should be printable and
    storable, for someone else to take care of your things in case you die.


** Change List

- Implemented in Python 3, from scratch.

- Internal data structures are more functional, immutable, allowing you to more
  easily create scripts that use the in-memory data. Overall, the new code is
  way simpler and much easier to understand because of this. It's actually
  become dead simple.

- New, simplified, and more consistent (and rigid) syntax will make it possible
  to add more features in the future, and to have parsers in other languages too
  (e.g. Go).

- Booking trades with capital gain tracking should now work.

- The new parser is written in C, so it is much much faster, and future changes
  will be easier

- The new web server fixes annoying rendering issues.

  * Balance sheet amounts can now reported in terms of book values.
  * Debit accounts can now be rendered with positive numbers (color-coded).
  * The internal data structure changes are much more general, and allow, for
    instance, creating a balance sheet at any point in time. In particular, you
    can have a balance sheet at the beginning and end of an exercise.

- Some internal design flaws were fixed, like checks on filtered ledgers showing
  up from incorrect periods.

- Various outputs to text, csv, and xls are now supported for easier sharing.

- The input file is monitored by the server, and can be automatically reloaded.
  This makes it easier to just start the web server, then edit the file to
  update what you need.

- There is no need to specify a filter period anymore; the interface is able to
  realize any required periods, and the GUI provides access to most common
  cross-sections (all, by year, by tag, by payee, transactions with bookings,
  etc.). You should be able to just specify the GUI.

- Client-side javascript has been added for a neater, more compact rendering of
  journals.

- New scripts to extract a list of current positions at any time, and global
  summaries over many years or months.


** Presentation Material

  - Use impress.js to built a visualization of the DE method

  - Record a video, that's an easy way to explain how this works.

  - IDEA!!!  Use drawings a-la-ThinkBig or whatever it is. This will be the
    perfect medium for this. Mix it with video. Start writing a detailed script.

  - Begin with a USB key in hand. "On this 8 GB USB key, I have all of 8 years
    history of financial transactions in my life. Every single price paid that
    went recorded into an account it these.<|MERGE_RESOLUTION|>--- conflicted
+++ resolved
@@ -94,17 +94,10 @@
        src/python/beancount/web/views.py                      MISSING
        src/python/beancount/web/gviz.py                       MISSING
 
-<<<<<<< HEAD
 
   - Check that an account without an Open directive has one that gets
     automatically inserted for it in addition to the error that gets generated.
 
-  - Clean up code: remove all significant codes from __init__.py files, in
-    particular beancount.scripts.__init__, move to an util with tests.
-
-
-=======
->>>>>>> 2225a133
   - web: Render a table of prices, in case there are only a few price points.
     We should also have a comment for prices.
 
@@ -232,11 +225,10 @@
 
 * Current / Misc / To Be Classified
 
-<<<<<<< HEAD
   - Write a script that will automatically fetch the dates I held various
     positions at cost for throughout the history and a list of weekly dates to
     fetch rates for.
-=======
+
   - (code) Make Position into a namedtuple with hashing instead of just an
     object. See if we can remove its __hash__ method.
 
@@ -244,7 +236,6 @@
     the hash function on them automatically in order to ignore the entry in
     postings, and the listness in entry.postings. It would be nice to be able
     to hash every directive type.
->>>>>>> 2225a133
 
   - Does table.render_table support offsets for rendering regular tuples? It
     really should.
@@ -600,7 +591,11 @@
     this ought to be built-in by default, this is a great idea.
 
 
-<<<<<<< HEAD
+  - (prices) When attempting a conversion in holdings, if the rate isn't
+    available directly, you should always attempt to value it indirectly via
+    USD or EUR.
+
+
 ** Precision
 
   - (precision) FIXME: The better way to render numbers at the end would be to
@@ -625,11 +620,6 @@
       if user writes 351.64 PLN, 151.1 PLN, 155 PLN, then use 2 decimals.
       Alternatively, use "the most common" number of decimals. If 90% transactions
       have 3 decimals, 5% have 4, 5% have 0, use 3."
-=======
-  - (prices) When attempting a conversion in holdings, if the rate isn't
-    available directly, you should always attempt to value it indirectly via
-    USD or EUR.
->>>>>>> 2225a133
 
 
 ** Padding documentation from email
