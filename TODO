-*- mode: org -*-
beancount: TODO
* Requirements for Shipping 1.0
** Current

  - Make unused accounts and duplicates checking into optional plugins.

  - Implement experimental precision check suggested by Nathan Grigg
  - Implement Equity:Rounding accumulation suggested by Nathan Grigg

  - Complete tutorial doc
  - Share it on the mailing-list, including Ledger conversion script

  - Rename compute_balance_amount() -> compute_weight() and provide functions to
    compute units, weight, etc. from Position objects, using consistent
    terminology.

  - Rename Inventory.update() -> Inventory.add_inventory(). Idiomatic Python
    update semantics is to _replace_ the previous values, and that's obviously
    not what we do.

  - Rename Position.get_amount() -> Position.get_units(). Make sure the
    terminology matches that of Inventory.

  - I think we should remove Inventory.get_amounts(), replace by get_units().

  - Revise beancount.loader.load() to beancount.loader.load_file() + alias, as
    for the parser.

  - Complete tutorial examples generation
    * Write accompanying document to describe the person
    * Write links to the various tutorial commands
    * Write an automated test that runs it

  - Complete presentation

  - Maybe beancount.core.complete should be called beancount.core.interpolate.
    That's the term I've been using for a while now isn't it.

  - Rename all "balance amounts" to "weight".

  - Create a new command that spits out missing open directives (for doing
    demos without disabling the requirement of needing open directives).

  - Create a two-column tool to convert one column into two columns (for text
    mode balance sheet and income statement). The equivalent UNIX tool does not
    exist. Select columns by regexp.

  - Complete testing conversion to Ledger by converting my own file (still
    having some errors, though example file compiles well already).


** Branches

  - Complete and merge sampled_quantization

** Bugs

  - A transaction at the very end of a file with a single newline causes a
    parser error.

      /var/folders/00/1fbd0000h01000cxqpysvccm005sdm/T/tmp10bnlr40:1597:    syntax error, unexpected $end, expecting EOL or COMMENT or ATAT or AT

    See failing-with-no-last-newline.beancount

  - Fix rendering of balances for HTML journals, esp. w.r.t. example file,
    rendering lots is just _not_ the ticket.

  (bug)
  - Unrealized gain for closed years does not appear.
  - Link to source seems to have disappeared

  - Rendering links now fails somehow, generates an error.

** Rounding

  - Make (SMALL_EPSILON) balance tolerance user-configurable before release.

  - Infer precision from numbers like this:

      >>> d = Decimal('1.2300')
      >>> getcontext().power(10, -(len(str(d).split('.')[-1])+1)) * 5
      Decimal('0.00005')

  - Maybe provide a way to make thhis tolerance settable by commodity.
    (See thread w/ Nathan on the mailing-list)

  - This needs to be documented; write a dedicated doc on how rounding is handled.

https://groups.google.com/d/msg/ledger-cli/m-TgILbfrwA/YjkmOM3LHXIJ

Alright, so here's what I propose:

- I could add an option for the user to insert the name of a rounding account.
- This option would be empty by default, and the current behaviour would not
  change.
- However, if you set an account for it, all transactions with an inexact
  balance will receive the balance amount (and perhaps have a new leg inserted
  on them automatically).

Would that be a reasonable compromise? With no account, you get 0.005 looseness
(or whatever this becomes if inference is implemented). With an account, you get
precise balances throughout, but no manual input is required.



** More tests

  - Add more tests for intra-day trading, esp. w.r.t. ordering and inventory booking.

  - Complete more thorough tests for journal_text_test.py


** Move Files to Final Location

  As I'm moving to a system with more plugins and less code in the core, and
  with the intermediate reports stage instead of just the web interface, it's
  becoming clearer where some files need to move. Try to make these moves
  before shipping, so that things don't move nearly as much later on.

  - beancount.core.realization: Look at deps for beancount.core.realization and
    move it upstream where it makes sense, maybe ops.

  - beancount.core.getters: Should this move to ops as well? Check the
    dependency tree, see if it makes sense.

  - Emerge a principle for where the following files should separate:

      beancount.ops.*
      beancount.plugins.*

  - Make various attempts to simplify depgraph, we want to ship with a really
    lean dependency graph.

  - Should 'bean-query not be called bean-count or bean-report? Choose a final
    name and live with it. I like 'bean-count' best. EMBRACE ONE.
    bean-report


** Cleanup Tasks

  Some amount of generic cleanup should be performed before calling the release.
  This is just tightening up the bolts on the beast before shipping. I want to
  have a pretty solid pylint configuration passing.

  - Fix all FIXMEs everywhere, or convert them to items in this list.

  - Make all imports not import symbols directly, only packages, except where
    performance really, really matters (the parser)

      grep -srn  'from beancount\..*\..*import'  /Users/blais/p/beancount/src/python/beancount

    Add a check for this in linter makefile


  - Remove all imports that import multiple things (makes it easier to grep if
    only one)

  - Configure and run a clean pylint on the entire codebase.

  - Add __author__ to all files?

  - Install flake8, PyChecker, pep8 after pylint passes, run all of them.


** Unsure

  - Implement unit tests for all the functions in beancount.reports.journal_text

  - Differentiate between the concept of "journal" and "register" report: a
    "journal" should include all the postings and no running balance. A
    "register" should by default only render just one account's postings and
    render a running balance column. This is the distinction between the two,
    and making this distinction will allow us to produce two useful but
    distinct reports for the console output, even if these are somewhat similar
    for the web output.

    This should probably be done before the release, so that at least the first
    version has some decent console reports, even if the revamp of reports
    comes later on.


  - Implement text report for journal, income statement and balance sheet.
    These should be present for a 1.0 release, even if in a rudimentary form.


** Reports

  - Reconcile the rendering of units, cost, lots between text and HTML reports,
    the set of options for all of these should be the same.


** Documentation / Ongoing

  - To Query Language proposal: add open:DATE and close:DATE
  - Send email about doc.


  - In the comparison doc: describe how Beancount has asset types

  - Is there a script somewhere that can accept a CSV file and render a CSV

    pivot table from it?  The reason we need support is in order to carry out
    operations on columns of inventories. Maybe we should impleemnted some sort
    of swiss-knife tool that is able to parse inventories from columns and
    perform various operations on them, aggregations, etc. using Beancount's
    Inventory() class. This could be a powerful tool!

  - Nice Health Care section is nearly complete... complete it with DEDUC and COPAY
    legs explanation

  - Write out the taxes section, you have all the details, no need to wait

  - Example file and document, write a generator script

  - Clean up this TODO file, reorganize sections, remove what's redundant from
    the proposal files.


* Query Language

  - Flatten should parse closer to distinct keyword, as in SELECT FLATTEN ...

  - Maybe add format keyword followed by the desired format instead of a set var
    (or add both)

  - Redirecting output should be done with > at the end of a statement

  - "types ..." : print the inferred types of a statement, the targets, or maybe
    that's just part of EXPLAIN? DESCRIBE? Describe prints all the columns and
    functions in each environments? Or is it HELP?



* Current / Misc / To Be Classified

  (This is a grab bag of ideas. When I have a new idea coming to me, I don't
  have time to think about where to put it, I just come here and jot it down.
  Every couple of months I clean this mess up and put it in the sections below.
  Please excuse the mess. Of course, I'll clean it up before every release.)


<<<<<<< HEAD
  - Idea: in the query language, provide a special Account:Payee field, in
    order to play with the notion of payee-as-subacccount often discussed. You
    could also provide a clean_payee() function, that would attempt to clean
    the ugly payee names!


  - Idea! Allow the selection or reporting of all the postings since their last
    balance check in each account. These postings can be called "unverified"
    and it should be possible to report just those.



  - Printer should not leave empty line if previous directing is the same type
    except if transaction. This would work.




  - Create a verification plugin that checks that there is a single currency in
    use per account. Check Open directives, also check actual usage.

  - Create a verification plugin that checks that there aren't any postings to
    non-leaf accounts.

  - Put all verification plugins, including nounused and noduplicates under
    beancount.plugins.constraints.*.



=======
  - Idea for a plugin: Create a new plugin that automatically inserts legs for
    the "Trading Accounts" methods described here:
    http://wiki.gnucash.org/wiki/Trading_Accounts
    http://www.mscs.dal.ca/~selinger/accounting/tutorial.html
    http://www.mscs.dal.ca/~selinger/accounting/gnucash.html
    This should be implementable via a plugin.
    The resulting Conversions entry should be empty...
>>>>>>> 271160ff

  - Treeify does not produce the correct output on this input because of the
    lone Equity root account, fix this:

      Assets:Stock-Plan:ESPP:Cash
      Assets:Stock-Plan:ESPP:RSU          98.00 RSU
      Assets:Stock-Plan:ESPP:STOCK         2.00 STOCK
      Equity
      Expenses:Vested-Shares               2.00 RSU
      Income:Equity-Bonus:RSU           -100.00 RSU
      Income:Equity-Bonus:Vested        -172.00 USD
      Liabilities


  - Treeify: "find $PWD -print | treeify -F" leaves the prefix / rendered. This
    is wrong. Also the same for "find . -print | treeify -F", the prefix "./"
    is still there. Fix this.



  - Make options to render *all* reports with
      --lots (default)
      --units
      --cost
      --weight
      --market
    See Query & Filtering language doc for details.

  - (query syntax) It *would* make sense to use full SQL for this, even if the
    aggregation method is an inventory.

      targets: units, cost, market, lots
      data-source: balances, journal, holdings
      restricts: ... all the conditions that match transactions, with = ...
      aggregations: by currency, by day, by month, by account (regexp), etc.
      other: filter display, pivot table (for by-month reports), max depth

    You would render these as a table.


  - (docs) Write a script to download and bake all my PDFs docs in a printable
    and mobile-friendly formats.

  - (docs) I'd like the documentation links to open in "View" mode by default,
    YET still allowing the user to switch to "Suggestion" mode if they want to.

  - 'sum' ('balances'): Find some way to aggregate all inventories for a set of
    unrelated accounts, e.g., Assets.*Vanguard.*RGAGX, to obtain the total
    amounts of RGAGX'es. This should be a new kind of report, e.g., 'sum'.


  - Implement csv output for 'balances' report.


  - balances report: support rendering the values not-at-cost for HTML reports too.


  (avg cost idea)
  - PROBLEM: You need be able to provide the cost with both and addition and a
    reduction, e.g.
       -2 GOOG {* 650 USD} ;; Should be possible even if current avg cost if 600 USD
        2 GOOG {* 650 USD} ;; Means "add at this cost and then convert to avg
    cost"

    This is nice! The "*" now always means "after applying this operation,
    convert to avg cost.".


  (documentation)
  - Write a worked and detailed example of generating automated transactions in
    the Plugins document.


  (portfolio)
  - Move portfolio code our of experiments
  - Build a report dedicated to uninvested cash


  - Journal rendering: add terminal colors (easy).



  - Would it make sense for every plugin to provide a validation function? We
    could then move all the validation routines in their plugin file. I very
    much like this idea: it creates more isolation for routines and less
    dependencies. Open/Close, Balance checks, do seem to be able to fit in this
    category. Those functions should return only a single list of errors, no
    entries, and the calling function should perform a simple hash check to
    ensure that the mutable portion of the entries hasn't been modified by the
    user-provided validation functions.
    'beancount.ops.documents' could benefit from this split.



  (open directives)
  - An invariant that we would love to have is to ensure that after parsing, all
    accounts that are used in a list of entries should have a corresponding Open
    directive for them. This would mean a variant of the validation routine that
    automatically inserts missing directives. At the moment, when an Open
    directive is missing, processing code that assumes they are always present
    might fail. We cannot insert the missing directives in the validation code
    simply because validation code is not allowed to modify the list of
    entries. We could insert a "fixup" step after validation, that does these
    kinds of automatic recoveries. Ponder this for a while.

  - Do we need to insert Open entries for the equity accounts described in
    options? I think we could safely plop that at the very beginning of the
    entries list in the parser.



  - (performance) Write your own lexer manually and compare performance with
    flex one. I think we can do a much better job at error reporting by writing
    our own, but I'm unsure how the performance compares.



  - Along with the new inventory, you can make Holding -> Position. This makes
    a lot of sense actually. Do do this!



  - (documents) documents found in parent directories don't end up creating a
    directive because we skip them because we only restrict to accounts which
    have had an open declaration... this is probably not what we want, in order
    to maximize the number of documents captured by this. {fa96aa05361d}


  - Bring in all the generic functions from experiments/returns/returns.py into
    core beancount. Bring in returns as a plugin.

  - (architecture) Seriously consider merging entries and errors; errors are
    just a special type of entry, and they have dates, and they get rendered in
    journals. This could make a lot of sense.


  - I need a report dedicated to detailing uninvested cash.


  - Closing an account with a non-zero balance should trigger an error! Right
    now it does not. This is important.


  - Enhance error reporting! Make all errors possibly hold on to a list of
    entries, not just one. Many, many errors will benefit from this.


  - (parser) Is it possible to specify no flag on a transaction?, e.g. just the date?

       2014-07-12
         ..

    Does this work? (It would be nice if it did. Make it so.)
    We should change the grammar so that the flag is part of the txn_fields.
    This is elegant: basically, instead of the flag taking the place of the
    transaction, the 'txn' keyword just becomes optional. That's it. DO THIS!


  - (parser) Should we disallow periods in currency names? It allows for weird
    things like CAD.11 as a currency.


  - (web) All errors should be displayed in an overlay; proper error handling
    and display for the web interface is not optional. This needs to be done
    before shipping.


  - Figure out how to disable googleapis fonts when on a very slow connection.
    I'd like to enable the fonts, but if they cannot be fetched quickly, or
    cached, this should be disabled.


  - New plugin: no transactions on accounts with children: "I like the idea of
    creating a strict mode, e.g., using a Beancount plugin that one can load in
    order to turn on "strict" more, that would simply look for transactions with
    postings to accounts that have children and issue corresponding errors. If
    you like to be strict and avoid this, you would insert this in your input
    file:

      option "plugin" "beancount.plugins.empty_parents"



  - Idea: a plugin that autopads all initial balance asserttions! Do it for
    demos, will be very useful for making demos easier, not having to be so
    strict.

  - (parser) Add an option to the parser to not just ignore unparsed lines, more
    strict.


  - Beancount: Add a "lineno" format for journals that renders in "Emacs errors"
    compatible format, so we can easily jump in time throughout the input file
    instead of rendering a journal. Offer the option to list in reverse to.

  - (rendering) Journals should render in either order.


  - Use the same option on all tools for showing the timings, --verbose timings,
    maybe add it from the loader module.


  - Implement a report of Trades booked in the list of filtered transactions!
    Create this report, I removed the placeholder for it in the web app.


  - Make conversions report sum up to zero by adding a similar conversions
    entry as for the balance sheet.



  - Refine 'source' attribute on all directives: For .source, instead of '<...>'
    for the filename, we should use a scheme:..., like file://..., and
    plugin:beancount.... . This makes a lot more sense. The lineno still needs
    to be separate, we need that for sorting and prefer not to have it part of
    the string.


  - Add an option for spacing in the revamped reports.



  - (pad) Review the possibility of padding units held at cost:

      "The reason it fails is that there must have been units of those commodities
      held at cost before the pad date, and it is an error to pad commodities at
      cost, because Beancount has no way to know what the cost basis of those
      commodities should be."




  - When an error occurs while parsing a directive/transaction, add the ability
    to let the parser skip until the next directive and ignore the parsed
    transaction because of the error. Maybe this should be an exception
    mechanism, or just storing a flag that gets reset when the directive is
    completed. Not sure. This would be a more elegant way to deal with some
    errors.



  - You can implement the sign check for positions held-at-cost only when there
    are other of that same commodity held at cost in the inventory in the
    opposite sign. This should allow holding short positions yet still retain
    the benefit of the check for data entry errors.

    It also removes what for most people will appear as a limitation from the
    docs (although with experience you would realize that it is not much of a
    limitation at atll).





  - There's a fundamental question about which date to be used for pricing
    entries. This really would depend on the view. If this is a period view, the
    date of the last entry is most appropriate. If it is any other kind of view,
    the latest price is best. All the reports should be adjusted for this.




  - Idea: Allow sub-account names to include a special character, e.g., '#',
    (only one) that would indicate to the reporting facilities that, by default,
    the aggregation should be reported to the parent account. A "detail" or
    "verbose" switch could be used to trigger the detailing of subaccounts. For
    example,

       Expenses:Health:Medical:#Claims
       Expenses:Health:Medical:#PatientSavings
       Expenses:Health:Medical:#ClaimsPayments

    would be reported as

      Expenses:Health:Medical

    by default, but with the detailed switch, would be reported as

       Expenses:Health:Medical:Claims
       Expenses:Health:Medical:PatientSavings
       Expenses:Health:Medical:ClaimsPayments

    This could be used for various subaccounts actually. It's a nice way to
    guide reporting that does not complexify the semantics.




  - Register (with filter) should have "print" mode that also includes
    file:lineno so that we can make Emacs "jump" between the transactions in
    the order they appear.



  - (design) New inventory booking:
    1. for each posting, classify by currency
    2. for each posting at cost, classify whether position augmentation or reduction
    3. For position reductions, match against inventory
    4. Within currency groups, process interpolation, including those in
       position augmentations

    It should be possible to do something like this for cost basis adjustments:
       Assets:Account         -10 MSFT {34 USD}
       Assets:Account          10 MSFT {USD}
       Income:PnL             400 USD

    (See doc on Smarter Elision for a better version of this)


  - Brilliant idea!: Add Emacs functionality to run a special script that, given
    the filename and a line no (where the cursor is), will print the detail of
    the inventory _before_ the transaction, the transaction itself with all
    interpolated values inserted, and the inventory _after_ the transaction.
    You invoke this with the cursor on the transaction that you want to get
    debug output for. This would be powerful powerful for dealing with lots!!!


  - Deal with wash sales... complete doc, call MSSB to figure out if/how they
    adjust the cost basis of a future stock vesting event.



  - Idea: Add an option for triggering strict validation?

      option "processing" "strict" ; Plugins including the hardcore validation are run.

    Somehow making the hardcore validation into a plugin might be a good way to
    provide a strict mode.  Also, you could build a beancount.plugins.builtins
    module that defines the list of default plugins that gets run instead of
    having a list in the loader. This way the user could easily invoke it at
    any point in time.



  - (reports revamp) Write a generic test that simply enumerates all the
    reports and invokes them with their default values. This should extend
    automatically when new reports are created.


  - (trial balance) In order to zero out the trial balance perfectly, you could
    insert a conversion entry at the end of it, in the same way that I do for
    the balance sheet. There is no reason that this is any different; this
    should be done the same.



  - Build a 'events' report that will print out the current value of all events.





  - You need to create a unit test for @@ price conversions.

  - You need to unit-test for multiline notes... do they work as expected?




  (work on holdings)
  - Support output format "beancount" for holdings, use a single file instead of
    a holdings I/O file (merge holdings.csv + prices.beancount -> holdings.beancount)
    This would be much nicer.

  - Check holdings I/O by saving and reloading a list of holdings created from
    a set of entries (with sales, just to make sure).

  - In add_unrealized_gains(), convert to use our holdings aggregator.

  - Build a new category to portfolio to identify accountings holding
    "Uninvested Cash", which should be cash available to invest now.



  - (reports) We really do need to report on position reduction as TRADES. This
    is an important report to generate! This should be done separately from the
    improved inventory booking method.

    This report needs to include the long-term vs. short-term nature of those
    trades! The right way to do this is to run a separate plug-in that will
    add appropriate #long-term and #short-term tags or meta-data to those
    transactions, based on their booking dates..




  - (validation/performance) Optimize the performance of validations and bring
    all the HARDCORE_VALIDATIONS in by default.



  - (reports) Bring back the trades report into the mainline version, using
    inventory reductions.


  - Create a new report type: "days" that counts the days of any event in the
    filtered log.



  - Document args of C functions in the same way as Python's, perhaps using the
    new Python3 syntax definition thingamajig (I forget the name, there's a PEP).



  - Add the acquisition date to each Holding instance, so that short/long-term can be
    calculated for the lot.

  - Fetch the CSV holdings of each Holding and compute the full list of stocks I
    own from these ETFs in dollar value. Sort by larger to smaller. Also compute
    the industry with that. You need to write Vanguard download (harder, need to
    scrape), and iShares download (easier, CSV).


  - Move 'portfolio' and other experiments to be its own library, under the
    main source tree, validated and all.





  - In holdings: create the concept of a "composition" which can be associated
    to any holding, based on the (account, currency, cost-currency), and which
    is a vector of proportions to be normalized and associated to the holding.
    You should then be able to compute the sum total of all compositions. This
    should be a generalized concept, with the following applications:

    * Liquidity (how easy is it to get money out of this account?)
    * Taxability (pre-tax, roth, after-tax, usually 0 or 100%)
    * Sector, industry exposures
    * Currency exposure
    * ...





  - The creation of exceptions should be made easier: each error class should
    inherit from a base class that is able to accept an optional list of
    entries, that would automatically render the fileloc of each of those
    entries, and that would use the fileloc of the first entry in order to
    render the location of the error. If no entries are specified, an OPTIONAL
    fileloc= parameter should be provided to specify where the error occurs.
    This will make creating errors a lot easier and nicer.

    As part of this, we should also somehow produce a list of all possible
    errors with a lavish description.


  - Directive abstraction: Add directives should be able to enumerate they
    accounts. Maybe add a get_accounts() method to the base namedtuple or create
    a mixin. Remove getters.get_accounts() and getters.get_entry_accounts() if
    you have this, lots of code goes away, probably a good idea.

  - Try to run the tests using 'watchr', 'sniffer', 'autonose' or other such tool.



  - Look at Intuit's service for financial hub for financial data. Look for a
    developer account.

  - Do a presentation at meetup... Yodlee is in NY, might make sense.


  - New plugin: clean_payees, that processes the payee strings and cleans them
    up for display. How well can we do?

  - New plugin type: a kind of spreaded Pad directive, that creates multiple
    pads at regular intervals. This is to deal with smooth cash distributions or
    Google meals assignment. You should be able to specify the frequency and
    have it automatically insert a number of entries to spread the expense
    evenly. 'evenpad', 'multipad', 'distribution'? This should most definitely
    be a plugin.

  - I think if you relax the assumptions about having open and close accounts,
    those could even be moved to a plugin. Without this 'open_close' plugin,
    accounts would just get auto-created and no error output if they weren't.
    With the plugin, we would have current strict behavior. This means that
    non-plugin code that requires the full set of accounts from a list of
    entries would not be able to rely anymore on the presence of open entries,
    and so would the validation.

  - Put all the Pad into a single file as a plugin, same with Open Close, and
    Balance. Maybe we can organize those codes to be all localized in single
    files, and for many of these features, they can be implemented in
    self-contained plugins with all their codes together! openclose.py, pad.py,
    balance.py, etc. I think even 'event' directives can become those. And maybe
    a good way to disambiguate between ops adn plugins is just this... maybe ops
    is non-plugins, e.g. prices, summarize, etc.

  - Make the plugins able to register types with the parser... this should
    allow the parser to call back on the plugins to create the appropriate
    types... this means true extensibility throughout! This is a fantastic
    idea... do this after v2 ship.  Maybe they get parsed as a special "Unknown"
    directive that accepts a grab-bag of strings and tags and accounts and
    amounts and they get replaced by the plugins; whatever Unknown trickles
    through would generate a warning in the errors.

  - Setting the filename on options_map might help in making document
    processing alos as a plugin.




  (review types)
  - COOL! I can subclass the namedtuples!  Do this to make printing the
    postings and entries much easier.

      class Posting(_Posting):
          def __str__(self):
              return _Posting.__str__(self._replace(entry=None))

  - Also derive from namedtuple to provide a stable hash function instead of
    code in beancount.core.compare.

  - Can we make Inventory a subclass of 'list'?  That would be real nice, would
    make a lot of sense.



  - Prices: Write a script to output the timeline of required prices/rates in
    the database. Then use it to drive fetching a historical table of monthly or
    perhaps weekly exchange rates for USD/CAD, USD/AUD, EUR/USD since the
    beginning of my file. Make this script reusable.


  - Create an index page for all the possible reports, from the web page

  - plugin: Consider creating a plugin that would auto-create accounts not seen yet,
    for the purpose of making demos. Definitely must do.

  - parser: Make tags and payees "tagged strings", with their own data types.
    You can derive from str.

  - Rename "events" to "register"?  This makes a lot of sense.

  - Write doc about stages of life, "climbing the mountain."

  - Make the web application accept colons in URLs, and make the reports use
    them too, so that their names are the very same as those on the
    command-line.

  - Unrealized gains should not be added if the gain is zero.

  - In the 'print' report, add a comment at the end of each posting line with
    the balancing amount! This is an important debugging tool! Make this happen.

  - Make implicitly derived price directives generated by a transformation, as
    an explicit price directive.

  - (avg cost) To implement this, move all balancing to a stage after the
    parsing stage. Balancing the entries should be running right after parsing
    and will need to do a partial realization for the affected accounts only,
    for the postings with average cost. But in any case, all the balancing
    should move to a stage right after parsing and should not be an optional
    stage.

  - Remove legacy support for PIPE character in syntax, update cheatsheet.

  - For table rendering, move the actually formatting at rendering time. CSV
    files should have fractional values for percentages, txt and html should
    have % values.  I need to figure out a good solution for this.
    Maybe the thing to do is to move the field selection at rendering stage, or
    at least to have it at both.

  - Create special make target to run tests on my own large Ledger.
    This should bean-check, bean-roundtrip, bean-bake / scrape.

  - Hmmm... compare does not actually allow two identical entries in a file.
    Solve that, using a differentiator, such as the fileloc or file no, or
    something. Maybe while reading we should insert a version number in
    duplicate entries automatially? Not sure.

    Another solution would be to warn on duplicate entries!  Maybe we just
    don't allow these. It really wouldn't be much of a big deal. And this would
    be easy to implement as part of our load checks. They're more often than
    not errors.


  - Summarize Ledger's --limit --real --virtual --equity, etc. options.

  - Write a plugin to compute total tax/income


  - The balance sheet "close" problem - how do we specify closing at a
    particular point in time - can be solved by providing parameters to the
    report, e.g.

       balsheet:2014-01-01:2015-01-01
       income:2014-01-01:2015-01-01

    Of course, this needs conveniences. The period, if there is only a SINGLE
    ONE, should be interpreted as "from the beginning of this period to the
    ending of it (one over)". Otherwise, the meaning is the beginning of both.
    Here are other illustrative examples:

       balsheet  -> from BEGINNING OF TIME to NOW
       balsheet:2014  -> from 2014-01-01 to 2015-01-01  (most common)
       balsheet:2014-05  -> from 2014-05-01 to 2015-06-01
       balsheet:2014:2015-08  -> from 2014-01-01 to 2015-08-01

    The same goes for income.
    The nice thing is that I think we can now move the closing of entries
    within the report generation itself, instead of being at the top-level of
    the web app. This will be simpler and cleaner!



  (plugins)
    - Pad could be a plugin, definitely.

    - Balance checks could also be a plugin.

    - It should be possible to make the parser accept unknown directives that
      accept an arbitrary list of accounts and string parameters, like this:

        2014-06-01 unknown Assets:US:CreditCard "Something"




  (scripts)
  - bean-ledger: Write a script to convert to Ledger syntax. This should be
    easy!

      bean-convert -f FORMAT FILENAME

    * Convert to Ledger
    * Convert to HLedger
    * Convert to Penny

    Add an option to anonimify account names and perhaps some amounts as well.

  - bean-format or bean-align: Write a script to autoamtically align a region's
    transactions, or an entire file.

  - bean-query accounts: make a report that prints out just the chart of
    accounts using the list of parser entries, just the open entries,
    'bean-query accounts'

  - bean-query currency_dates: Write a script that will automatically fetch the
    dates I held various positions at cost for throughout the history and a list
    of weekly dates to fetch rates for. LedgerHub could use that to fetch all
    the prices it needs at reasonable intervals.





  - (code) Make Position into a namedtuple with hashing instead of just an
    object. See if we can remove its __hash__ method.

  - Also, look at all the objects in b.core.data, and see if you can override
    the hash function on them automatically in order to ignore the entry in
    postings, and the listness in entry.postings. It would be nice to be able
    to hash every directive type.

  - Does table.render_table support offsets for rendering regular tuples? It
    really should.


  - Check out bitbucket CGI interface w.r.t. linking to source code, is the
    newer hg better?  We should be able to link to specific lines in versions.

  - (idea) An interesting constraint would be to add an option not to allow any
    postings to any account that is not a leaf account.

  - (filter) Idea: For "virtual postings", you could mark certain tags to be
    excluded by default, to be included only explicitly. e.g. #virtual tag would
    have to be brought in by selecting it via "tag:virtual". Maybe a different
    prefix would be used to distinguish them, e.g. #virtual and %virtual,
    or #virtual and -#virtual; something like that.

  - (filter) Replace bean-holdings by "bean-query holdings", where "holdings"
    is just another type of report. All the reports from the view pages should
    be mirrored exactly in the command-line interface.

  - (high priority) Implement a debugging command in bean-doctor, that spits out
    the entries that were created from the input file, as it is being parsed.
    This should include auto-posting values, inserted price directives, and
    attached tags. This would be a powerful tool to help people debug problems
    with parsing, or not understanding its effects!




  - web: Don't render the full Inventory'es; instead, already render at cost and
    provide their full detail either by clicking on the transaction, which
    should render the full detail of an inventory (for debugging), or in a
    tooltip.

  - Write a script that will highlight some "payee vs tags vs subaccount"
    invariants:
    * Highlight payees that are always used with the same accounts
    * Same with tags

  - Write a script to align numbers... it has been too long and it's quite
    annoying indeed.

  - tree rendering: If a parent account has only a single subaccount and the
    parent account otherwise has no postings in its realization, render the
    account on a single line instead of two, e.g.

      Expenses                     Expenses
        Taxes                        Taxes
          US                           US
            TY2014                       TY2014
              State                        State:Google
                Google                     ...
              ...


  - Plan for integrating rendering and filtering between web/HTML and text
    versions:

    * Filtering: Should be done in a library used in common with the web server
      and a new tool, bean-query, which provides a command-line interface
      to trigger filter, e.g. filter by year, filter by tag, etc. The point is
      that the same code that does the filtering for views should be run from
      this command-line. The code that creates views perhaps should be moved to
      begin that library.

    * Rendering: The web reports, such as beacnount.web.journal,
      beancount.web.acctree, etc. should move to beancount.reports and have
      HTML and text versions of all these.

  - Implement --brief option on scripts.holdings, to be able to share, which
    renders only % holdings.

  - journal rendering: When multiple transactions occur in the same day, it
    may make sense not to render the balance amount until the last one. Test it
    out.


  - validation: We should check that entries created by plugins at some
    initialization point are pointing to the right parents (or maybe we should
    relax the need to set the parent and make that routine set it all at once:
    time this, it it's very small, do this on initialization and that makes it
    easier to write plugins for users and you can do away with entry_replace().)

  - bake: Make bake support curl if wget is not available. It should work with either,
    to relax dependencies.

  - Price entries should have an extra attribute to disambiguate between
    implicitly created prices, linking to the original transaction that created
    them, and explicitly created ones.

  - A table of price entries should be rendered under the price graph in the
    web interface.

  - Web interface: Instead of rendering inventories with the full contents in
    the journal, render the cost, and place the full inventory in a tooltip!

  - Here's how to improve booking against lots!

      "Dealing with average cost trading or cost basis readjustments (not implemented
      yet) involves joining together multiple lots and recreating new ones in a way
      that preserves the total cost in the inventory; with this data structure /
      model it's quite obvious how to implement them as basic operations on an
      inventory.

      I really like the simplicity of this and am wondering if we could make it even
      simpler.

      Automatic booking against an inventory, e.g. adding automatic FIFO or LIFO,
      would require having the date of each lot always inserted in the key of the
      inventory items (from the transaction, not from the lot-date field), along with
      special rules for selecting which lots a posting is allowed to modify,
      essentially ignoring the lot-date from the inventory if the posting does not
      specify it. This is partly why I'm considering making the "lot-date" compulsory
      and adding a "lot identifier" used to disambiguate booking against an inventory
      with multiple matching lots of the same cost with just differing dates, which
      would only be required if the posting constrains it to. One can imagine
      relaxing the matching rules between a posting and inventory further to allow
      one to just specify "-40 GOOG" above, without a cost, and if unambiguous, to
      allow it to just select the only lot that is available."

    Idea: Generalize lot-date to just a "lot" string. Doesn't have to be a date
    at all! It would also make the concept and usage intentions clearer I think.

  - Lot improvement: the lot specification on a reducing posting is only present
    to disambiguate which of the lots to reduce or match against. Maybe we
    should provide a different syntax when an expected reduction takes place,
    this would be allowed:

       (augment)
       2014-06-17 *
          Assets:US:Investing:GOOG    10 GOOG {523.45 USD / i-want-more}

       (reducing) All of the following should be allowed:
          Assets:US:Investing:GOOG    -7 GOOG ; possibly ambiguous
          Assets:US:Investing:GOOG    -7 GOOG [] ; possibly ambiguous
          Assets:US:Investing:GOOG    -7 GOOG [523.45 USD]
          Assets:US:Investing:GOOG    -7 GOOG [2014-06-17]
          Assets:US:Investing:GOOG    -7 GOOG [i-want-more]

    By enforcing a distinct syntax, the user is telling us that this leg is
    expected to reduce an existing position. This information is useful, in
    that it avoids possible mistakes. I like the explicitness of it.

    Sufficient debugging output should be provided from the "print" command to
    be able to identify which lot is being matched against and why. We need to
    provide more transparency into this.

  - FIFO or LIFO booking could be "enforced" simply by declaring the expected
    booking method of an account, and then issuing an error when explicit
    entries deviate from that method. This is an easy idea... would be very
    useful. The automatic method would only be used to resolve ambiguity! This
    is nice.

  - Implement a little plug-ins system that allows a user to insert a TAB in
    bean-web.

  - The Trial Balance page could be a good place to put all the accounts on the
    left and have two sets of columns: beginning of period -> end of period.

  - Implement a little plug-ins system that allows a user to insert a new tab in
    bean-web, with custom display.

  - In ledgerhub, use /usr/bin/strings as a last resort if all other PDF
    converters fail.

  - When we import, if a file was not detected, don't spit out an org text
    line. Still doesn't work.

  - In order to implement .txt output, you will need to decouple the web
    rendering and the generation of its included data. This will be
    great--ability to cut-and-paste any page into txt. format=txt, and we could
    still have the links clickable. Everything else would just be txt. A bit of
    a crazy idea, but it might work well and be simple. Maybe.

  - Bug: A transaction like this fails to parse; allow it:
      2014-02-22 * "Payee" |
        ..

  - Serving CSV files from the Documents page should not be via download, but
    rather rendered directly.

  - The documents web page should render by-month + date, and by-account + date.


  - DO implement output to text NOW for posting on the mailing list.

  - Add views for the last 5 days, one day only each day (for D.Clemente)

  - Add preliminary support for renaming root accounts, even if that means the
    option must come first in the file. Move the checks in the parser.

  - In rendering balance directives, don't render the amount in the "change"
    column; that is too confusing for some users, keep the change column for
    changes.


  - update activity: remove parent accounts with no child accounts.
  - update activity: this exhibits a bug in the table rendering, look for IVV,
    see TODO(blais) in acctree.py

  - Begin user documentation in earnest; we really need this soon.
  - Complete example file with income statement transactions.

  - URGENT - Provide some tooltip or help link from the main page to allow
    discoverability of what a "view" is.

  - URGENT - the level1/2 views are EmptyView's, you need to implement those!

  - Example files (suggestion from Daniel Clemente):

      > >   I think 2 files can be helpful:
      > >
      > >   1) A simple one, a „how to“ file with ~20 transactions, or better, from 1
      to 3 transactions for feature. To show the normal things like receiving a
      salary, getting money from ATM, wire transfer, pay the bills, … So that it does
      not scare people without experience in double accounting.
      > >   demo.beancount fits this place.
      > >
      > >   2) The big one (1 year, you said), to show off that beancount is powerful
      and is really used for long-term accounting. This one is the „inspirational“
      one, to make people say „I would like to do that!“.

  - beancount: GREAT IDEA: output a subset of transactions as a spreadsheet. You
    need to design a textual way to refer to a subset of transactions. Output in
    either directions, without currencies.


  - BUG! import this:
    documents/2013/Assets/CA/RBC/Checking/2013-11-13.ofx84423.qbo
    * The balance check at the end is incorrect
    * The statement are not organized by account; they are mixed together

  - Create a 3rd-party dependencies building script for Mac OSX users (fxt).

  (Cost Basis)
  - Cost basis issue: How do I take into account the commissions and fees
    adjustment on the cost basis for a position?
  - How do I take into account Wash Sale Adjustments to the cost basis?

  - entries_table() really should be called postings_table().

  - Complete parser tests
    * Modify the lexer to emit EOF and add that in the grammar rules for empty_line.
    * BUG: Don't crap out when you can't read the file; error should be reported
      like the other ones.

  - You need to validate the account name options (empty, or no :, use regex to constrain).

  - Move utility functions from bean-prices to a reusable place.

  - Have another script that takes that as input and spits out current positions
    in the market on a web page; CGI script, should be served on Furius. Update
    via a Mercurial repo push.

  - Render tags

  - IMPORTANT FEATURE: Text/XLS exports

  - IMPORTANT FEATURE: Flip balances for rendering

  - IMPORTANT FEATURE: Implement Average Booking for Vanguard & RBC Adjustment,
    with associated tests and syntax in the parser.
    Update for inventory.py:

      def average(self):
          """Merge all lots of the same currency together at their average cost.

          Returns:
            A new instance of Inventory, with all the positions of each currency
            merged together at cost, bringing all these positions at average cost.
          """
          logging.warn('FIXME: continue here, this will be needed to report positions')
          # FIXME: This is ill-defined, the grouping must also take into account the cost currency.

          units_map = defaultdict(Decimal)
          costs_map = defaultdict(Decimal)
          for position in self.positions:
              lot = position.lot

              cost_currency = lot.cost.currency if lot.cost else None
              key = (lot.currency, cost_currency)
              units_map[key] += position.number
              costs_map[key] += position.get_cost().number

          inventory = Inventory()
          for lotcost_currencies, units in units_map.items():
              lot_currency, cost_currency = lotcost_currencies
              cost_number = costs_map[lotcost_currencies]
              inventory.add(Amount(units, lot_currency),
                            Amount(cost_number, cost_currency),
                            allow_negative=True)

          return inventory


  - Render the OFX / QBO files in a <pre> tag, or figure out why the mimetype
    is incorrect and they don't render properly. Right now the default
    rendering of the browser is insufficient.

  - (IDEA) Why aren't we using the price on the first leg of this transaction?
    This is an interesting variation on the meaning of the price: it could mean
    either (a) the price of the lot, or (b) the conversion price of the cost of
    the lot. This would enable the following:

        2013-07-22 * "Bought some US investment in a CAD account"
          Assets:Investment:GOOG           50 GOOG {700 USD} @ 1.01 USD   ;; 35350 CAD
          Assets:Investment:Cash          -35359.95 CAD
          Expenses:Commissions                 9.95 CAD

  - (IDEA) In order to create suitable stock split entries that would look like
    this:

      2013-04-01 * "split 4:1"
        Assets:CA:ITrade:AAPL             -40 AAPL {{5483.09 USD}}
        Assets:CA:ITrade:AAPL             160 AAPL {{5483.09 USD}}

    You could easily add support for a directive that looks like this:

      2013-04-01 split Assets:CA:ITrade:AAPL  4:1  AAPL

    This would allow the user to do some processing specific to stock splits by
    processing the explicit stock split entries.

  - Include this in the user examples, + stock splits:

       2013-04-01 * "name change"

         Assets:CA:ITrade:AAPL             -40 AAPL {{5483.09 USD}}
         Assets:CA:ITrade:NEWAAPL             40 NEWAAPL {{5483.09 USD}}

       2013-04-01 * "spinoff"
         Assets:CA:ITrade:KRFT             -100 KRFT {{20000 USD}}
         Assets:CA:ITrade:KRFT              100 KRFT {{17000 USD}}
         Assets:CA:ITrade:FOO                20 FOO  {{ 3000 USD}}

  - Remove the parsing of "CHECK" at some point, that was just there for
    compatibility.

  - More testing:

       # FIXME: Test a conversion of shares with lot-date, e.g.:
       #
       #   2000-01-18 * Buy CRA
       #     Assets:CA:RBC-Investing:Taxable-CAD:CRA           4 "CRA1" {232.00 USD / 2000-01-18}
       #     Assets:CA:RBC-Investing:Taxable-CAD               -1395.43 CAD @ 0.665027984206 USD  ; cost
       #
       #   2000-02-22 * CRA Stock Split 2:1
       #     Assets:CA:RBC-Investing:Taxable-CAD:CRA          -4 "CRA1" {232.00 USD / 2000-01-18}
       #     Assets:CA:RBC-Investing:Taxable-CAD:CRA           8 CRA {116.00 USD / 2000-01-18}


  - Add a validation check, that when closing and account, its balance is empty/zero.

  - Render a journal as a detailed expense report, for a set of accounts
    (e.g., Expenses:*) pulling out amounts in various columns based on other
    expressions (e.g. Assets:Cash:Caroline).




  - Idea around documents: A link between a transaction to a document can be
    created by associating a document's checksum as the link of the
    transaction. If Beancount could associate them - and it could, it has
    access to the document files and the corpus of transactions - the web
    interface could insert a special link between the two. Maybe we could do
    the same thing with the filename as well.

  - A better idea to do this would be to allow specifying an explicit document
    directive, and finding document directives from files that are already
    specified should not re-create them. This way you can specify both the
    document and a transaction and use a common link as a natural way to
    associate them, e.g.:

       2014-06-20 document Income:US:Google:GSU "2014-06-20.google.0000000.pdf" ^ee63c6fc7aa6

       2014-06-20 * "GOOGLE INC       PAYROLL" | "Refund for fractional shares" ^ee63c6fc7aa6
         ...
         ...

  - Document finding from files should not create documents that have been
    explicitly specified in the ledger. Avoid duplication! This is an important
    fix to make, that will allow both to co-exist together.






  - Implement beancount.plugins.tag_pending as a general feature of links...
    this ought to be built-in by default, this is a great idea.


  - (prices) When attempting a conversion in holdings, if the rate isn't
    available directly, you should always attempt to value it indirectly via
    USD or EUR.

  - Maybe the builder should have a 'filename' state that only gets changed here
    and there instead of getting that fileloc argument passed in every time on
    every rule. Maybe we just always get the fileloc from the parser.c as in
    NUMBER. I think it might make the parser more efficient too... try it out,
    do timings, see how much it improves parsing performance.

  - See if you replace BUILD()'s PyObject_CallMethod to this how much faster it
    gets: "Note that if you only pass PyObject * args, PyObject_CallMethodObjArgs() is a
    faster alternative."
    https://docs.python.org/3/c-api/object.html


  - Allow short sales eventually. This should already work if all that you do is
    selectively suppress the validation check that verifies that a position at
    cost may not go negative. We could selectively suppress it by adding a flag
    to the open directive associated with an account, or maybe adding some
    special syntax in the cost specification that allows us to do this.



  - Create Inventory.from_string() and simplify a lot of the tests with it.


  - Inventory._add() only gets called with allow_negative=False in very few
    places; replace the error it return from an exception to just a return code.

  - Simplify all tests by using their from_string() converters. All
    constructors should accept a single string, and that should call
    from_string() automatically, Amount, Position, Inventory, etc.




  - Create a new directive for balance that checks for the complete balance.
    Ideas for syntax:

      2014-06-20 balance      Assets:Some:Account    10 GOOG, 640.40 USD   FULL
      2014-06-20 balance      Assets:Some:Account    [10 GOOG, 640.40 USD]
      2014-06-20 balance      Assets:Some:Account    <10 GOOG, 640.40 USD>
      2014-06-20 balance*     Assets:Some:Account    10 GOOG, 640.40 USD
      2014-06-20 full_balance Assets:Some:Account    10 GOOG, 640.40 USD

    Maybe we should define a general syntax for input'ing an Inventory object,
    that could be read at parsing time.


  - Create a command in bean-doctor which lists all of the lots and their
    changes for a particular account. This is meant to be a debugging tool for
    booking algorithms. The rendering should be clear and detailed.




  - Implement a "fuzzing" input generator, that will output a very large input
    file with all possible kinds of combinations, to see where Beancount hits
    its limits and perhaps bring up some bugs from input I haven't thought of.
    This is easy and fruitful.


  - Replace gviz by some other library that does not require you to be online.


  - Consider whether we can actually remove posting.entry (I think it is only
    used in the realization) and thus make it easy to create transactions
    programmatically.


  - (performance) Profile the web pages, if account_link() is high, provide an
    explicit cache for each unique view. (We had to remove this when we
    simplified the function using build_url for adding tests.)

  - (performance) Implement the stable hashing function in C and reinstall the
    validate_hash test.

  - (performance) Implement inventories in C and reinstall the
    validate_check_balances test.

  - (performance) Don't pass in the FILE_LINE_ARGS on function calls, these
    should be part of the context of the parser, should be gettable only on
    demand.

  - Can I use Py_RETURN_NONE in order to incref and assign, in the lexer,
    instead of doing it in two steps?



  - Add an optional parameter to the loaddoc() and parsedoc() decorators to
    have them automatically check for expected no-errors.


  - Add the acquisition date of each lot to each Holding, and it should be
    output at that date by print_holdings as well.



  - In order to relax the constraint that you may not add negativ units at
    cost, we could only disallow under certain circumstances:

    * An account has received units in the opposite direction
    * If the posting cross the zero boundary. Maybe starting from zero in
      either direction could be fine.

  - Idea: You could add a further constraint property to an account name: that
    the amounts may never be allowed to balance to a particular sign. This
    could be useful to avoid data entry mistakes. You could even write a doc
    just focused on all features designed to avoid data entry mistakes.



  - Idea: Relax checks for negative values: from docs

      "PLEASE NOTE! In a future version of Beancount, we will relax this constraint
      somewhat. We will allow an account to hold a negative number of units of a
      commodity if and only if there are no other units of that commodity held in the
      account. Either that, or we will allow you to mark an account has having no
      such constraints at all."

  - You could make the narrations for padding and summarization transactions
    specifiable via options.

  - Silence BrokenPipeError errors from bottle using wsgiref. You could use
    CherryPy, which doesn't suffer from that, or just... fix it and silence
    them.


  - Do support rendering options to invert the amounts of the minus accounts.
    This is an important feature.


  - (sanity check for conversions) Insert a validation check when transferring
    amounts to the balance sheet that the implied rate of the conversion entries
    is within certain bounds of the price, for each pair of commodities (find a
    way). These bounds should be proportional to the variance of the price. This
    would just provide an extra amount of good fuzzy feeling, knowing for sure
    that my solution to the conversions problem is always meaningful and
    correct.


  - (plugin/validation) Consider a strict validation plugin that kicks off
    errors when amounts are posted to accounts which have children. Basically,
    make it possible to disallow postings on accounts with children.






  - (parser) Make a version of C's beancount.core._parser.parse() that parses a
    string directly, instead of our current solution which involves writing to a
    temporary file. This may be faster and avoid leaking test beancount contents
    to a temp file by accident:

      PyObject* parse(PyObject *self, PyObject *args, PyObject* kwds)
      /* FIXME: Make a version of this which takes a string as input! For
       * unit-testing... */

  - (parser) Support enabling flex debugging in beancount.core._parser.parse(),
    using "yyset_debug(int bdebug)".


  - Interesting idea: Maybe instead of returning errors, "errors" could simply
    become "Error" directives and be inserted into the flow, and picked up by
    the various rendering routines in different ways?!?  I love this. One less
    thing to return. Hmmm ponder it seriously.

  - Remove support for legacy, PIPE, Not needed.

  - Require Python 3.4 and introduce Enum's where relevant.



  - Support in test_utils.capture('stdout', 'stderr') as (stdout, stderr).
    Replace all nested code that is inconvenient.



** Refactoring: Holding to Position

  - I think there's a way to simplify holdings: you can probably remove the
    "Holding" type and replace that with a Posting, which really, is much like a
    Holding, it has an account and a position, and a price.... That would
    normalize Holding quite a bit, even if it means we end up adding a few
    unused slots to Posting. I'm happy to do that! Simplify simplify simplify...
    always.


** File Input as Environment Variable

  - It might be really nice if all the commands would accept an environment
    variable for the default file to use, if set. This means that the Beancount
    filename could be an option like in Ledger and HLedger, e.g. with -f. It
    *IS* true that in almost all cases I'm using the one, same input file for
    all the programs, that is, the concept of a "default" is quite common.

    This should probably go in before the first release because it has highly
    visible impact on all the bean-query commands.


** Prepare for Plugins Revamp

  I recently teased out that many of the basic functions can be implemented as
  individual stages of transformations on the list of directives. This started
  out as a way to add plugins by adding a custom transformation stage, but now
  I see that if I can make the parser able to consume generic syntax that might
  allow extensions, and to allow these plugins to specify new directive types
  for extensions, I might be able to shove a *lot* of the existing
  functionality into nice isolated plugin modules. Even functionality as basic
  as Balance checks.  I'm not going to to do this in the first release, but I
  want to set the stage for it.
** Precision

  - (precision) FIXME: The better way to render numbers at the end would be to
    let the user specify a desired rendering precision for each currency. Deal
    with this throughout better.

       "Hmm, that's right, I should probably set a maximum precision for rendering
       numbers which require more digits than the default of 2. This is an
       interesting one: I need to do something a bit more thorough about precision; 2
       is not appropriate for everything either. I need to figure out a way to let a
       user specify a desired rendering precision for each currency...
       (probably via some options, unfortunately). In the meantime, I've made it so
       that the max number of digits rendered is 5.

       There's also the issue of setting the max digits during arithmetic operations,
       which should also not be 28. I'll deal with that later."

  - Automatically detect precision of each currency based on usage in file:

      (Idea from Daniel Clemente): "You could use auto-detection: for each
      currency, use the maximum number of decimals that the input file used. E.g.
      if user writes 351.64 PLN, 151.1 PLN, 155 PLN, then use 2 decimals.
      Alternatively, use "the most common" number of decimals. If 90% transactions
      have 3 decimals, 5% have 4, 5% have 0, use 3."


** Padding documentation from email

  - Put this in the docs to explain "pad"

     > > Ok, restarted example, let's say you begin
     > > accounting in dec 2013, you'll have this:
     > >
     > >   2010-01-01 open
     > >   2010-01-01 pad
     > >   2013-12-04 balance
     > >   2013-12-08 * ...
     > >   2013-12-11 * ...
     > >   2013-12-17 * ...
     > >
     > > eventually, moving forward, you'll get to 2014:
     > >
     > >   2010-01-01 open
     > >   2010-01-01 pad
     > >   2013-12-04 balance
     > >   2013-12-08 * ...
     > >   2013-12-11 * ...
     > >   2013-12-17 * ...
     > >   2013-12-22 * ...
     > >   2013-12-29 * ...
     > >   2014-01-02 * ...
     > >   2014-12-04 balance
     > >   2014-12-06 * ...
     > >
     > > Allright, now you decide you like this, and you
     > > want to enter statements before you started.
     > > You find your paper statement for november, and
     > > fill in:
     > >
     > >   2010-01-01 open
     > >   2010-01-01 pad
     > >   ; here you insert
     > >   2013-11-04 balance
     > >   2013-11-08 * ...
     > >   2013-11-18 * ...
     > >   ...
     > >   ; this is what was there previously
     > >   2013-12-04 balance
     > >   2013-12-08 * ...
     > >   2013-12-11 * ...
     > >   2013-12-17 * ...
     > >   2013-12-22 * ...
     > >   2013-12-29 * ...
     > >   2014-01-02 * ...
     > >   2014-12-04 balance
     > >   2014-12-06 * ...
     > >
     > > Great. Now, notice how the balance for
     > > 2013-11-04 is probably different than that of
     > > 2013-12-04. If instead of a pad directive you
     > > had added a manual adjustment, you'd have to
     > > change it here. This is the beauty of the pad
     > > directive: it automatically does it for you.
     > >
     > > Now, let's keep going backward in time. You dig
     > > around your records, you find September's
     > > statement, but you cannot find the statement
     > > for October, maybe it's lost, or somewhere
     > > else. Fine! You insert a pad directive to
     > > account for those missing transactions:
     > >
     > >   2010-01-01 open
     > >   2010-01-01 pad
     > >
     > >   2013-09-04 balance
     > >   2013-09-05 * ...
     > >   ... september transactions
     > >   2013-09-30 * ...
     > >   2013-10-04 balance
     > >
     > >   ; padding for missing October statement,
     > > where is my statement?
     > >   2013-10-04 pad
     > >   2013-11-04 balance
     > >
     > >   ... november transactions
     > >   2013-11-08 * ...
     > >   2013-11-18 * ...
     > >   ...
     > >   2013-12-04 balance
     > >
     > >   2013-12-08 * ...
     > >   2013-12-11 * ...
     > >   2013-12-17 * ...
     > >   2013-12-22 * ...
     > >   2013-12-29 * ...
     > >   2014-01-02 * ...
     > >   2014-12-04 balance
     > >
     > >   2014-12-06 * ...
     > >
     > > This is the full example.

Improve this bit:

    >   But the detailed explanation cannot be found. There's only one phrase: „Think
    >   of the Equity account as something from the past that you had to give up in
    >   order to obtain the beginning snapshot of the Assets + Liabilities balance.“
    >
    > Great comment. I'll improve this.

 More user comments:

    >   After doing my research, I found about debits and credits, which in Beancount
    >   you represent with positive numbers and negative numbers respectively. I
    >   found that having a name for each group of accounts helps me to think of them
    >   at the same time, e.g. Liabilities+Equity+Income as part of a common thing,
    >   instead of having to research each of it independently.
    >   In the documentation you start speaking about numbers, then about signs, then
    >   about grouping the accounts. Maybe it's better to go top-down and start
    >   saying that there are two types of account (usually +, usually -) and then
    >   divide each group further.
    >
    > I will change that, thanks for the comment.


* Core
** General

  - Make all imports outside of packages import from the package root, and have
    the package export those symbols explicitly.

** Inventory

  - inventory: rename get_cost() vs. get_cost_position(). Swap them, change all
    the code that needs be changed.

  - Inventory: Implement a test for Inventory.get_amounts() with multiple lots of the same
    currency; they really should have been aggregated.

*** Book at Average Price

  - Inventory: Implement averaging of lots in order to report positions nicely.

  - We should create a syntax and method for booking to the average value.
    Figure out how many units of each position to remove in order to obtain the
    average sale price. This way the user could potentially switch methods.

*** Making adjustments of capital

  - Figure out how to make these kinds of adjustments:

      My name is Ian and I will help you with profit/loss and book value reporting.
      2013-04-19 RTC RR -- XSP -- ISHARES S&P 500 INDEX FUND (CAD-HEDGED) 2012 RETURN OF CAPITAL ADJUSTMENT TO BOOK COST $60.71
      2013-04-25 ADJ RR -- XSP -- ISHARES S&P 500 INDEX FUND (CAD-HEDGED) 2012 NOTIONAL DISTRIBUTION ADJUSTMENT TO BOOK VALUE $2,963.13
      Before you make accounting entries, it is a good idea to understand the underlying transactions.

      ETFs such as XSP, make distributions throughout the year, however they do not know the composition of the income distributed until
      after year end when the trust completes their tax return. When the income in the trust from dividends, capital gains, and income
      are not sufficient to account for all the distributions, the excess distribution is classified as 'return of capital'. Return of
      capital (ROC) is simply some of the capital you paid to buy the fund being returned to you. The ROC amounts are not taxable and
      you deduct them from your XSP book value. The XSP deduction for 2012 is C$60.71 and should be deducted from your book value in
      your April 2013 statement.

      Notional dividends result from the exchange traded fund (ETF) realizing capital gains and/or dividend income then reinvesting the
      gains/dividends in some other security(ies). No cash or reinvested units were distributed to investors but they still have to pay
      tax on the gains/dividends realized within the ETF. When a notional dividend is made, the dividend is included in income and the
      amount of the notional dividend is added to the book value of the underlying security. So you end up paying tax on the dividend up
      front and get a reduced capital gain or increased capital loss when you eventually sell the ETF.

      In your XSP example, if you held the ETF in a taxable account, the notional dividend would be fully taxable as C$2,963.13 income
      for your 2012 return. Your book value would increase by C$2,963.13.

      The book value of XSP for 4,100 units in your March 2013 statement was C$57,127.11. The return of capital reduces your book value
      and the notional dividend increases it so your book value at the end of April 2013 would be C$57,127.11 - C$60.71 (return of
      capital) + C$2,963.13 (notional dividend) = C$60,029.53.


*** Lots

  - Matching on Inventory Lots should be *loose*: try to match automatically
    against the most SPECIFIC lots.

         (AAPL, 18.45, nil) -> +1
         (AAPL, 17.93, nil) -> +1
         (AAPL, nil, nil)   -> -1    ... should choose any of the inventory

    Also, maybe the inventory's date should be filled in automatically by the
    parser... just an idea. Maybe date doesn't have to be allowed to be nil.


*** Original Idea Description for Integrating the Cost Basis in Beancount

  - Every account carries a cost basis.

  - You can have posting with or without a cost-basis.

  - If the posting has a cost-basis posting, the cost-basis is used to balance the
    transaction.

  - As you sum up the postings in the account, keep track of the full inventory as

      (commodity, cost) -> quantity

    As a special case, "cost" can be null. This is the case where there is no cost
    tracking for this commodity item. We maintain the full inventory of positions
    with a cost basis in the account; as a default case, the cost is null.

  - BALANCE CHECK: When balancing a transaction, if an amount has an associated
    cost basis, use the cost basis instead of the actual amount to balance.

  - INVENTORY CHECK: When a position is modified in the inverse direction,
    require a cost to book against. If no cost is specified, it just degrades to
    decrease from the bucket of commodities with a null cost (it all works out!)

  - ZERO CHECK: Insure that the quantity can never be negative for any bucket.

  - Optional extended check syntax: You could extend the @check syntax to include
    the cost, so that technically you could check that there are a specific number

  2013-03-01 * buy
    Assets:Checking        10 GOOG # 700 USD
    Assets:Investment     -7000 USD

  2013-03-15 * sell
    Assets:Checking       -10 GOOG # 700 USD @ 800 USD
    Income:RealizedPnL    -1000 USD
    Assets:Investment      8000 USD


  Syntax

  Test: Items of the same kind with and without cost basis
  Test: Multiple items of different types with a cost basis in the same account

** Realization

  - You need to convert some of TestRealization to TestCheck.

  - Whether an account shows up in a particular Ledger (realization) really only
    should depend on whether the account was open during the period (we now have
    account open/close dates... let's use them instead of a heuristic!).
    Create a routine to figure out if an account was open during a specific
    time period?

*** Average Price Booking

  - You now HAVE to implement average price tracking... not an option. Thanks
    to Vanguard #$(*#(*$.

** Prices

  - There should be a corresponding view/presentation for rendering information
    that we have about prices.

  - Build helpers tools for users to create their own scripts that will allow
    you to spit out a list of prices for the price DB.

  - Include directives will be necessary for update, because it will enable
    including the file of prices only. The prices should be in beancount
    language too, this should all be a single file format.

* Filtering
** Beancount reorg

  - Remove subaccounts for TMobile and employer once we have filtering working
    out nicely. Same with RedSquare electricity. Same with Employer subaccounts
    for taxes.

      Payees are just like tags!


** Views

  - Replace all views by filtering queries... the root page should still have
    convenient links to various preset views, like the last five years, but
    these links should be implemented using the filtering query feature!
    Maybe it's worth allowing the user to specify common queries in the options
    map, and provide links to them. Do this, and try removing some of my
    subaccounts to simplify the accounts-trees somewhat.

  - The root page should feature a prominent input form that allows the user to
    specify a query! This input needs live at the very root

  - (views) You should be able to filter to all transactions related to some
    account, e.g. Immigration

  - IMPORTANT! Try to let through some of the non-transaction entries in the
    view filtering. We obviously cannot let through balance entries, but
    documents yes, depending on the type of filtering. We should do our best to
    let all the entries carry through.

** Filtering dimensions (Old Notes)

  - By Country

    - You should be able to look at only accounts with a particular pattern (and
      their other legs), e.g. *:CA:*

    - You perhaps should flag all the transactions that have a particular unit
      (e.g. CAD)

  - By Account Prefix

    - Specify a single account, and automatically select all the other accounts
      which are linked by any transaction in this account; generate a balance
      sheet from this list of accounts. e.g. Expenses:Trading, Income:PnL,
      Assets:Trading.

  - By Amount Size

    - I'd love a way to filter down a journal by omitting all the small
      items and keeping just the larger ones, to get an automatic
      overview of the large amounts in a long series of transactions.
      All the small amounts could be lumped together under a special
      entry.

  - By Institution

  - By Country

  - By Tag

  - By Payee

    * You should be able to click on a payee to view its transactions.

  - By Date

    - You should be able to click on dates and see all postings around that date
      too, e.g. +/- 10 days. Another simple and useful filter.

  - By Event (defines a period)

    - "How much did I make during the period of this event", e.g. while I was
      working at CompanyX, while I was in school at UniversityY. This provides
      two dates, generate a view for them:

        /view/event

      This could sum up all the entries for all the internals where the event's
      value was the same.

  - By Currency/Cost-Currency

      You could then possibly compute the IRR around that commodity...


** Custom dimensions

  - From discussion:

       | (digression not about virtual postings but answers auxiliary questions about
       | them)
       |
       | Now this points to a more general idea that I've been pondering for a while:
       | these "accounts" can often be seen as a set of flat dimensions, the fact that
       | they have a hierarchy can get in the way. I tend to have accounts that look
       | like this:
       |
       |   TYPE:COUNTRY:INSTITUTION:ACCOUNT:SUBACCOUNT
       |
       | like this, for example:
       |
       |   Assets:US:HSBC:Checking
       |   Assets:CA:RBC:Savings
       |
       | For these four dimensions, I actually like having most accounts (Assets,
       | Liabilities and Income) specify them in this order. This does not always make
       | sense though, especially for expense accounts; for those you wouldn't really
       | want to have a COUNTRY dimension at the root. You want the general category
       | only, so I'll have, for example:
       |
       |   Expenses:Food:Restaurant
       |   Expenses:Food:Grocery
       |
       | but sometimes the dimensions get inverted too, like in my recent change about
       | how to track taxation:
       |
       |   Expenses:Taxes:US:TY2014:Google:Federal
       |   Expenses:Taxes:US:TY2014:Google:StateNY
       |   Expenses:Taxes:US:TY2014:Google:CityNYC
       |   ...
       | Here the "institution" is Google, and shows deeper in the hierarchy.
       | Finally, you often do want to have multiple types for the same or similar
       | accounts, for instance, to track gains and dividends income from a particular
       | investment account, you want a mirror of most of the dimensions except for the
       | assets bit:
       |
       |   Assets:US:ETrade:IRA -> Income:US:ETrade:IRA
       |
       | For instance:
       |
       |   Assets:US:ETrade:IRA:Cash
       |   Income:US:ETrade:IRA:Dividends
       |
       | You see what I'm getting at... these components really operate more like a
       | database table with values possibly NULL, e.g.,
       |
       |   type     country  institution  account   category
       |   -------- -------- ------------ --------- -----------
       |   Assets   US       HSBC         Checking  NULL
       |   Assets   CA       RBC          Savings   NULL
       |   Assets   US       ETrade       IRA       Cash
       |   Income   US       ETrade       IRA       Dividends
       |   Expenses NULL     NULL         Food      Restaurant
       |   Expenses NULL     NULL         Food      Grocery
       |
       | Having to order your account components in a hierarchy forces you to
       | decide how you want to report on them, a strict order of grouping from
       | top to bottom.
       | So I've been thinking about an experiment to rename all accounts according to
       | dimensions, where the ordering of the components would not matter. These two
       | would point to the same bucket, for example (changing the syntax slightly),
       |
       |   Expenses|Taxes|US|TY2014|Google|Federal
       |   Expenses|US|Google|Taxes|TY2014|StateNY
       |
       | You could then display reports (again, the usual reports, balance sheet,
       | income statement, journals) for "the subset of all transactions which has one
       | posting in an account in <set>" where <set> is defined by values on a list of
       | dimensions, a bit like a WHERE clause would do.
       |
       | Now, now, now... this would be a bit radical, now wouldn't it? Many of these
       | accounts do point to real accounts whose postings have to be booked exactly,
       | and I'm a bit worried about the looseness that this could introduce. One and
       | only one account name for a particular account is a nice property to have.
       |
       | So what can we do to select across many dimensions while still keeping
       | hierarchical account names?
       |
       | The first thing I did in Beancount is to create views for all unique account
       | component names. For example, if the following account exists:
       |
       |   Assets:US:ETrade:IRA
       |
       | You will see four "view" links at the root of the Beancount web page:
       |
       |   Assets
       |   US
       |   ETrade
       |   IRA
       |
       | Clicking on the link selects all the transactions with a posting with an
       | account where that component appears. (Views provide access to all the reports
       | filtered by a subset of transactions.) You can click your way to any journal
       | or report for that subset of transactions. This exists in HEAD today. You can
       | draw all the reports where a particular component appears, e.g., "Google", as
       | in "Income:US:Google:Salary" and "Expenses:Taxes:US:TY2014:Google:Federal".
       |
       | But this does not define "dimensions." It would be nice to group values for
       | these components by what kind of thing they are, e.g., a bank, an instution, a
       | country, a tax year, etc, without regard for their location in the account
       | name. A further experiment will consist in the following:  again assuming
       | unique "account component names" (which is not much of a constraint to
       | require, BTW, at least not in my account names), allow the user to define
       | dimensions by declaring a list of component names that form this dimension.
       | Here's how this would look, with the previous examples (new syntax):
       |
       |   dimension employer  Google,Autodesk,Apple
       |   dimension bank      HSBC,RBC,ETrade
       |   dimension country   US,CA,AU
       |   dimension taxyear   TY2014,TY2013,TY2012,TY2011,TY2010
       |   dimension type      Assets,Liabilities,Equity,Income,Expenses (implicit?)
       |
       | You could then say something like "show me trial balance for all transactions
       | with posting accounts where bank is not NULL group by bank" and you would
       | obtain mini-hierarchies for each group of accounts (by bank, across all other
       | dimensions).
       |
       | (With the state of my current system, I could probably code this as a
       | prototype in a single day.)
       |
       | Addtionally, accounts have currency constraints and a history of postings
       | which define a set o currencies used in them. More selection can be done with
       | this (e.g., show me all transactions with postings that credit/debit CAD
       | units).
       |
       | IMHO, all you're trying to do with these virtual accounts is aggregate with
       | one less dimension, you want to remove the real account and group by community
       | project. My claim is that there are ways to do that without giving up o the
       | elegant balancing rules of the DE system.

    In ealtion to this... these "dimensions", could they just become other
    dimensions in the filtering language?

      component:Google

      employer:Google
      bank:RBC
      country:US

    You can then break down by those, like a GROUP BY clause, and generate
    reports that have those as root accounts, or separate breakdowns.


** Tags used as dimensions

  - If you had tags as key-value pairs, those could be used as well:

      2014-05-21 * ...
        #employer:Google

    Searching for:

      tag:employer=Google

    This is another dimension in the same filtering language.


** Language
https://docs.google.com/document/d/1d88MkHqxiVdF8XSQBT1QQpOKEOt6OC1P9ZoF3u86DwI/

* Operations
** Validation

  - Write a dedicated routine to check the following invariant:

        # Handle sanity checks when the check is at the beginning of the day.
        check_is_at_beginning_of_day = parser.SORT_ORDER[Check] < 0
        ...
        if check_is_at_beginning_of_day:
            # Note: Check entries are assumed to have been sorted to be before any
            # other entries with the same date. This is supposed to be done by the
            # parser. Verify this invariant here.
            if isinstance(entry, (Check, Open)):
                assert entry.date > prev_date, (
                    "Invalid entry order: Check or Open directive before transaction.",
                    (entry, prev_entry))
            else:
                prev_entry = entry
                prev_date = entry.date

  -  Sanity check: Check that all postings of Transaction entries point to their
     actual parent.

  - (validation) In addition to the Check/Open before-constraint, check that
    the entries are always sorted. Add this sanity check.

  - The default validation should check the invariant that Open and Check
    directives come before any Transaction.

  - Validation: Everywhere we have a filter of entries to entries, we should be
    able to apply a check that the total balances before and the total balances
    after should have the very same value.

  - In validate.py: differentiate between the case of an entry appearing too
    early before an Open directive, and an entry appearing for an account that
    simply just doesn't exist.

  - Auto-detect and warn on likely duplicate transactions within the file.

** Conversions

  - TODO: Try it out in Ledger, see how they deal with it.

  - Make the conversions entry use a price of zero, to maintain the invariants
    for sanity checks, something like this:

       YYYY-MM-DD * "Annul conversions at end of period"
         Equity:Conversions        -56383 CAD @ 0 CONV
         Equity:Conversions        +67000 USD @ 0 CONV


** Open/Close

  - You must issue an error if you close an account that's got a non-zero
    balance!

** Padding

  - Idea: Padding entries could be extended a tiny bit in order to
    automatically calculate the cash distribution entries, e.g., like this:

      2014-03-04 pad Asset:Cash  Expenses:Restaurant    60%
      2014-03-04 pad Asset:Cash  Expenses:Alcohol       40%

      2014-04-04 pad Asset:Cash  Expenses:Restaurant    70%
      2014-04-04 pad Asset:Cash  Expenses:Alcohol       30%

      2014-05-04 pad Asset:Cash  Expenses:Restaurant    70%
      2014-05-04 pad Asset:Cash  Expenses:Alcohol       30%

    This is a great idea, is in line with the general meaning of pad entries
    (implicit 100%) and would add a much desired feature.

  - Add tests for all the cases of realization padding.

** Locations

  - @location really should just convert into a generic event "location", just
    as address and school should; they're just events with forward fill...
    Serve this at:

       http://localhost:8080/20120101/20130101/events/location/days

  - Add a "reason" field for @location, and display as trips, with
    some sort of meaning to them. Ok, this contradicts the previous idea.



** Payee Elision / Auto-Account Leaf Name

  - About the discrepancy between the concept of "Payee" and a superfluous lead
    account, e.g. Internet:TimeWarner, which typically contains only
    transactions from that payee: maybe we can elide the account name if it
    contains only a single payee, or perhaps a warning may be issued? I don't
    know.

    Basically, it would be nice to be able to have multiple payees in the same
    category over time (e.g. Electricity, Internet) but to be able to separate
    them somehow, without having to put the payee into the name. This is a
    little fuzzy, and I'm not sure how to do it, because the imported payee
    names are often not very clear and often truncated as well.

      Have you ever thought that Payees often end up functioning like an extra
    subaccount? I've come to realize that for Payees that only ever touch a
    single account, the line is really fuzzy there. I've been entertaining the
    idea of automatically creating subaccounts for payees like that.



* Parser
** Errors

  - We need to gather errors in a single place and report them like the others;
    right now I'm catching them in sum_to_date() and writing using the logging
    module; but they really should be trickled up with the rest.

  - Syntax errors currently have no location... this is unacceptable. Write an
    automated test, check for all kinds of errors, in the lexer, in the parser,
    in the Python. (Just work with the line number, we don't really need
    character position.) Test everything with automated tests.

  - 'lineno' is incorrect, it points to the next entry, not the previous one,
    fix this bug! This is really annoying.

  - Set a correct filename in grammar.y

  - Errors from the parser and others should all be accumulated in one place,
    so that we do all the reporting at the very top level.

  - Don't raise error exceptions anywhere; log everything to an error
    handler/accumulator class instead, and skip to the next entry/declaration.
  - Propagate exception from Python(?)

  - Problematic transactions (!) should spit something of color on stdout, they
    should not be forgotten so easily.

  - When using @@ the signs should match; warn if they don't

  - Bug: Invalid account names should only be reported once.

*** Lexer Level Errors

  - When an error occurs, skip the lexer to the next empty line and recommence.

** Reentrant

  - Make the parser reentrant [2014-08-02]. This is _not_ a difficult task.

    * You need to add unit tests that check the correctness of line numbers on
      parsed directives and errors.

    * You need to remove the get_yylineno and get_yyfilename accessors.

    * You need to make the parser reentrant, by add this directive to the grammar:

         %parse-param { PyObject* builder}

      You also need to redefine yyerror() accordingly. I've done it and it
      works, it's simple, it's a 20 minute change:
      http://www.gnu.org/software/bison/manual/html_node/Parser-Function.html

    * You also need to make the lexer reentrant:
      http://flex.sourceforge.net/manual/Reentrant-Overview.html#Reentrant-Overview

         %option reentrant

      (I haven't tried this yet.)

    * Most of the "real" work involved is in removing the globals for lineno and
      filename.

    * Make sure the performance does not degrade as a result of doing this.


** Options

  - FIXME: We need to parse the options using the same argparse parser....

  - Remove the globals kludge in beancount/core/account.py, and weave the
    necessary AccountTypes instance all over the place.


** Syntax

  - You should support a payee with no description! This generates a parser
    error right now.

  - Allow '$' as currency symbol, don't translate to anything, it can just
    stand on its own as a unique kind of currency, it doesn't matter, no
    changes anywhere. Also add the Euro, GBP and yen symbols.

  - The syntax should support multiline strings naturally...

  - For Links vs. Tags: dont impose an order, parse as tags_or_links.
    Right now the order is tags_list and links_list.

  - You should accept commas in the input; simply ignore their value.

  - Add 1/rate syntax for prices (and anything... really, why not).
    Convert at parsing time.


*** Parser Testing

  - Support a mode for the lexer to spit out its results on stdout, so that we
    can cross-check with parsers in other languages.

*** Includes

  - With the new format... support includes, it makes a lot more sense to do
    that now! People want this too.

  - Idea: an include directive should have a "prefix" option, to add a prefix to
    all accounts from the included file.

*** Sensible Syntax for Lots

  - Consider making the lot syntax like this:

       -4 {GOOG @ 790.83 USD}

    instead of:

       -4 GOOG {790.83 USD}

    It's actually a lot more accurate to what's going on...

** Performance

  - Implement "D" in C, it's worth it. This should make a substantial difference.

  - Test using the empty case of list parsing to create the initial empty lists
    instead of the conditional in Parser.handle_list() and measure, to see if
    there is a significant difference in parsing performance.

  - Parser performance: try not calling back to builder for simple types that
    just return their value; measure the difference, it may be worth it, and we
    wouldn't lose much of flexibility, especially for the lexer types, which are
    aplenty.

  - Write the builder object in C... it won't change very much anymore, and
    that's probably simple enough.

  - Check the performance of D(). I suspect improving this routine
    could have a dramatic effect on performance.

** Documents

  - Write a proposal for implementing a transformation on a specific set of
    transactions, that supports capital gains with commission taken into
    account.

  - Can we automatically add a ^LINK to the document directive in order to
    associate a PDF with a document?!? -> For trade tickets. Maybe let the
    modules provide a import_link() function on the associated PDF files?
    (This is related to ^64647f10b2fd)

  - Adding the ability for links on document directives was also requested on
    the ledger-cli mailing list.

        On Sat, Apr 26, 2014 at 6:18 AM, Esben Stien <b0ef@esben-stien.name> wrote:

        "Craig Earls" <enderw88@gmail.com> writes:
         The first use in ledger-cli is to link each transaction to a document,
        which is pretty important in accounting;)

        Well no, not exactly. The thing you do in importing financial data is basically
        to funnel transactions from all of your statements from all your institutions
        in a single place in a single format with a single set of accounts, so that you
        can do reporting with a view of everything you have. Having support for a
        per-transaction link to a particular document is generally unnecessary--you can
        easily find the corresponding document by date if you need to.

        In order to associate a unique ID with a particular transaction, in Beancount
        you can use a "link" which is like a special kind of tag. I think Ledger has a
        similar feature, per-post ("tag"?). It looks like this in Beancount:

          2013-04-06 * "Invoice to Metropolis for job well done, waiting for payment."
          ^metropolis-invoice-103
             ...
             ...

        The "^...." bit is a link. You can have multiple links per transactions. The
        web interface can show you all transactions with the same link in a separate
        list (under the /link/.... URL).

        Separately, there is a "document" directive that allows you to associate a
        document with an account, e.g.

          2014-01-01 document  Expenses:Electricity
          "/path/to/filename/ConEdison-2013-12.pdf"

        Documents don't have to be declared that way explicitly: you can also tell
        Beancount about a root directory where it will find documents automatically and
        create the document entries for you. The files just have to be organized in a
        directory hierarchy mirrorring the account names exactly, and files must begin
        with "YYYY-MM-DD" to provide a date for the document. That's a simple
        convention. LedgerHub is able to move files that it recognizes to such a file
        hierarchy, so after you import the data, you file the files into e.g. a local
        git repo with all your statemetns, and your document entries show up in the
        registers. It's also a nice way to organize all your statements, so if you need
        to bring something up for e.g. a tax audit, you quickly know where to find it.

        Those two features are not related at the moment... but I think I'll add the
        ability to have links on document directives. That seems like an effective way
        one could associate a particular pdf document (given a declaration) with a list
        of transactions. You click on the link, see all the transactions + the
        document, and you can click on the document itself to see the detail. Seems
        like a legit idea.


  - Auto-doc from directories of files should ignore files already associated
    via an explicit documents directive; just ignore files with the same
    absolute name.

** Testing

  - Allow file objects to parse() and dump_lexer(). This should use fdopen() or
    whatever else to get this job done at the parser level.

  - You need to clean up the memory of the strings created; call free() on each
    string in the rules.

  - Add a unit test for pushtag/poptag errors.
  - Add unittests for tags, pushtag/poptag


** Dated Postings

  - In order to create multiple similar transactions at many dates in one
    syntax' entry, you could allow overriding the date on each posting, e.g.:

       2013-04-01 * Blah di bla
         2013-01-01  Grocery          10 USD
         2013-02-01  Grocery          10 USD
         2013-03-01  Grocery          10 USD
         Cash

    This would create three transactions, with these dates:

        date           aux-date
        2013-01-01     2013-04-01     10 / 3.33
        2013-02-01     2013-04-01     ...
        2013-03-01     2013-04-01     ...

    Could be a nice way to make distributed transactions.

  - Move 'effective date' to the postings in my input file, using the dated
    postings feature.


  - Another idea would be to make @pad able to pad for a percentage of the
    total, so that we're able to use @pad instead of "distribution of expenses"
    entries.


** Tags as Key-Values / Metadata

  - (reports) Implement account rendering ordering properly. Use meta-data on
    Open directives (maybe).

  - One idea Ledger uses well is the ability to associate key-values meta-data
    to transaction objects, a-la-Common Lisp. See the --pivot feature. It seems
    a bit superfluous at the moment, but may be useful in order to provide the
    ability to implement custom aggregations eventually, instead of using the
    strings. Maybe the payee could be a special case of this, e.g payee="value"

    (From mailing-list):

      Take this example:

      2011-01-01 * Opening balance
          Assets:Cash                               25.00 GBP
          Equity:Opening balance                   -25.00 GBP

      2011-02-01 * Sell to customer AAA
          ; Customer: AAA
          ; Invoice: 101
          Assets:Receivables                        10.00 GBP
          Income:Sale                              -10.00 GBP

      2011-02-02 * Sell to customer BBB
          ; Customer: BBB
          ; Invoice: 102
          Assets:Receivables                        11.00 GBP
          Income:Sale                              -11.00 GBP

      2011-02-03 * Sell to customer AAA
          ; Customer: AAA
          ; Invoice: 103
          Assets:Receivables                        12.00 GBP
          Income:Sale                              -12.00 GBP

      2011-02-03 * Money received from customer AAA for invoice 101
          ; Customer: AAA
          ; Invoice: 101
          Assets:Cash                               10.00 GBP
          Assets:Receivables                       -10.00 GBP

      Now you can see how much each customer owes you:

      ledger -f d bal assets:receivables --pivot Customer
                 23.00 GBP  Customer
                 12.00 GBP    AAA:Assets:Receivables
                 11.00 GBP    BBB:Assets:Receivables
      --------------------
                 23.00 GBP

      And you can see which invoices haven't been paid yet:

      ledger -f d bal assets:receivables --pivot Invoice
                 23.00 GBP  Invoice
                 11.00 GBP    102:Assets:Receivables
                 12.00 GBP    103:Assets:Receivables
      --------------------
                 23.00 GBP


  - Is it worthwhile to allow tags to become types and have values, like in
    Ledger? I'm not sure that's so useful, but it would provide a more powerful
    mechanism for selecting subsets of transactions.

  - If you add tags with values, you could define some special tags, like
    'document', which could automatically try to find the corresponding
    document in the repository and insert a link to it in the web page. I
    already have a managed stash of document filenames... something like this:

      2014-05-20 * "Invoice from Autodesk"
        #document: 2014-05-20.autodesk.invoice200.pdf
        Income:US:Autodesk  -3475.20 USD
        Assets:US:Checking

    A document filename that does not get resolved could spit out a warning in
    order to keep the file tidy. This is a nice idea... perhaps nicer than just
    insert entries for documents, an actual link. Not sure if it would make that
    much of a difference though. Something to ponder.


* Plugins
** Wash Sales

  - (script) Write a script to check whether an account's trades are subject to
    the wash sale rule (I need this for Google stock):

      "An Internal Revenue Service (IRS) rule that prohibits a taxpayer from
    claiming a loss on the sale or trade of a security in a wash sale. The rule
    defines a wash sale as one that occurs when an individual sells or trades a
    security at a loss, and within 30 days before or after this sale, buys a
    “substantially identical” stock or security, or acquires a contract or
    option to do so. A wash sale also results if an individual sells a security,
    and the spouse or a company controlled by the individual buys a
    substantially equivalent security."

    The wash sales amount should be reported in an account, and should be
    calculated as a plugin.

** Strict Unused Pad Directives

  - The validation check that pushes an error on unused pad directives should
    be moved to a plugin, that should be optional. There is rationale for
    allowing to keep unused pad directives. Don't be so strict, Martin.


** Link Trades

  - Create a plugin that will link together all reducing transactions
    automatically. When a transaction reduces a position, both transactions
    should have a common unique link. This can all get done in a plugin!


** Capital Gain Without Cost

  - Implement the proposal for putting the capital gain in the cost as a plugin
    that transforms the relevant transactions, those tagged as such. This will
    require some loosening of the booking method in order to make it easier to
    disambiguate a sale, and some good debugging tools as well.

    You could automatically look for the right amounts by looking at the signs.
    I think you could automate a lot of it.


** Auto-Link Booking Transactions

  - Automatically create a link between transactions that book each other.
    I'm not sure how I'm going to implement that - perhaps in the lot matching,
    a hash to the original entry will be kept in the lot - but we should be
    able to update the links to all the transactions that book together.

    This will be a great debugging tool as well... a very powerful idea that
    can be implemented entirely in a plug-in.


** Unrealized Gain

  - Find a way to pass in a plug-specific option via the file.

  - Unrealized capital gains could be inserted automatically into special
    sub-accounts, based on the current price and the cost-basis of particular
    accounts. This could be inserted automatically! e.g.

        DATE check Assets:US:Ameritrade:AAPL       10 AAPL {200 USD}

        DATE price AAPL  210 USD

      Assets:US:Ameritrade:AAPL                    2000 USD
      Assets:US:Ameritrade:AAPL:Gains               100 USD

    The "Gains" subaccount could be inserted automatically if the price differs
    from the cost basis... this would be a clever way to represent this! We
    could even do this by inserting a transaction automatically with an
    offsetting account... actually this would be the RIGHT way to do this!

      We need an option to designate which subaccount leaf to create all
      the new transactions for:

        %option account_unrealized  "Unrealized"

        2013-05-23 A "Booking unrealized gains for AAPL"
          Assets:US:Ameritrade:AAPL:Unrealized              230.45 USD
          Income:Unrealized                                -230.45 USD

      By doing this, the reporting does not have anything to do... it can choose
      to report positions at cost or in held units, and whether the gains are
      included or not entirely depends on whether these transactions have been
      inserted in or not.


** Strict Average Cost Inventory Booking Checker

  - Build a plugin that will check that accounts with average cost inventory
    booking method only have such reductions in them:

    https://docs.google.com/document/d/1F8IJ_7fMHZ75XFPocMokLxVZczAhrBRBVN9uMhQFCZ4/edit#heading=h.m74dwkjzqojh

      "Another approach would be to not enforce these aggregations, but to provide a
      plugin that would check that for those accounts that are marked as using the
      average cost inventory booking method by default, that only such bookings
      actually take place."

   This is, of cource, to be implemented only after implementing support for
   the average cost inventory booking method.


** Tip Calculator

  - Write another example plugin that splits "Expenses:Restaurant" legs into
    two two postings: "Expenses:Restaurant x 83%" and "Expenses:Tips x 17%".


** Vacation Cap Date

  - Make an plugin that computes the precise date at which my vacation will cap
    (240 VACHR) base on an account.


** Budget

  - Implement a plugin with budget constraints, as an example.


** Auto-Remove, Auto-Pad

  - Add a auto-remove-unused part of the auto_accounts plugin,
    that automatically removes Open directives for unused accounts. This is
    useful for demos and such.

  - Write a plugin that automatically inserts a padding directive for accounts
    with no open directive and with a balance check.


** Strict Signs Checker

  - Write a plugin that enables a check that all postings' amounts are of the
    correctly allowed sign, e.g. Expenses should almost always be a positive
    amount, Income a negative one, Assets can be both, also Liabilities. If an
    amount is posted in the contra direction, this should trigger a warning,
    unless the transaction is flag with a particular character, or some special
    tag is present.


** FBAR

  - Automatically compute the maximum account values of foreign accounts for
    the FBAR filing.


** After-Tax Balance Sheet

  - Ha... I think you just gave me a fun idea!  I'll write a plugin in Beancount
    that automatically adds a "future tax expense" entry to offset pre-tax money
    for the balance sheet, e.g. if I have a 401k account with a value of say
    100,000 USD in it, it would automatically insert an entry at the latest day
    like this:

      2014-07-03 F "Taxes to be paid on distributions."
        Expenses:Taxes:Federal        27000 USD
        Expenses:Taxes:StateNY         8000 USD
        Liabilities:FutureTaxesOnDistirbutiosn  -35000 USD

    This would make the balance sheet reflect only post-tax money, and thus be more
    meaningful.
    If I want to see post-tax money, I'll just enable the plugin from a
    command-line option.
    I'd have to find some generic way to identify which accounts are pre-tax
    somehow.



** Payees as Subaccounts

  - Create a plugin that will define subaccounts for payees within accounts and
    modify all the transactions accordingly. This would be a great way to kick
    the tires on this idea without affecting the rest of the system.

      Expenses:Electricity:ConEdison
      Expenses:Phone:TMobile
      Expenses:Groceries:WholeFoodsMarket
      Expenses:Groceries:UnionMarket

  - Should we define some notion of the default level for aggregation, per
    account? For example, in Expenses:Electricity:ConEdison, the default level
    of aggregation should be Expenses:Electricity. If we define that, using
    subaccounts should not bother us much.


* Tools
** Scripts

  - Build some common pandas.DataFrame command-line exporting routine;
    basically, a new script should be able to load a ledger, filter some
    entries, and build a DataFrame of some kind, and then with some COMMON
    OPTIONS provide the ability to generate an output file in either string,
    csv, excel, or html format.

    The point is, the option to generate the output should all be the same.

** Emacs Support

  - Set the comment-syntax; currently it thinks it's '# '

  - In the new mode, we need to recreate a function that will mark a posting as
    valid (replace '!' by '*').


* Reports
** Warnings

  - You should have _some_ way to highlight accounts with either failing checks
    in them, or '!' on their postings or transactions in the balance sheet
    and/or trial balance.

  - Perhaps we want to produce a report of all transactions with a highlight on
    them.

** Total Net Worth Report

  - balsheet: For Equity, separately report the total net worth in terms of EACH
    of the operating currencies, using the latest prices.

** General Rendering

  - You should insert thousand-commas everywhere... no, really.... This should
    be in the same routine that renders amounts by account type, with a sign
    possibly inverted.

** Balance Sheet

  - (web) We really need to reorder the accounts in a way that is more
    sensible... it's annoying to see the accounts I care about at the top of
    the page. Cash, Points, AU, should be at the bottom... I wonder if there's
    a nice heuristic. Last updated date? I think that would be good enough.

  - We need to figure out how to order the accounts on the balsheet; I want the
    most relevant near the top. Sorting accounts: compute a score made up of

    * nb. txns from the last 3 months
    * nb. checks from the last 3 months (weighted more heavily)
    * line-no of Open directive in the file.
    * last updated date.

** Capital Statement

  - Implement the Capital Statement report

** Cash Flow Statement


** Statement of Retained Earnings

  - This is possible; search online for examples, makes sense that we should
    have one, it's really, really simple to do.

** Account Linkage Report

  - Generate a Graphviz link of all the interaccount transactions that are
    larger than a certain amount.

    Generate a graph for the main kinds of account
    interchanges, by looking at the most significant transactions
    between the accounts. For example, ignore transactions which are
    too small in absolute value, or whose total is too small a portion
    of the total.

    Fun little project: Create a graphviz output from a Ledger, where
    transactions above a certain amount would generate a link between
    accounts. Note:  the threshold could be either for single
    transactions, or for aggregate amounts (absolute value).

** HTML Rendering

  - Rendering: When you collapse a parent account, its aggregate amount should
    render, and disappear when not collapsed.

  - Numbers should align to the right.

  - USD and CAD should be aggregated in their own columns for balance sheet and
    income statements. These should be specified from the command-line.

  - All entries should have collapsing a-la-JavaScript, along with
    collapse/reveal all buttons. All JS.

  - If the software is finally fast enough in Go, render RESTful on the fly for
    any date:

    * REST:  /balsheet/20121231/
    * REST:  /income/20121231/20131231/

    This way, you could have any year on the same run. No need to restart, even
    have a menu with all the years, and perhaps even some of the latest months.

  - It would be really nice to render the line numbers to the source in the HTML

  - (Performance) Implement buffered output for faster response using a separate
    thread and an iterator that yields from app.write when the data buffer is
    large enough.

  - Postings that have a "!" flag should have at least their
    background red.

  - You should more explicitly state the beginning and ending period
    on each statement pages (it is super important information).
    Just below the title.



** Excel Output

  - Find good ways to transfer data to an Excel spreadsheet. A link to download
    a file should be supported.


** Credits and Debits Rendering

  - Color the background of numbers with an inverted sign (e.g. payments in a
    liability account) differently! There should be modes to rendering balance
    sheets and income statements with inverted amounts, and it should all be
    done client-side. When amounts are rendered as credits/debits, color their
    background distinctly, so that it's obvious what kind of sign convention is
    in use.


** Links to Source

  - The new format code should keep and optionally render the source file/line
    of any transaction, and allow clicking to get to the source line in the
    rendering.

  - Maybe there should be a script that can take a report specification and
    output a list of emacs-compatible links to the entries, interspersed with
    the text format rendering! You could go "next-error" to go through the
    entries in time order, emacs taking you there one-by-one.

** Multi-Period Reports

  - One kind of report that would be GREAT is a single grid with all income accounts
    on the left with year by year on the horizontal. An overview of all the
    years. Same with month-by-month report.


** CSV Reports / Text Reports

 - Using an intermediate data structure, produce text and csv / xls reports,
   downloadable from the web front-end, or even generatable directly. All of
   this reporting infrastructure should be reusable, ideally.

  - A text rendering of the balance sheet / income statement would be
    _very_ useful for collaboration/communication with others. Add a link to
    download a text version of any report. This would be made easy if we only
    have a few distinct types of reports.

** Plots / Time-Series

  - Create a command to extract time series for any account, as a csv file. You
    could then easily use this for plotting!

  - Generate graphs of account amounts over time
  - Include average amounts, average delta amount

** List of Positions

  - Given a list of entries, you should be able to extract a list of positions
    at any point in time. Provide this as a simple function that can just be
    reused.

  - The list of positions should provide a way to check the purchase price of
    each position.

  - Positions should attempt to fetch current values using this:
    http://www.google.com/ig/api?stock=RGAGX


** Maximum Values Report

  - You should report a trial-balance -like listing of the minimum and maximum
    values of all the accounts.

** Event Reports

  - We should be able to count the days of each event type.

** Distribution of Expenses and Income

  - Add a pie chart to visualize the constitution of the Income Statement for
    Expenses and Income.

** Summary Reports

  - To create custom views, for example, weekly summaries, you could
    convert the ledger into another ledger, where entries would have
    been replaced by summary entries instead, and all the other
    functionalities would still work.

** Financial Ratio Analysis

  - Add these: http://www.csun.edu/~bjc20362/Controlling-2.pdf

** Budgeting / Goals

  - We could easily add features for budgeting, e.g. somehow set goals and then
    report on the difference between actual and the goal, and project in the
    future according to rate, e.g.:

       ;; Check that the total for this position between 2013-06-01 and 2013-12-31 < 800 USD
       2013-12-31 goal  Expenses:US:Restaurant  2013-06-01  < 800 USD

       ;; Check that the balance of this account on 2013-12-31 is >= 1000 USD
       2013-12-31 goal  Assets:Savings  >= 1000 USD


** Trades

  - You should be able to report on all booked trades during a period,
    especially with the new booking algorithm, this will be useful.
    Create a new report type for this.

* Web Interface
** Programmable View

  - GREAT IDEA! Have a web form that you can input a view filtering expression,
    e.g.  year:2014 component:Google
    to have that year's transactions made with this component. Encode the
    results in a unique string that you can decode and create a corresponding
    view of the subset selected by the expression. You can then view any of the
    reports for that subset! This means we can then get rid of many of the root
    page's links automatically, yet still provide all the opportunities... this
    is the way to go, and would best mirror the command-line capabilities.

** Error reporting

  - We really need to list all the '!' entries somewhere; they should be
    annoying.

  - In the balance sheet or trial balance, mark accounts that have errors in
    red, or add a little red start next to them.

  - Implement basic error reporting page from the list of errors.

** Debits and Credits

  - The new balance sheets should be able to invert the numbers (and then they
    should get rendered differently). Basically, every number shown should be
    either in signed or cr/dr format. We should be able to switch between the
    two at render time. This should work across all number-rendering routines
    everywhere--do this centrally.

  - In the balance sheet and income statement, we need to render the amounts
    inverted (and in a slightly different style).

** Links

  - Serve links on: /link/LINK, this needs to be implemented; render a nice
    "link" href on the description somehow, use a fancy unicode char (no
    graphics).

  - (web) Render links to the right of descriptions, and the link href link
    should actually render a page of the related linked entries.

** Single-View Server

  - Idea: for condo & baking files into a zip file: allow serving only one
    ledger realization.

    * One option is to use the same base/root straing as for the web URL:

         http://localhost:8080/byyear/2013/...

      serve_one_ledger(getledger('byyear/2013'), port=8080)
      --realization='byyear/2013'

    This would serve only that realization, and not others. This way I could
    bake only this one in a zip file. This would be useful.

** Code Org

  - (web) Move table rendering functions into their own files, smaller files.

** Aesthetics

  - In the entries table HTML, highlight the relevant posting leg somehow, maybe
    use a '>>' marker, or make it bold. Something. (Bold is too much, use >>.)

  - Render "as of YYYY-MM-DD" under the title for Balance Sheet, and "from
    YYYY-MM-DD to YYYY-MM-DD" under the title for Income Statement


  - Answer to favicon.ico request.

  - Add an option to render the entries table upwards, not just downwards.

  - Use that beautiful new font (Roboto) from Tactile in the new rendering.
    Totally worth it. Use the nice Lucida-like font for numbers, like in
    TurboTax.


*** JavaScript / Client-Side Interaction

  - Render balance sheet/ income statement cells with two numbers for parent
    nodes, so that when you collapse a node, all the amounts of its children sum
    up automatically and display in its cell. You should have a consistent
    report regardless of whether nodes are collapsed or not. This will require
    some JavaScript effort.

  - Implemented a JavaScript cursor in JS. J, K up down. SPC = toggle.

  - In Journal view, pressing 'C' should toggle displaying the checks on and off.

** Trial Balance

  - We should have a nicer way to tell what accounts need to be updated.
    Highlight them red if they haven't been updated in more a month
    (configurable).
    Put the last updated date in the balance sheet or perhaps the trial balance
    page. Should be easy; we don't need a dedicated page for this.

  - Do we need a dedicated page for listing all documents? This page could
    include documents without a date, could be rendered as a tree-table, with
    the list of each document in the corresponding account. Maybe that's
    overkill. DK.

  - Shove more information in the Trial Balance page, info about errors, documents, etc.

** Multi-Year

  - A multi-year report is a global report.

** Source

  - The source page should take a special '?line=ddd' parameter that will
    scroll the page to the transaction at that line.

** Conversions

  - Render the Conversions amount at the bottom of the Conversions page...

* Export
** HTML Export as File

  - Test "bean-bake" with the v2, it doesn't appear to work.

** XML

  - Output to a structured XML format, some people are finding that useful to
    build other visualizations. In order to test this completely, do a
    round-trip test.  The code should live in beancount.parser, parallel to the
    existing code there.


** Ledger

  - Export the compatible subset to Ledger format, so you can compare the
    reports. This should be done from a tool called "bean-convert".


** Visualizations
*** TreeMaps

  - You just *have* to generate TreeMaps of the Expenses and Assets subtrees:
    http://bost.ocks.org/mike/treemap/


** Portfolio tracking softwares

  - You should be able to export to input files or APIs for websites that track
    portfolios for you, such as Google Finance and Yahoo and others. Use the
    list of holdings as input. This should perhaps just be another report name.

* Documentation
** Challenges

  - Document those below which I'm already able to do, and those which require
    new features to be able to be done, move them into a separate appendix,
    with explanations on how to do it.

**** Cash vs. Accrual Accounting

Of course a real accountant would just do this: (accrual based accounting)

2014-05-19 * "Booking tithe”
 Expenses:Tithe     300 USD
 Liabilities:Tithe     -300 USD

2014-05-20 * “Paying tithe”
  Liabilities:Tithe      300 USD
  Assets:Checking  -300 USD

But this records the expense on a different day than when you actually paid it.
That would be a problem if, for example, you live in the US and wanted to claim
a tax deduction for the tithe, in which case you must claim the deduction for
the year the tithe was actually paid (cash based accounting).

This is indeed the right solution to this! Accumulate a liability as you go,
and resolve it with real transactions later on.

This case keeps coming back again and again, of wanting to do accrual
accounting but wanting to do cash declarations. I think we need to have a long
and separate discussion about cash vs accrual accounting and for sure we can
come up with a creative solution that solves this problem.



**** Can I generate a nice year-on-year summary of income and expenses?

  - Including RSP contribs, like my bu spreadsheet that I crafted manually? Can
    I do that? That would be awesome!

**** Maximum Balance

  - Can I compute the maximum value of each account at the end of every year
    (for foreign assets decl.) This would be useful for FBAR / FATCA
    declarations.

**** Complete Return (IRR) on Condo

  - Challenge: Can I compute IRR return on my condo accurately?
    TODO: Add benefits received as an Income, as transactions.
    You should be able to compute the IRR of any Ledger!

**** Taxation Rate

  - Challenge: Can I automatically compute my taxation rate for every year?

**** List of Assets

  - Challenge: Can I obtain a list of my assets at any time?

**** Make a report of currency exposure

  - For a particular balance sheet, report the total currency exposure of the
    ledger. This should be a very simple report, probably in the form of a pie
    chart.  Maybe this pie chart should be located in the capital report
    (possibly makes sense).

**** Capital Gains

  - Capital gains should not count commissions nor on the buy nor on the
    sell side. How do we book them like this?  Can we count this somehow
    automatically? Misc accounts? Not sure.

**** Inflation Adjusted Balance Sheets and Charts

  - It would be AWESOME to look at a balance sheets from the past but
    inflation-adjusted for any date... Answer this question easily:

      "What was I making in 2010 in today's dollar terms?"

  - How would I produce an inflation adjusted version of some charts. Maybe all
    charts should have that option?

**** Statement of Assets (for Will)

  - In order to have someone else be able to take care of your business, you
    should be able to produce a list of the accounts open at the end of the
    period, with the account ids and balances. This should be printable and
    storable, for someone else to take care of your things in case you die.


**** Compare common costs using constant TMV

  - Look at average meal 10 years ago, average electricity, etc. things that
    should be equal, and correct for the time-value-of-money, compare prices
    today with prices then. Maybe come up with some kind of constant unit that
    I can convert everything to.

**** GIFI Reporting

  - You could write a script to automatically fill this form:
    http://www.cra-arc.gc.ca/E/pub/tg/rc4088/rc4088-12e.pdf

      "With Beancount, one thing that would be doable _outside_ of Beancount, as
    a separate script, is to associate a set of accounts to these GIFI codes and
    automatically generate the forms."


** Change List

- Implemented in Python 3, from scratch.

- Internal data structures are more functional, immutable, allowing you to more
  easily create scripts that use the in-memory data. Overall, the new code is
  way simpler and much easier to understand because of this. It's actually
  become dead simple.

- New, simplified, and more consistent (and rigid) syntax will make it possible
  to add more features in the future, and to have parsers in other languages too
  (e.g. Go).

- Booking trades with capital gain tracking should now work.

- The new parser is written in C, so it is much much faster, and future changes
  will be easier

- The new web server fixes annoying rendering issues.

  * Balance sheet amounts can now reported in terms of book values.
  * Debit accounts can now be rendered with positive numbers (color-coded).
  * The internal data structure changes are much more general, and allow, for
    instance, creating a balance sheet at any point in time. In particular, you
    can have a balance sheet at the beginning and end of an exercise.

- Some internal design flaws were fixed, like checks on filtered ledgers showing
  up from incorrect periods.

- Various outputs to text, csv, and xls are now supported for easier sharing.

- The input file is monitored by the server, and can be automatically reloaded.
  This makes it easier to just start the web server, then edit the file to
  update what you need.

- There is no need to specify a filter period anymore; the interface is able to
  realize any required periods, and the GUI provides access to most common
  cross-sections (all, by year, by tag, by payee, transactions with bookings,
  etc.). You should be able to just specify the GUI.

- Client-side javascript has been added for a neater, more compact rendering of
  journals.

- New scripts to extract a list of current positions at any time, and global
  summaries over many years or months.


** Presentation Material

  - Use impress.js to built a visualization of the DE method

  - Record a video, that's an easy way to explain how this works.

  - IDEA!!!  Use drawings a-la-ThinkBig or whatever it is. This will be the
    perfect medium for this. Mix it with video. Start writing a detailed script.

  - Begin with a USB key in hand. "On this 8 GB USB key, I have all of 8 years
    history of financial transactions in my life. Every single price paid that
    went recorded into an account it these.<|MERGE_RESOLUTION|>--- conflicted
+++ resolved
@@ -240,37 +240,6 @@
   Please excuse the mess. Of course, I'll clean it up before every release.)
 
 
-<<<<<<< HEAD
-  - Idea: in the query language, provide a special Account:Payee field, in
-    order to play with the notion of payee-as-subacccount often discussed. You
-    could also provide a clean_payee() function, that would attempt to clean
-    the ugly payee names!
-
-
-  - Idea! Allow the selection or reporting of all the postings since their last
-    balance check in each account. These postings can be called "unverified"
-    and it should be possible to report just those.
-
-
-
-  - Printer should not leave empty line if previous directing is the same type
-    except if transaction. This would work.
-
-
-
-
-  - Create a verification plugin that checks that there is a single currency in
-    use per account. Check Open directives, also check actual usage.
-
-  - Create a verification plugin that checks that there aren't any postings to
-    non-leaf accounts.
-
-  - Put all verification plugins, including nounused and noduplicates under
-    beancount.plugins.constraints.*.
-
-
-
-=======
   - Idea for a plugin: Create a new plugin that automatically inserts legs for
     the "Trading Accounts" methods described here:
     http://wiki.gnucash.org/wiki/Trading_Accounts
@@ -278,7 +247,36 @@
     http://www.mscs.dal.ca/~selinger/accounting/gnucash.html
     This should be implementable via a plugin.
     The resulting Conversions entry should be empty...
->>>>>>> 271160ff
+
+  - Idea: in the query language, provide a special Account:Payee field, in
+    order to play with the notion of payee-as-subacccount often discussed. You
+    could also provide a clean_payee() function, that would attempt to clean
+    the ugly payee names!
+
+
+  - Idea! Allow the selection or reporting of all the postings since their last
+    balance check in each account. These postings can be called "unverified"
+    and it should be possible to report just those.
+
+
+
+  - Printer should not leave empty line if previous directing is the same type
+    except if transaction. This would work.
+
+
+
+
+  - Create a verification plugin that checks that there is a single currency in
+    use per account. Check Open directives, also check actual usage.
+
+  - Create a verification plugin that checks that there aren't any postings to
+    non-leaf accounts.
+
+  - Put all verification plugins, including nounused and noduplicates under
+    beancount.plugins.constraints.*.
+
+
+
 
   - Treeify does not produce the correct output on this input because of the
     lone Equity root account, fix this:
