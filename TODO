-*- mode: org -*-
beancount: TODO
<<<<<<< HEAD
* Returns (Revision)

  - Fix remaining tests for removal of open/balance entries from segment_periods().

  - Implement per account, with data structures + code to combine them together
  - Trailing windows
  - Rolling windows
  - Calculate pre-tax returns, post-tax returns
  - Output nice debugging information
  - Warn when prices aren't within a certain date interval with their usage
  - Render a graph of the actual values of the assets as well.
  - There should be a separate web application that handles this, no need to
    pre-render everything.
  - You need to merge the external entries when multiple ones occur on the same
    date.
  - Handle the various FIXMEs.

* Event

  - Should we validate that the query is legit before we even run it? I think
    so. Compile after parsing.


* Booking

  ,--------------------------------------------------------------------------------
    Quandry: booking has to be moved from a validation-only stage, because the
    looser interpolation will allow algorithms to select the lots, which in turn
    decides which cost basis is used to balance the transaction. This is
    unfortunate, because it was nice to separate this stage entirely.

    At the same time, post-parsing transaction generation (e.g., by plugins) is
    allowed... which means that we need to be able to book _after_ parsing,
    after running the plugins.

    This implies that we need to support some sort of incomplete, intermediate
    state for postings.

    Balancing incomplete postings now also has to occur in a second stage, not
    at parsing time (balance_incomplete_postings()), at least _some_ of the
    time, because the interpolation _may_ depend on the automatic lot
    selection.

    This creates some interesting and difficult changes.
  `--------------------------------------------------------------------------------


  - Parsing will now always return incomplete entries, and all the tests have to
    be adapted to reflect this new fact.

    * Remove booking hacks everywhere; only the loader should perform booking.

    * Remove the beancount.ops.documents plugin, or perhaps make the loader
      operate in a raw mode, e.g. not running any plugins.

    egrep --include='*.py' -srn 'parse_(string|file)' /home/blais/p/beancount/src/python/beancount


  - Write test for beancount.parser.booking.

  - Merge beancount.core.interpolate into booking.
  - Merge beancount.ops.validation.validate_inventory_booking() into booking.

  - This causes a problem because a tag is parsed in '#9.95':
    10 AAPL {45.23#9.95 USD}

  - (Annoyance) Make interpolation.balance_incomplete_postings() return a new
    object and not work destructively. No reason not to.

  - (Annoyance) All functions that return an (entries, errors, options_map)
    triple really should return (entries, options_map, errors), in this order.

  - Create a b.c.data.transactions_only() function to this common type of
    filtering and grep/replace everywhere. This is just too common not to create
    a utility.


* Requirements for Shipping 2.0
* File Cleanup

  - Remove plugins from ops, remove algorithms from core:

      (Also remove "documents" option and move that as input to this plugin.)
      b.ops.documents       -> b.plugins.documents  (not sure if breaks)

      b.core.getters        -> b.ops.getters (does it add deps?)
      b.core.realization    -> b.ops.realization (does it add deps?)

  - Define a C extension module to implement D().
    This function should catch useless errors from the cdecimal library:
      Declined: [<class 'decimal.ConversionSyntax'>]
    and always provide the input string so we can debug WTF happened.


* Explicit Tolerance

  - Make the printer support explicit tolerance syntax. This is crucial for
    round-trip.

* Metadata and Experiment Flags Registry

  - Create a registry of all metadata fields being used in the system, with

    documentation for each, so that it does not end up becoming a mess.

  - Ditto for experiment flags. These should be documented in a single place as
    well. This is all easy.

    Also: Fail if the experiment flag is not a supported one.

  - Document experiments as well, and how to list the available ones
    (bean-doctor should be able to do this from the registry).


=======
>>>>>>> e71edf22
* Priorities

- Start versioning very soon. It's desired by users.
- Pivot report... very useful. I need it.

- Pull request for Unicode support: https://bitbucket.org/blais/beancount/pull-requests/13/allow-unicode-in-account-names/diff#comment-20233638
- Fix #128
- Fix #130
- Fix #131
- Make included files accumulate the state of their DisplayContext.

{booking}
{holding}
{balance-where}
{autogroup}
{deprecation}
{review-dcontext}
{write-intro-doc}
{commodity-required}


* Settlement Dates (Split & Merge)

  In http://furius.ca/beancount/doc/proposal-settlement, I describe the problem
  of merging two half-transactions that occur at different dates, pulled by
  importing from two different accounts into a single one. I also discuss that
  this problem is dual to that of providing a way to input a single transaction
  with legs posting at different dates. These two problems are related and will
  be dealt together by providing additions to the syntax and some plugins as
  well.

  - Including the email thread with mharris & redstreet0 in the settlement doc.

  - Review all the documentation to convert "transfer account" to "clearing
    account" everywhere; that's the correct name for this idea (thanks Filippo).

  - Limbo accounts: Start a document on handling limbo accounts, summarize all
    info from emails. (BTW, these are called "Clearing Accounts"; rename all docs)

  - You need to be able to support a single transaction that gets amortized over
    time.

** Dated Postings

  - In order to create multiple similar transactions at many dates in one
    syntax' entry, you could allow overriding the date on each posting, e.g.:

       2013-04-01 * Blah di bla
         2013-01-01  Grocery          10 USD
         2013-02-01  Grocery          10 USD
         2013-03-01  Grocery          10 USD
         Cash

    This would create three transactions, with these dates:

        date           aux-date
        2013-01-01     2013-04-01     10 / 3.33
        2013-02-01     2013-04-01     ...
        2013-03-01     2013-04-01     ...

    Could be a nice way to make distributed transactions.

  - Move 'effective date' to the postings in my input file, using the dated
    postings feature.

  - Another idea would be to make @pad able to pad for a percentage of the
    total, so that we're able to use @pad instead of "distribution of expenses"
    entries.

* Exporting Data

  Beancount has various reports and export mechanisms, but there remain several
  flaws. I want to address some of these urgently.

  - Implement output to XLS as well.

  - Complete the export of holdings to a Google Spreadsheet and completely
    replace my usage of Google Finance for intra-day reporting. Part of this
    work should result in the ability to produce a spreadsheet of various
    aggregations of dimensions on each stock, e.g., report intra-day movement in
    small, mid and large cap stock positions separately.

  - Idea: Export the Posting table to a Spreadsheet equivalent, as a single list
    of postings, joining transactions by an id column. That should quiet down
    those who think you can do this with a Spreadsheet to try it out for
    themselves.

  - Write a script that, given my portfolio of ETFs, will compute the total
    exposure of AMZN (or any other stock contained within the ETF) of the entire
    portfolio value. In other words, sum up the components of individual stocks
    across all ETFs and mutual funds, and reaggregate by those individual
    stocks. I believe that there is much overlap.

* Documentation

  I have a number of documents pending to release, some of which for part of the
  Benacount Cookbook which exists to provide guidance on selecting accounts and
  methods to book various things.

  Tasks:

  - "Introduction to Double-Entry Booking." The most important one is this intro
    doc. I have a very clear idea of how I want to present this, but for some
    reason I've written everything else and left this for last. I had a couple
    of shots at it but never really finished it. This document will also contain
    a section to explain how inventories "work", that is, how amounts posted to
    them are matched against their existing contents. Complete this doc first.
    {write-intro-doc}

  - "Cookbook: Taxes." I have a nearly complete cookbook document on booking
    taxes. It's timely [April 2016] and I should try to complete that now for
    this reason.

  - "Cookbook: Health Care". I have a nearly complete cookbook document on
    booking health-care costs. Tracking health-case costs in the US has caused
    me headaches occasionally but I've managed to come up with a nice framework
    for doing so. I need to finish this document to share this. (Ideally with
    DEDUC and COPAY legs explanation. Write an accompanying plugin to insert the
    deductible tracking and what-not.)

  - "Property sale example." Beancount was begun shortly after buying my first
    real-estate property (a condominium loft in Montreal). Because of this, I
    tracked _all_ related expenses in Beancount and I'd like to build an example
    script which processes my transactions to extract just those and finally
    calculate the precise return on the property, including every single little
    tidbit that was spent on it. My goal is to demonstrate that although at face
    value a profit was made, when you account for all the details you realize
    that the true return is much smaller--even potentially a loss. Part of the
    work here involves ensuring that all the input numbers can be pulled out of
    Beancount directly, without using a spreadsheet. I think that doig this
    might require some custom scripting and I intended for this use case to
    become an example of writing scripts against the Beancount API.

  - Write a worked and detailed example of generating automated transactions in
    the Plugins document.

  - Make sure this doc is linked from somewhere:
    http://furius.ca/beancount/doc/proposal-rounding

  - Create an index page of all the possible reports, from the web page.

  - Write more on saving, "Climbing the Capital Mountain."

  - Summarize Ledger's --limit --real --virtual --equity, etc. options.

  - Write a doc about how conceptually Beancount's data is really just a single
    large joined table of Transactions JOIN Postings with some repeated fields
    for inventory and tags, some data types for Amount and Inventory along with
    accompanying functions to deal with those types. This could really help a
    lot of people understand the framework for extracting data from Beancount.

** Misc Documentation Tasks

  - Write a script to automatically convert and upload the docs for the shell
    functions and what-not into a Google Docs that we can open with a web
    browser. Write a script to spit it out in a nice format and upload.

  - In the comparison doc: describe how Beancount has asset types

  - Comparison w/ Ledger doc: "balance sheet and closing of year"

  - Write a document that explains how to convert to and from Ledger and/or
    HLedger.

  - Complete "How Inventories Work?"

  - Complete intro document on double-entry bookkeepingk."
  - Complete Design Doc

  - Change documentation script to try to download to ODT format and then batch
    format to ebook

  - You should have a dedicated section of your document that explains how market
    values are reported, that is, via the unrealized gains plugin. Also provide a
    market() function, to value holdings.

  - Finally bake a PDF of all GDocs documentation and add a link to it. Should
    be mobile-friendly.




  - Merge "Getting Started with Beancount" & "Tutorial & Example" into a single
    document. See comments from:
    https://docs.google.com/document/d/1w5wWVFuPe6H2Aeex8iqCL8YfAO6xNZgzmrnRNlvxJec/

  - Merge "A Comparison of Beancount, Ledger & HLedger" & "Beancount History &
    Credits" documents into one. See comments from:
    https://docs.google.com/document/d/1w5wWVFuPe6H2Aeex8iqCL8YfAO6xNZgzmrnRNlvxJec/

  - Move the "spreadsheet / mint / quicken / quickbooks / gnucash / sql"
    comparison bit out of the "Motivation" document into the "Comparison" document.
    See comments from:
    https://docs.google.com/document/d/1w5wWVFuPe6H2Aeex8iqCL8YfAO6xNZgzmrnRNlvxJec/

  - Make the four extraction methods clear, create a "part" for the four docs.

  - Document average cost inventory booking; in doing so, include this example
    from yegle:

       "The average cost booking could also be useful in other scenarios. For example,
       when you buy gift card in various discounted price, redeem it to an account, and
       use it later. One can manually recalculate cost-basis like this:

         2016-04-15 open Assets:CC
         2016-04-15 open Assets:ITUNES
         2016-04-15 open Expenses:Movie

         2016-04-15 * "15% off giftcard"
             Assets:CC        -85 USD
             Assets:ITUNES    100 GUSD {2016-04-15, 0.85 USD}

         2016-04-16 * "no discount"
             Assets:CC        -50 USD
             Assets:ITUNES     50 GUSD {2016-04-16, 1 USD}

         2016-04-16 * "recalculate cost basis"
             Assets:ITUNES    -50 GUSD {2016-04-16, 1 USD} @1 USD
             Assets:ITUNES   -100 GUSD {2016-04-15, 0.85 USD} @0.85 USD
             Assets:ITUNES    150 GUSD {2016-04-16, 0.90 USD}

         2016-04-16 * "rent a movie"
             Assets:ITUNES    -10 GUSD {2016-04-16, 0.90 USD}
             Expenses:Movie    10 GUSD {2016-04-16, 0.90 USD}

       (http://pastie.org/private/fxtirb6nhojyqmhuop9dfq) but it would be good
       to have beancount handle it for me.

       This is exactly what I do as well, and had similarly thought it would be a great
       secondary use for average cost booking. It would be good to document this
       somewhere. Perhaps Martin would like it in one of his documents or at Simon's
       plain text accounting site/"

    When I write the document on average cost basis, I'll add this example in.

** Auto-Generated Doc

  - Integrate submitted work on auto-generating Beancount docs in the Beancount
    source code itself.

  - Create a registry of all metadata fields being used in the system, with
    documentation for each, so that it does not end up becoming a mess.

  - Create a registry of valid experiment flags. These should be documented in a
    single place as well. This is all easy. How to list the available ones
    (bean-doctor should be able to do this from the registry).


** Presentation

  I'd should build another couple of presentations on Beancount. I'm thinking of
  making a few videos this time around, something that would be situational and
  educational.

  - Use impress.js to built a visualization of the DE method

  - Use photos of white board instead of Slides, use post its, maybe a chalk
    board. Do something original.

  - Record a video, that's an easy way to explain how this works.

  - IDEA!!!  Use drawings a-la-ThinkBig or whatever it is. This will be the
    perfect medium for this. Mix it with video. Start writing a detailed script.

  - Script 1: Begin with a USB key in hand. "On this 8 GB USB key, I have all of
    8 years history of financial transactions in my life. Every single price
    paid that went recorded into an account it these."

  - Script 2: Motivate by speaking of the results, ask "Wouldn't it be great if
    a single system could do all of that?" Explain that the task of inputting
    all the data in a single system is a lot less work than producing all the
    different reports IF you have a unified system. Beancount!

  - Slide: 4 methods: bean-web, bean-report, bean-query, write script + plugin

** Padding Documentation Review

  Some users have found themselves very confused about the intended usage of the
  Pad directive. Its documentation should be reviewed and improved
  substantially.

  - Put this in the docs to explain "pad"

     > > Ok, restarted example, let's say you begin
     > > accounting in dec 2013, you'll have this:
     > >
     > >   2010-01-01 open
     > >   2010-01-01 pad
     > >   2013-12-04 balance
     > >   2013-12-08 * ...
     > >   2013-12-11 * ...
     > >   2013-12-17 * ...
     > >
     > > eventually, moving forward, you'll get to 2014:
     > >
     > >   2010-01-01 open
     > >   2010-01-01 pad
     > >   2013-12-04 balance
     > >   2013-12-08 * ...
     > >   2013-12-11 * ...
     > >   2013-12-17 * ...
     > >   2013-12-22 * ...
     > >   2013-12-29 * ...
     > >   2014-01-02 * ...
     > >   2014-12-04 balance
     > >   2014-12-06 * ...
     > >
     > > Allright, now you decide you like this, and you
     > > want to enter statements before you started.
     > > You find your paper statement for november, and
     > > fill in:
     > >
     > >   2010-01-01 open
     > >   2010-01-01 pad
     > >   ; here you insert
     > >   2013-11-04 balance
     > >   2013-11-08 * ...
     > >   2013-11-18 * ...
     > >   ...
     > >   ; this is what was there previously
     > >   2013-12-04 balance
     > >   2013-12-08 * ...
     > >   2013-12-11 * ...
     > >   2013-12-17 * ...
     > >   2013-12-22 * ...
     > >   2013-12-29 * ...
     > >   2014-01-02 * ...
     > >   2014-12-04 balance
     > >   2014-12-06 * ...
     > >
     > > Great. Now, notice how the balance for
     > > 2013-11-04 is probably different than that of
     > > 2013-12-04. If instead of a pad directive you
     > > had added a manual adjustment, you'd have to
     > > change it here. This is the beauty of the pad
     > > directive: it automatically does it for you.
     > >
     > > Now, let's keep going backward in time. You dig
     > > around your records, you find September's
     > > statement, but you cannot find the statement
     > > for October, maybe it's lost, or somewhere
     > > else. Fine! You insert a pad directive to
     > > account for those missing transactions:
     > >
     > >   2010-01-01 open
     > >   2010-01-01 pad
     > >
     > >   2013-09-04 balance
     > >   2013-09-05 * ...
     > >   ... september transactions
     > >   2013-09-30 * ...
     > >   2013-10-04 balance
     > >
     > >   ; padding for missing October statement,
     > > where is my statement?
     > >   2013-10-04 pad
     > >   2013-11-04 balance
     > >
     > >   ... november transactions
     > >   2013-11-08 * ...
     > >   2013-11-18 * ...
     > >   ...
     > >   2013-12-04 balance
     > >
     > >   2013-12-08 * ...
     > >   2013-12-11 * ...
     > >   2013-12-17 * ...
     > >   2013-12-22 * ...
     > >   2013-12-29 * ...
     > >   2014-01-02 * ...
     > >   2014-12-04 balance
     > >
     > >   2014-12-06 * ...
     > >
     > > This is the full example.

Improve this bit:

    >   But the detailed explanation cannot be found. There's only one phrase: „Think
    >   of the Equity account as something from the past that you had to give up in
    >   order to obtain the beginning snapshot of the Assets + Liabilities balance.“
    >
    > Great comment. I'll improve this.

 More user comments:

    >   After doing my research, I found about debits and credits, which in Beancount
    >   you represent with positive numbers and negative numbers respectively. I
    >   found that having a name for each group of accounts helps me to think of them
    >   at the same time, e.g. Liabilities+Equity+Income as part of a common thing,
    >   instead of having to research each of it independently.
    >   In the documentation you start speaking about numbers, then about signs, then
    >   about grouping the accounts. Maybe it's better to go top-down and start
    >   saying that there are two types of account (usually +, usually -) and then
    >   divide each group further.
    >
    > I will change that, thanks for the comment.

** Contributor agreement

  * See note at the bottom of: https://github.com/fourier/ztree

      Since ztree is a part of GNU ELPA, it is copyrighted by the Free Software
      Foundation, Inc.. Therefore in order to submit nontrivial changes (with total
      amount of lines > 15), one needs to to grant the right to include your works in
      GNU Emacs to the FSF.

      For this you need to complete this form, and send it to assign@gnu.org. The FSF
      will send you the assignment contract that both you and the FSF will sign.

      For more information one can read here to understand why it is needed.

      As soon as the paperwork is done one can contribute to ztree with bigger pull
      requests. Note what pull requests without paperwork done will not be accepted,
      so please notify the maintainer if everything is in place.

  - Great example (from Camlistore project link):
    https://cla.developers.google.com/about/google-individual

** Google Docs

  - Write a script to download and bake all my PDFs docs in a
    mobile-friendly format.

  - I'd like the documentation links to open in "View" mode by default, YET
    still allowing the user to switch to "Suggestion" mode if they want to. See
    project volteface to complete this, this does not have to be a part of
    Beancount, this should be its own presentation project.

* Complete Display Precision Work

  Automatically determining the required number of fractional digits to render
  numbers with in reports can be surprisingly more complicated than it appears.
  Statistics on the numbers visible in the input file can be used to figure out
  good default values and options exist to override them. In addition, while
  some numbers should be rendered at their most common precision, other
  numbers--prices and rates--need to be rendered at a higher precision.
  Moreover, numbers rendered from an import tend to be produced with the minimal
  number of fractional digits but to render them nicely we should normalize that
  to the most common precision, while rendering more digits if they are present.

  For all the reasons above, at some point I built
  beancount.core.display_context, which provides an accumulator ("context") for
  statistics on precision and a formatter that can be passed around and used by
  the various rendering methods to produce sensible output.

  Tasks:

  - At the moment, the Formatter objects are defined to render a single
    precision for its numbers; this is problematic, because some of the
    to_string() routines of the core objects print out units, cost and price
    numbers at the same time. The Formattter object needs to be extended to
    support formatting all three.

    * Then, the core data structures should be reviewed for correct usage of
      this new, better formatter object.

  - When I implemented the display_context, I did not review the entire codebase
    for consistent usage. I'm a bit ashamed to admit that some of the code uses
    it, and some doesn't. It was a bit thorny to implement and after spending
    much time getting it to work right I did not finish converting all the
    existing code to it (I should have). In particular:

    * The reports code does not use it everywhere. Review all reports code for
      proper use of DisplayContext.

    * In particular, review the bean-web and bean-query use the DisplayContext
      object in order to render all their numbers. (Users are noticing, this is
      annoying.)

    * bean-web does not use it everywhere. Review all that code.

    * The rendering code used by bean-query has a DecimalRenderer object which
      uses its own method for determining the precision should clearly be
      converted to use the DisplayContext instead.

  - In beancount.ingest, in order to redner numbers pulled from imported data
    nicely for user review, I need to create a new rendering type of
    max(MAXIMUM, MOST_COMMON) for the DisplayFormatter. This type will always
    render at least the most common number of fractional digits but if required,
    render more fractional digits. I've found over time that this would be the
    most palatable rendering style to produce: learn the precision from the
    Beancount input file but render the full precision found in the imported
    files.

  - Make the printer support explicit tolerance syntax. This is crucial for
    round-trip.


  - Implement the maximum number of digits by accumulating the largest possible
    sum of all the ABSOLUTE values seen in the file. This should be a good basis
    for compute the maximum width possibly required to render with Align.RIGHT.
    There is currently a bug whereby that's not being computed correctly, the
    current algorithm is insufficient for accumulated balances, there is a
    bug.

  - Create a page in the web view that lists the various precision - by
    example - inferred in the global DisplayContext.

  - Make setting the precision from bean-example easier (provide a method to
    create that format and update without conversion on the DisplayContext
    itself).

  - In the DisplayContext, implement caching of the formatters created to
    increase speed, especially for printing a single entry repeatedly.

  - Implement reserved number of digits.

  - Add docstrings to DisplayContext.

  - In the EntryPrinter(), figure out the maximum width of accounts and set it up.
  - Add a "target num columns" instead of a "min_width_account" to the
    EntryPrinter and figure out the min_width_account automatically from it,
    depending on whether we've got render_weights on or not. Use hte longest
    possible number of integral digits required from the DisplayContext in
    order to make this tight.

  - Add an option for the DisplayContext to issue a warning if numbers are
    rendered through it that lose some precision.

  - Add "display_precision" input file option whereby the user can set the
    precision to be used by each currency.

  - This needs to be handled properly, the last column needs to have correct
    precision rendering, using the DisplayContext:

      bean-query trans-pricing.beancount 'select account, sum(position),
      cost(sum(position)), convert(cost(sum(position)), "EUR") group by account'
              account                sum_position         cost_sum_posi convert_cost_sum_position_c_
      ----------------------- --------------------------- ------------- ----------------------------------
      Assets:Investments:Cash -734.10   USD               -734.10   USD -644.2864665613480779357556609 EUR
      Assets:Investments:HDV    10      HDV {73.41   USD}  734.10   USD  644.2864665613480779357556609 EUR

  - bean-doctor context does not render all digits... it should render all the
    numbers as represented in memory. Don't round those numbers.

  - Review all the reports code and convert it all to render using the
    DisplayContext, make the query output also use it, and review rendering
    precision for cost & prices and maybe find a self-contained solution for
    passing two separate formatters somehow. {review-dcontext}

* Move Much of Core to Plugins

  Some of the functionality currently residing in the Beancount core could be
  moved to plugins. For example, processing directories for auto-creating
  document directives should not be part of the core (it's there for historical
  reasons: plugins did not exist at the time). I'd like to do that in order to
  simplify the Beancount core itself.

** Document Directives

  Document directives should be moved to their own plugin and numerous
  improvements can be carried out on them. Their association with transactions
  as well as avoiding collisions when creating them autoamtically would all be
  improvements to them.

  - Move the document option which seeks document files from directives to a
    plugin.

  - IDEA: Create a plugin that will convert "doc:" metadata to a document file,
    that will search for a unique string name in all the filenames and
    associate the filename with this directive via a link or something.

  - Write a proposal for implementing a transformation on a specific set of
    transactions, that supports capital gains with commission taken into
    account.

  - Can we automatically add a ^LINK to the document directive in order to
    associate a PDF with a document?!? -> For trade tickets. Maybe let the
    modules provide a import_link() function on the associated PDF files?
    (This is related to ^64647f10b2fd)

  - Adding the ability for links on document directives was also requested on
    the ledger-cli mailing list.

        On Sat, Apr 26, 2014 at 6:18 AM, Esben Stien <b0ef@esben-stien.name> wrote:

        "Craig Earls" <enderw88@gmail.com> writes:
         The first use in ledger-cli is to link each transaction to a document,
        which is pretty important in accounting;)

        Well no, not exactly. The thing you do in importing financial data is basically
        to funnel transactions from all of your statements from all your institutions
        in a single place in a single format with a single set of accounts, so that you
        can do reporting with a view of everything you have. Having support for a
        per-transaction link to a particular document is generally unnecessary--you can
        easily find the corresponding document by date if you need to.

        In order to associate a unique ID with a particular transaction, in Beancount
        you can use a "link" which is like a special kind of tag. I think Ledger has a
        similar feature, per-post ("tag"?). It looks like this in Beancount:

          2013-04-06 * "Invoice to Metropolis for job well done, waiting for payment."
          ^metropolis-invoice-103
             ...
             ...

        The "^...." bit is a link. You can have multiple links per transactions. The
        web interface can show you all transactions with the same link in a separate
        list (under the /link/.... URL).

        Separately, there is a "document" directive that allows you to associate a
        document with an account, e.g.

          2014-01-01 document  Expenses:Electricity
          "/path/to/filename/ConEdison-2013-12.pdf"

        Documents don't have to be declared that way explicitly: you can also tell
        Beancount about a root directory where it will find documents automatically and
        create the document entries for you. The files just have to be organized in a
        directory hierarchy mirrorring the account names exactly, and files must begin
        with "YYYY-MM-DD" to provide a date for the document. That's a simple
        convention. LedgerHub is able to move files that it recognizes to such a file
        hierarchy, so after you import the data, you file the files into e.g. a local
        git repo with all your statemetns, and your document entries show up in the
        registers. It's also a nice way to organize all your statements, so if you need
        to bring something up for e.g. a tax audit, you quickly know where to find it.

        Those two features are not related at the moment... but I think I'll add the
        ability to have links on document directives. That seems like an effective way
        one could associate a particular pdf document (given a declaration) with a list
        of transactions. You click on the link, see all the transactions + the
        document, and you can click on the document itself to see the detail. Seems
        like a legit idea.

  - Auto-doc from directories of files should ignore files already associated
    via an explicit documents directive; just ignore files with the same
    absolute name.

  - Documents found in parent directories don't end up creating a directive
    because we skip them because we only restrict to accounts which have had an
    open declaration... this is probably not what we want, in order to maximize
    the number of documents captured by this. {fa96aa05361d}

  - Idea: A link between a transaction to a document can be created by
    associating a document's checksum as the link of the transaction instead of
    a unique filename. If Beancount could associate them - and it could, it has
    access to the document files and the corpus of transactions - the web
    interface could insert a special link between the two. Maybe we could do the
    same thing with the filename as well.

  - A better idea to do this would be to allow specifying an explicit document
    directive, and finding document directives from files that are already
    specified should not re-create them. This way you can specify both the
    document and a transaction and use a common link as a natural way to
    associate them, e.g.:

       2014-06-20 document Income:US:Employer:GSU "2014-06-20.employer.0000000.pdf" ^ee63c6fc7aa6

       2014-06-20 * "PAYROLL" | "Refund for fractional shares" ^ee63c6fc7aa6
         ...
         ...

  - Document finding from files should not create documents that have been
    explicitly specified in the ledger. Avoid duplication! This is an important
    fix to make, that will allow both to co-exist together.

  - Make document directive accept links, so that explicit documents could be
    associated with specific transactions.

  - Generalize the scope of Document directives so that they don't just point to
    filenames, but can hold references to arbitrary document ids.
    * Rename the field from 'filename' to 'document'
    * Make the verification of that field against a filename option, enabled by
      a plugin.
    * Notify bw3443 about this.

  - Do we need a dedicated web page for listing all documents? This page could
    include documents without a date, could be rendered as a tree-table, with
    the list of each document in the corresponding account. Maybe that's
    overkill. DK.

*** Old Notes

  - You could define some special tags, like 'document', which could
    automatically try to find the corresponding document in the repository and
    insert a link to it in the web page. I already have a managed stash of
    document filenames... something like this:

      2014-05-20 * "Invoice from Autodesk"
        #document: 2014-05-20.autodesk.invoice200.pdf
        Income:US:Autodesk  -3475.20 USD
        Assets:US:Checking

    A document filename that does not get resolved could spit out a warning in
    order to keep the file tidy. This is a nice idea... perhaps nicer than just
    insert entries for documents, an actual link. Not sure if it would make that
    much of a difference though. Something to ponder.

    Create a plugin that will convert "doc:" metadata to a document file, that
    will search for a unique string name in all the filenames and associate the
    filename with this directive via a link or something.

** Balance Directives

  - Balance checks could also be a plugin.

** Open/Close Directives

  - I think if you relax the assumptions about having Open and Close directives
    for all accounts, those could even be moved to a plugin. Without this
    'open_close' plugin, accounts would just get auto-created and no error
    output if they weren't. With the plugin, we would have current strict
    behavior. This means that non-plugin code that requires the full set of
    accounts from a list of entries would not be able to rely anymore on the
    presence of open entries, and so would the validation.

** Pad Directives

  - Put all the Pad code into a single file as a plugin, same with Open Close,
    and Balance. Maybe we can organize those codes to be all localized in single
    files, and for many of these features, they can be implemented in
    self-contained plugins with all their codes together! openclose.py, pad.py,
    balance.py, etc. I think even 'event' directives can become those. And maybe
    a good way to disambiguate between ops adn plugins is just this... maybe ops
    is non-plugins, e.g. prices, summarize, etc.

  - Pad could be a plugin, definitely.

  - You could make the narrations for padding and summarization transactions
    specifiable via options.

** Dynamic Directives / Configurable

  - (old notes) I recently teased out that many of the basic functions can be
    implemented as individual stages of transformations on the list of
    directives. This started out as a way to add plugins by adding a custom
    transformation stage, but now I see that if I can make the parser able to
    consume generic syntax that might allow extensions, and to allow these
    plugins to specify new directive types for extensions, I might be able to
    shove a *lot* of the existing functionality into nice isolated plugin
    modules. Even functionality as basic as Balance checks. I'm not going to to
    do this in the first release, but I want to set the stage for it.

  - Make the plugins able to register types with the parser... this should
    allow the parser to call back on the plugins to create the appropriate
    types... this means true extensibility throughout! This is a fantastic
    idea... do this after v2 ship.  Maybe they get parsed as a special "Unknown"
    directive that accepts a grab-bag of strings and tags and accounts and
    amounts and they get replaced by the plugins; whatever Unknown trickles
    through would generate a warning in the errors.

  - It should be possible to make the parser accept unknown directives that
    accept an arbitrary list of accounts and string parameters, like this:

      2014-06-01 unknown Assets:US:CreditCard "Something"

* Shell and Query Language

  When I implemented the SQL shell, it was intended as an experiment, and as
  such I did not bother implementing a racial set of unit tests for it, the goal
  was to move fast. It has been an ongoing experiment for a while and now I've
  gathered enough user requirements, and I've had enough new ideas about how it
  could be improve that I should move it to the next stage.

  In particular, I really want to abstract its workings away from Beancount. The
  following would allow the shell to move out of Beancount entirely, in theory:

  1. Define an abstract table source (named columns of typed data, like an R
     DataFrame),
  2. Supporting custom data types (for Beancount's Amount, Position and
     Inventory types),
  3. Supporting repeated fields (for tags and links), and
  4. Supporting structured fields, deal with flattening properly.
  5. Supporting the calling of arbitrary Python functions from the shell.
  6. bean-query's FROM clause could move to a function, something like this:

        FROM BEANCOUNT("/home/blais/ledger.beancount", postings, close=1)

  The current functionality that the FROM clause offers can be replaced by
  providing functions for the WHERE clause to use. Basically all we need is a
  single joined table of Transaction and Postings with suitable functions.

  - Implement a new syntax to abstract away from Beancount. Output the results
    of converting the SQL query to a protobuf to instill a tighter definition
    which guarantees types. (Add the protobuf dependency.)

  - I need to implement a full battery of unit tests for the functions provided
    in the shell's environment. I've neglected to do this. Do this now.

  - Convert the environment functions from classes to just regular function
    objects, taking advantage of Python3's ability to attach datatypes onto the
    arguments and return value. This should clean up the b.q.query_env code a bit.

  - Should we validate that the query is legit before we even run it? I think
    so. Compile immediately after parsing instead of loading the Beancount file
    first. This will make failing queries return immediately, a better
    experience.

  - Wouldn't it be nice if running a bean-query could automatically upload to a
    new Google Doc and bring up the web browser interface? Do this.

  - Make BALANCES command support a WHERE clause. It’s dumb not to. {balance-where}

  - Make auto-group work. {autogroup}

  - When you run a query like this:

      "select ..., position, balance where ... order by date desc"

    The balances appear in the wrong order! Compute the balances after
    reordering.

** Query Language
http://furius.ca/beancount/doc/proposal-query

  - Add dot-syntax to be able to run inequalities against the balance, e.g.
    balance.number < 1000 USD, or parse amounts, units(balance) < 1000 USD.
    Some users have inferred that this would work, so it's probably intuitive
    to others too.

  - Create tests for all the realistic test cases
    Use cases:

     # FIXME: About balance reports, what is the recommended way to remove empty
     # balances? e.g. on a balance sheet when using the CLEAR option.

     # holdings --by currency:
     #   SELECT currency, sum(change)
     #   GROUP BY currency

     # holdings --by account
     #   SELECT account, sum(change)
     #   GROUP BY account

     # networth,equity:
     #   SELECT convert(sum(change), 'USD')
     #   SELECT convert(sum(change), 'CAD')

     # prices:
     #   SELECT date, currency, cost
     #   WHERE type = 'Price'

     # all_prices:
     #   PRINT
     #   WHERE type = 'Price'

     # check,validate:
     #   CHECK

     # errors:
     #   ERRORS

     # current_events,latest_events:
     #   SELECT date, location, narration
     #   WHERE type = 'Event'

     # events:
     #   SELECT location, narration
     #   WHERE type = 'Event'

     # activity,updated:
     #   SELECT account, LATEST(date)

     # stats-types:
     #   SELECT DISTINCT COUNT(type)
     #   SELECT COUNT(DISTINCT type) -- unsure

     # stats-directives:
     #   SELECT COUNT(id)

     # stats-entries:
     #   SELECT COUNT(id) WHERE type = 'Transaction'

     # stats-postings:
     #   SELECT COUNT(*)

     # SELECT
     #   root_account, AVG(balance)
     # FROM (
     #   SELECT
     #     MAXDEPTH(account, 2) as root_account
     #     MONTH(date) as month,
     #     SUM(change) as balance
     #   WHERE date > 2014-01-01
     #   GROUP BY root_account, month
     # )
     # GROUP BY root_account


     # Look at 401k
     # select account, sum(units(change)) where account ~ '2014.*401k' group by 1 order by 1;


     # FIXME: from mailing-list:
     # SELECT account, payee, sum(change)
     # WHERE account ~ "Payable" OR account ~ "Receivable" GROUP BY 1, 2;


     # FIXME: To render holdings at "average cost", e.g. when aggregating by account,
     # you could provide an "AVERAGE(Inventory)" function that merges an inventory's
     # lots in the same way that the holdings merge right now. THIS is how to replace
     # and remove all holdings support.



  - Use the display_context in the BQL rendering routines instead of using the
    display precision mode in the displayed numbers only.


  - This should fail (it doesn't):

       SELECT DISTINCT account  GROUP BY account, account_sortkey(account) ORDER BY 2;

    I think you need to apply the ORDER-BY separately, and be able to ORDER-BY
    aggregate values.


  - The OPEN ON and CLOSE ON syntaxes get on my nerves. I need something
    simpler, maybe even something simpler for "just this year". Maybe an
    auto-open at the first transaction that occurs after filtering, something
    like this:

       FROM  year = 2014  CLAMPED

    where CLAMPED means (open + close + clear) operations.


  - Add tests for all environment functions

  - Optional: Support a 'batch mode' format to process multiple statements at
    once, reading the input files only once (needs support for redirection of
    output to files).

  - Write a documentation for the query language.


  - In docs: explain four ways to "get data out": bean-web, bean-report,
    bean-query, write script.


  - Create a setvar for style (boxed, spaced, etc.)


  - Rename 'change' column to 'position', and support dotted attribute name
    syntax. It should map onto the Python syntax one-to-one.


  - Compute the special 'balance' row and produce journals with it.


  - Cache .format methods in renderers, they may be caching the formatting
    themselves. Time the difference, see if it matters, look at CPython
    implementation to find out.

  - The current number formatting code truncates numbers longer than the mode
    and should be rounding it. Make it round.

  - Another problem is that although the mode of the precision could be
    selected to be 2, if other currencies have a higher maximum, numbers with
    greater precision than that will render to more digits. This is not nice.

  - The insertion of unrealized value in this test query is the reason we have
    14 digits of precision; this is not right, the unrealized entries should be
    generated with less precision, should be quantized to the mode of the
    precisions in the input file itself:

       select account, sum(units(change)) from close on 2015-01-01   where account ~ 'ameritra'   group by 1 order by 1;


    Time to write test for this, for the mode rounding.


  - Convert the amount renderer to use the display-context.


  - Render with custom routine, not beancount.reports.table

    * Find a way to pipe into treeify
    * Deal with rendering on multiple lines, e.g., for inventories with multiple positions


  - Implement set variables for format and verbosity and display precision and what-not



  - Support matching on other than Transactions instances.

  - You could apply an early limit only if sorting is not requested, stopping
    after the limit number of rows.

  - Implement and support the ResultSetEnvironment for nested select quereis.
    (Actually allow evaluating the SQL against generic rows of datasets.)

  - New columns and functions:
    * Add date() function to create dates from a dateutil string
    * Support simple mathematical operations, +, - , /.
    * Implement set operations, "in" for sets
    * Implement globbing matches




  - Flatten should parse closer to distinct keyword, as in SELECT FLATTEN ...

  - Maybe add format keyword followed by the desired format instead of a set var
    (or add both)

  - Redirecting output should be done with > at the end of a statement

  - "types ..." : print the inferred types of a statement, the targets, or maybe
    that's just part of EXPLAIN? DESCRIBE? Describe prints all the columns and
    functions in each environments? Or is it HELP?

  - BALANCES should use and translate operating currencies to their own column,
    and it should just work automatically. It should pull the list of operating
    currencies and generate an appropriate list of SELECT targets.

  - Create an "AROUND(date, [numdays])" function that matches dates some number
    of days before or after. We should be able to use this to view transactions
    occurring near another transaction.

  - This causes an ugly error message:
    beancount> print from has_account ~ 'Rent';

  - That's weird, why didn't those get merged together, investigate:

     beancount> select cost_currency, sum(cost(change)) where account ~
     'assets.*inv' group by 1 ;
     ,-----+-----------------------------------.
     +-----+-----------------------------------+
     | CAD | XXXXX.XXXXXXX0000000000000000 CAD |
     |     | XXXXX.XXXXXXX0000000000000000 CAD |
     | USD |                                   |
     `-----+-----------------------------------'

    This is probably due to lot-dates not being rendered.

  - You need to support "COUNT(*)", it's too common. r.Count(r.Wildcard()).

  - The shell should have a method for rendering the context before and after a
    particular transcation, and that transaction as well, in the middle. This
    should replace the "bean-doctor context" command.

  - As a special feature, add an option to support automatic aggregations,
    either implicitly with a set-var, or with the inclusion and support of
    "GROUP BY *", or maybe "GROUP BY NATURAL" which is less misleading than
    "GROUP BY *". Or perhaps just "GROUP" with the "BY ..." bit being optional.
    I like that.

    Although MySQL treats it differently: "If you use a group function in a
    statement containing no GROUP BY clause, it is equivalent to grouping on all
    rows. For more information, see Section 12.17.3, “MySQL Handling of GROUP
    BY”."



  - For the precision, create some sort of context object that will provide
    the precision to render any number by, indexed by commodity. This should be
    accumulated during rendering and then used for rendering.

  - Provide an option to split apart the commodity and the cost commodity
    into their own columns. This generic object should be working for text, and
    then could be simply reused by the CSV routines.

  - Add EXPLODE keyword to parser in order to allow the breaking out of the
    various columns of an Inventory or Position. This design is a good balance of
    being explicit and succint at the same time. The term 'explode' explains well
    what is meant to happen.

       SELECT account, EXPLODE sum(change) ...

    will result in columns:

        account, change_number, change_currency, change_cost_number, change_cost_currency, change_lot_date, change_lot_label



  - Idea: support entry.<field> in the targets and where clauses. This would
    remove the need to have duplicated columns, would make the language simpler
    and more intuitive.


  - Idea: Another output data format for the reports/query language could be
    parseable Python format.



  - (query syntax) It *would* make sense to use full SQL for this, even if the
    aggregation method is an inventory.

      targets: units, cost, market, lots
      data-source: balances, journal, holdings
      restricts: ... all the conditions that match transactions, with = ...
      aggregations: by currency, by day, by month, by account (regexp), etc.
      other: filter display, pivot table (for by-month reports), max depth

    You would render these as a table.

  - Implement a "reload" command to avoid having to leave the shell after the
    file changes. Maybe we should even have an "autoreload" feature that just
    kicks in before a query, like the web interface.


  - Move bean-example to being just a doctor subcommand; we really don't need to
    make that a first-class thing.

  - Support constants for flags, e.g. flags.conversion is equivalent to 'C'.
    Add those to our existing unit tests.

  - Create test cases for all query_env, including evaluation. The list of tests
    is currently not exhaustive.


  - Operating currencies getting pulled out are necessary... maybe do this in
    the translation?

  - Support COUNT(), and COUNT(*), for this question on the ledger-cli list:
    https://groups.google.com/d/msg/ledger-cli/4d9ZYVLnCGQ/ZyAqwZE-TBoJ
    Try to reproduce this specific use case.


** V2

  - I think we can do prety well like this:

      SELECT ... FROM transactions|postings|balance|...
      WHERE ANY(...)
            ALL(...)

    I'm not sure where OPEN CLOSE and CLEAR all fit though.

  - The table provider should support two kinds of fields: single and repeated.
    Repeated fields include Position, but also Tags. By default, rendering
    should put the entire contents in one cell/line, all only when using
    BROADCAST or FLATTEN should multiple lines be created. Maybe the Inventory
    datatype could be removed and instead be provided as a repeated field of
    Position instances.

  - The ad-hoc alignment of numbers present in the query_render.DecimalRenderer
    code should be removed, and all rendering should occur via DisplayContext.

  - Numberification should probably occur with a flag of some sort, or perhaps a
    shell variable. Not sure.

  - A better representation of a query should be produced, perhaps in a
    protobuf, with cross-reference capability and the ability to create a
    processing tree for each row.

  - Dot syntax should definitely be supported. This is how we'll get rid of the
    FROM clause.

  - Keep in mind that the booking branch might break a lot of user queries.

  - "SELECT *" should really render _all_ the possible fields, not just a
    sensible subset. This has been annoying me a lot.

  - The compiler should output Python code to evaluate and process the results,
    instead of interpreting the tree of operations.

  - In bean-sql, render out the tags to their own table and create a 1:N join
    table for them. In Beancount, provide a new table of tags. Either way. Tags
    could be their own table.

** Queries from Files

  I'd like to build some features to name, store and retrieve a user's
  particular queries from their input files and run them.

  - Provide a way to save and easily render a query, from the input file. e.g.

      2015-09-23 query "cash" 'SELECT CONVERT(SUM(position), "USD") WHERE account ~ "Cash"'"

    Typing "cash" in the shell should run this query.

    Also, there should be an option to bean-query (or less likely, a dedicated
    command) to generate all the queries defined in an input file.

* SQLite3 Integration

  - Another area of shell experimentation is that I should build some way to
    provide Beancount's input as a virtual table in SQLite3, even if it's not
    possible to implement custom datatypes. I can't foresee using this myself
    but I can imagine other people getting creative with this, and Beancount
    could benefit from having the full set of SQL operations from SQLite
    available to play on its data.

    Note that this is distinct from bean-sql: bean-sql first loads the input
    into a table. What I'm thinking of instead is to create a virtual table,
    directly from the input file, without a conversion step. (Of course, if I do
    that, bean-sql's capability should be subsumed by this new tool.)



* Import (Ingest)

  In Q1 2016, I converted the entire LedgerHub codebase to a leaner, simpler and
  better set of code under beancount.ingest. I finished all the work to convert
  what was previously there and while I'm quite happy with it, my original ideas
  for what the import code could do went a bit beyond what it currently does. It
  involves a number of small but impactful improvements, such as adding an
  on-disk cache so that repeating slow conversions (e.g., from PDF) would not
  have to be repeated, or to carry out some default cleanup up common input
  files. I also want to add a good CSV importer, and maybe a QIF one.

** CSV Importer

  - Create a good, default, useful, configurable importer for CSV files.

  - Write a CSV file sniffer that automatically infers which columns should
    match which fields. Try to make this smart, e.g., if some column "mostly"
    increases, it would be the balance column. This should be for fun (I don't
    need it).

  - Use new CSV downloads to build the importer; start using it.

  - The sniffer should support column types:

    * Date
    * Description
    * Change
    * Credit
    * Debit
    * Balance

    And should tolerance some cross-checking of the balance against the amounts.

** Solve Slowness Problems on Mac

  - Trying to bean-extract from LC on Mac takes FOREVER. Debug this thing
    damnit.

  - Implement on-disk cache now.

  - Implement logging of time take by each importer (verbose switch). In
    find_imports(). Do nice logging.

  - Fix ugly importer names from my configuration.
  - Uniformize all directory names from my configuration.

** Auto-Insert

  - AWESOME IDEA: Write a script that, given an input file with various sets of
    transactions, will find sections with most similar transactions in a
    destination file (the main file) and automatically insert those transactions
    in the destination file in the right place and run a diff with it. This
    should be part of the import suite. Do this as a post-process to import!
    Maybe use org-mode or other separators as a way to segregate groups of
    transactions.

** Regression Testing Improvements

  - Make example and real importers into properly named modules, not package
    __init__.py files and move tests to their own _test.py files, as per usual.

  - Improve the regression testing utility function: Allow the _test files to
    source outside of the same directory, but keep it easy to do so as well.
    Some people may want to share their importers yet test on real data too.
    This should be well supported. (For 'beansoup'.)

** Future Features

  - When multiple files match (as is the case for the A:CA:R importer) make
    file_one_file() put a copy of the file in each place instead of issuing an
    "Ambiguous accounts from many importers" warning.

  - Make beancount.ingest.importers.regexp.RegexpImporterMixin accept a
    "convert" optional argument that would be called by its get_text() method,
    and would allow us not to have to derive in order to support non-text files.

  - Implement formatting that's "minimum most-common" and use it on the
    importer's output, it would really improve the output of it, which is
    currently literal, e.g., it just prints what's from the file, at that
    precision. I hate correcting those manually.

  - In identify, mark as ambiguous if two handlers match.

  - Run directories check on each run of file? Disable with an option.

  - Make sure that when an exptest fails it includes the filename of the test
    somewhere in there; it's annoying when it's not present there.

  - Printing transactions should use the maximum precision between display
    context and natural. Create a new DisplayContext style, on top of "COMMON"
    and "MAXIMUM", call it something else, perhaps "COMPLETE". Should be max of
    context and natural.

  - Implement on-disk caching for conversions. This is important--it's quite
    frustrating to wait a few times too many. Do this now.

  - The code that auto-files statements needs to detect and de-dup files which
    have the same contents, because it is likely some files will be downloaded
    twice, it happens a lot.

  - When payee == narration, remove one of the two. This should be a generic and
    simple enough check to apply. This is a common occurrence.

  - There should be an automatic check that the accounts output by the
    extraction are all valid Beancount/Ledger account names.

  - Duplicate entries should cover all directive types (for balances).

  - Also, similarly, if one is entirely contained in the other, as happens often
    in OFX files, remove one. For example, here's what some OFX imports may
    look like with the current OFX importer:

       "DDA WITHDRAW MG21       MTL QC A / DDA WITHDRAW MG21       MTL QC ABM OPS MTL ABM O    MONTREAL      C AN"

  - Validation of directories (aka bean-doctor directories) should be
    automatically invoked by bean-file, and that would make sense.

  - Implement some hook to provide your own auto-categorization.
  - Provide some module that will attempt to categorize automatically, that can
    be inserted into this auto-categorization hook.

  - It would be super awesome if you could automate away the insertion of new
    transactions in the input file, following the previous transactions...
    we can find a heuristic to do this. That would be _really_ cool.

  - We will want to somehow "normalize" and merge payee names, because some of
    that differ very little are obvious for the same business... this would be
    useful. What kinds of tools will we need for that?

    Clean Import: The new importers should be able to strip the non-payee parts
    of the payee name, e.g. NEW YO, SAN FR, etc. Maybe we could let the user
    provide a filter function to sanitize the names of the payees, or maybe more
    generally just a filter on the entries before printing them out. This way
    you could provide your very own custom filter function that cleans up
    anything you don't like.

  - Importer should warn when not all the sections within have importers for it
    (R. OFX has many sections and one of the sections I needed - credit line -
    was missing in my importer config, so I discovered this). If we do this,
    this means that we may want to provide a "no-op" importer in order to
    silence that warning in case that's what's desired.

  - Write a generic import routine that will try to heuristically match
    partially completed transactions from an existing Ledger. Use some NLP or
    somesuch matching algorithm.

    Given some incomplete transactions, complete them heuristically based on
    previous contents of the ledger. This should make import a lot easier. This
    should be generic and work across all importers, a single function call.

  - Provide the previous ledger as input to extract(), some people may want to
    do per-account matching. See Filippo's request on this, whereby he wants to
    use the previous ledger's list of accounts to configure his importers. I
    suggested he load the previous file explicitly (taking advantage of the
    cache) in his configuration for now, but this is something I may want to
    revisit in the future.

  - In ingest, use /usr/bin/strings as a last resort if all other PDF converters
    fail.

  - When we import, if a file was not detected, don't spit out an org text
    line. Still doesn't work.

  - Deal with the problem of matching Google Wallet amounts directly... attempt
    to match a matching directive in the other account, and insert a link into
    the imported one.

  - Because one downloads all files manually, oftentimes the same file is
    downloaded twice. This should be detected and the duplicated identical file
    should be ignored entirely.

  - Transactions within the set of newly imported ones should never duplicate
    each other. Right now they do (see Transactions-Download-07-14-2016.csv).

  - It would be useful in many circumstances to rename the files but not to move
    them to their destination directory. For example, I'd rename the files and
    look at the filenames when processing PDFs manually to figure out what
    they're for.

  - A very interesting idea is for the CSV importers to cache already imported
    entries in a separate file, e.g., one signature for each row, and to use
    that to avoid double-importing. OTOH, it creates a potential problem whereby
    the result of an extraction is not stored in the Beancount input file and so
    further extractions ignore unseen transactions. An idea that is better than
    both of these would be to create a unique link made up of a short checksum
    for the import row and to cross-check this special link when considering the
    duplication, e.g. ^import-signature-c21c0fc8fe13 or something like that.
    That would work.

** GnuCash

  - Write a converter of GnuCash XML files into Beancount.

  - Contact xentac@ for an example GnuCash input file with 2-3 years of data.
    Willing to share (see email).


** Betterment

  - Process xentac's Betterment example PDF for the booking branch, that would
    be great input for a PDF converter, and figure out which lot identification
    method Betterment uses for tax-loss harvesting and rebalancing.


* Make Commodity Directives Required
{commodity-required}

  Zhuoyun Wei made a comment on a doc that account names are required to be
  declared by default while commodities don't. However, at this point they both
  have dedicated directives to declare them. Commodity directives are so far
  only used to hang metadata off of them. He suggests that Commodity directives
  should be required to be present by default. It would make the behavior
  similar as that of accounts. It would be more pedantic by default. Instead of
  a check_commodity plugin I could provide an auto_commodity plugin similar to
  auto_accounts, so you could use that in order to not bother. The stream of
  transactions would assured to always contain a Commodity directive if one
  appears, like for accounts.

  https://groups.google.com/d/msg/beancount/RHaV16bXlJs/Gyy5plujFgAJ

  - Do this.

  - OLD DESCRIPTION: options['commodities'] is currently where the list of all
    commodities seen from the parser lives. The
    beancount.core.getters.get_commodities_map() routine uses this to
    automatically generate a full list of directives. An alternative would be to
    implement a plugin that enforces the generation of these post-parsing so
    that they are always guaranteed to live within the flow of entries. This
    would allow us to keep all the data in that list of entries and to avoid
    depending on the options to store that output.

    This should probably be combined with a similar step that similarly
    enforces all unopened accounts to have an Open directive as well.

  - Make the onecommodity plugin skip accounts with multiple declared
    commodities. It should apply only to accounts which have no declared
    commodities. Then turn it on in my own file.


* Booking

  The 'booking' branch is one of the biggest branches ongoing in Beancount: it
  implements the proposal at http://furius.ca/beancount/doc/proposal-booking. It
  essentially consists in three big changes: (1) it allows a lot more
  opportunities for interpolating missing input, and (2) it changes in how lots
  are applied to inventories. Input specified in reducing lots will be
  interpreted as a partial match specification against the inventory of the
  corresponding accounts. This should allow users to provide the minimal amount
  of information and produce a specific lot. Augmenting lots always inherit the
  date of their transaction which will allow us to report on trades correctly,
  including automatically determining short vs. long-term holding periods, and
  finally (3) it introduces syntax to automatically merge lots together in order
  to deal with average cost booking. These changes will also allow aumatically
  resolution of ambiguous lots which will invoke a particular method chosen by
  the user, e.g. FIFO booking.

  In order to carry on during the tax season for TY2015, I implemented a kludge
  in the "carry_date_and_book_cost" branch. This will get removed.

  Tasks:

  - In the average cost method, add an option to determine whether explicit lot
    information should just be lost silently or if it should trigger an explicit
    error.

  - When lots are merged in AVERAGE booking, decide whether to keep the older or
    youngest lot using an option (add an option for this).

  - Make the "reduction_method" (rename from "booking_method") per-account and
    support the old method in the new code, as "FIFO". It really just is FIFO
    but now there will be lot splits instead of single lots being merged; this
    should work. Or you could call it "PRICEONLY".

    * Provide a global option "reduction_method" for its default value across
      all accounts. Set the default to "PRICEONLY" so that no changes occur by
      default.

    * Dispatch the new 'full' booking method to reduction_method "STRICT".

    * Support "NONE" and "AVCO" after that.

    * "AVDO" should be able to work even without the star marker.

  - Remove the horrible CARRY_DATE_AND_BOOK_COST kludge; do this by finishing
    the 'booking' branch and making the lots conform exactly to those present in
    the inventory balance, so that the inventory booking can proceed by
    comparing the entire cost object precisely...

  - Complete testing incomplete output with CostSpec:

    - This causes a problem because a tag is parsed in '#9.95':
      10 AAPL {45.23#9.95 USD}

    - Make sure parsing {3.00 # USD} does not produce the smae CostSpec as {3.00 USD}.

    - Remove OLD comments from parser.py and update the description to use the
      xposition class.

  - Remove the beancount.ops.documents plugin, or perhaps make the loader
    operate in a raw mode, e.g. not running any plugins.

    egrep --include='*.py' -srn 'parse_(string|file)' /home/blais/p/beancount/src/python/beancount

  - Write test for beancount.parser.booking_full.

  - Merge beancount.core.interpolate into booking.
  - Merge beancount.ops.validation.validate_inventory_booking() into booking.

  - This causes a problem because a tag is parsed in '#9.95':
    10 AAPL {45.23#9.95 USD}

  - (Annoyance) Make interpolation.balance_incomplete_postings() return a new
    object and not work destructively. No reason not to.

  - (Annoyance) All functions that return an (entries, errors, options_map)
    triple really should return (entries, options_map, errors), in this order.

  - Improve the ability to detect a user-specific tolerance in
    is_tolerance_user_specified(). This heuristic is not great, find some better
    way.

  - Create a b.c.data.transactions_only() function to this common type of
    filtering and grep/replace everywhere. This is just too common not to create
    a utility.

  - Unref the constants in finalizer for module, here: {48414425cf78}.

  - Write a test to ensure that an auto-posting with no effect results in no
    new posting getting inserted.

  - Implement an optional feature that disables the merging of inventory lots
    for all lots except lots without cost. In other words, if there's a cost
    object, don't even compare them or try to merge them together; only lots
    without cost would automatically merge.

    I believe that this probably wouldn't cause any problems in selecting
    reducing lots and could simplify the "rules" for how inventory booking
    works. I'd want to test it out on my real file before committing to the
    idea. Removing merging of lots-at-cost would make the merging logic simpler
    and easier to understand.

    But what about something like this? Do we want multiple lots here?

       2005-12-29 * "Dividend on NB550"
         Assets:CA:RRSP:NB550            1.340 NB550 {18.2348 CAD}
         Assets:CA:RRSP:NB550           28.646 NB550 {18.2348 CAD}
         Income:CA:RRSP:Dividends

  - Test a conversion of shares with lot-date, e.g.:

      2000-01-18 * Buy CRA
        Assets:CA:RBC-Investing:Taxable-CAD:CRA           4 "CRA1" {232.00 USD / 2000-01-18}
        Assets:CA:RBC-Investing:Taxable-CAD               -1395.43 CAD @ 0.665027984206 USD  ; cost

      2000-02-22 * CRA Stock Split 2:1
        Assets:CA:RBC-Investing:Taxable-CAD:CRA          -4 "CRA1" {232.00 USD / 2000-01-18}
        Assets:CA:RBC-Investing:Taxable-CAD:CRA           8 CRA {116.00 USD / 2000-01-18}

  - Create a command in bean-doctor which lists all of the lots and their
    changes for a particular account. This is meant to be a debugging tool for
    booking algorithms. The rendering should be clear and detailed.

  - TEST CASE: When a label is provided on a lot, make sure that the label is
    unique throughout the entire file, not just on the inventory the lot is
    being inserted into.

  - Consider whether beancount.core.interpolate.balance_incomplete_postings()
    and beancount.core.interpolate.get_incomplete_postings() still deserve to be
    in beancount.core.interpolate. I believe we may be able to remove them along
    with the "SIMPLE" booking method, and if anything, to move them to
    beancount.parser.booking_simple. I think you could probably

    * Rename beancount.core.interpolate to beancount.core.tolerances
    * Move balance_incomplete_postings & get_incomplete_postings to beancount.parser.booking_simple.
    * Move the corresponding unit tests to beancount.parser.booking_simple_test.

  - An important question: on an empty inventory, does the following transaction
    work?

      2016-04-23 * "Buy and sell on the same transaction"
        Assets:Investments:HOOL    1 HOOL {100.00 USD}
        Assets:Investments:HOOL   -1 HOOL {}

    One way to handle this would be to process all account augmentations before
    reductions. But that's not really possible, because the augmentation may
    require interpolation first. Hmmm. Difficult question. {f89b5b01e568}

  - Add an option "merge_lots" whose default value is TRUE, and which can be set
    to FALSE in order to avoid merging augmenting lots in the Inventory. It this
    is false, there's the possibillity of an inventory owning two lots which
    cannot be differentiated, and the only way for the user out of that
    situation would be to insert unique labels (indicate this somehow). Write
    unit tests for this. And try running it over my personal file to see if
    there's any instance of it ever happening (I don't think so).

  - Consider building a fromstring() constructor for Cost and CostSpec. This may
    make writing tests even easier and would complement what's there already.

  - Deal with all the FIXME cases in the new booking code.

  - Does the Inventory object require changes to make sure the dates are always
    set? Would that not make sense?

  - Write scripts to compare with the new and old method, on my own large file:

    1. Compare balances at random points in time (many of them)
    2. Compare transactions one-to-one.

  - There's a fair bit of sign change in the new booking code. Do test the case
    of negative inventories!

** Auto-Link Booking Transactions

  - Automatically create a link between transactions that book each other.
    I'm not sure how I'm going to implement that - perhaps in the lot matching,
    a hash to the original entry will be kept in the lot - but we should be
    able to update the links to all the transactions that book together.

    This will be a great debugging tool as well... a very powerful idea that
    can be implemented entirely in a plug-in.

** Original Idea for this Branch

  - Lot improvement: the lot specification on a reducing posting is only present
    to disambiguate which of the lots to reduce or match against. Maybe we
    should provide a different syntax when an expected reduction takes place,
    this would be allowed:

       (augment)
       2014-06-17 *
          Assets:US:Investing:HOOL    10 HOOL {523.45 USD / i-want-more}

       (reducing) All of the following should be allowed:
          Assets:US:Investing:HOOL    -7 HOOL ; possibly ambiguous
          Assets:US:Investing:HOOL    -7 HOOL [] ; possibly ambiguous
          Assets:US:Investing:HOOL    -7 HOOL [523.45 USD]
          Assets:US:Investing:HOOL    -7 HOOL [2014-06-17]
          Assets:US:Investing:HOOL    -7 HOOL [i-want-more]

    By enforcing a distinct syntax, the user is telling us that this leg is
    expected to reduce an existing position. This information is useful, in
    that it avoids possible mistakes. I like the explicitness of it.

    Sufficient debugging output should be provided from the "print" command to
    be able to identify which lot is being matched against and why. We need to
    provide more transparency into this.

  - FIFO or LIFO booking could be "enforced" simply by declaring the expected
    booking method of an account, and then issuing an error when explicit
    entries deviate from that method. This is an easy idea... would be very
    useful. The automatic method would only be used to resolve ambiguity! This
    is nice.

** Old Notes

  - Make a temporary hack to disable strict checks on a per-account basis. This
    will keep us going against average cost until the full inventory proposal
    is implemented.

      "The inventory booking proposal for average booking won't be implemented in
      the next few weeks... I'm tempted to think that maybe I should provide a way
      to disable the strict balance checks in the interim. This way we could enter
      the transactions without matching lots strictly... at least all the data
      would be present and the balance checks would work.  Would people think it's
      a good idea?  I would do this by extending the default value for the type of
      booking is intended to take place (as in the inventory proposal) and add a
      new value for it, i.e,. in addition to STRICT, FIFO, LIFO, AVERAGE,
      AVERAGE_ONLY, I would add NONE. I would use the proposed syntax extension for
      the Open directive, e.g.

      2014-08-84 open Assets:US:Vanguard:VIIPX    VIIPX    "NONE"

      This also means that you could setup all your accounts to remove all inventory
      booking, which results in a booking method similar to Ledger (no checks and no
      errors), by setting the default value for it, like this:

        option "booking_method" "NONE"

      This could appeal to those who would like less checks, like Ledger, or who are
      converting their Ledger ledgers to Beancount.

      Down the road, the inventory booking would use that and implement all methods,
      but for now, only the balance check would consult that value and disable the
      check if the default booking method is "NONE". I think I could easily hack that
      in in a few hours."



  - Implement the proposal


  - (design) New inventory booking:
    1. for each posting, classify by currency
    2. for each posting at cost, classify whether position augmentation or reduction
    3. For position reductions, match against inventory
    4. Within currency groups, process interpolation, including those in
       position augmentations

    It should be possible to do something like this for cost basis adjustments:
       Assets:Account         -10 MSFT {34 USD}
       Assets:Account          10 MSFT {USD}
       Income:PnL             400 USD

    (See doc on Smarter Elision for a better version of this)



  - Separate inventory booking to be implemented in a plugin. It should do
    three things:

    * Find matching lots and raise errors when not found

    * replace all partially specified lots to their fully specified versions
      (they matched lots). For augmenting lots, this means insert the date. For
      lot reductions, it means, find the matching lot and use that instead of
      the partially specified one.

    * Insert links on matching lots, so that trades can be identified a
      posteriori.

    This means, move beancount.ops.validation.validate_inventory_booking() to
    its own file and make it do the three steps above.



  (avg cost idea)

  - Docs for inventory booking: Add {* 634.23 USD} idea for average cost
    booking: there should be an optional amount, and the star just means "before
    and after". Add this to B docs.

  - PROBLEM: You need be able to provide the cost with both and addition and a
    reduction, e.g.
       -2 HOOL {* 650 USD} ;; Should be possible even if current avg cost if 600 USD
        2 HOOL {* 650 USD} ;; Means "add at this cost and then convert to avg
    cost"

    This is nice! The "*" now always means "after applying this operation,
    convert to avg cost.".



  - You should add tests to ensure that an Inventory() can never have positions
    created with a cost of the same cost_currency as the currency. This should
    be enforced in the Position object itself.

  - After it's done, merge back branch 'sanscost', and we should be able to
    make this work using the total cost value on the lots.



  - Implement a report of Trades booked in the list of filtered transactions!
    Trades should be automatically identified by the booking process, with
    its own namespace of links. Then allow producing suitable reports for trades.

  - (reports) Bring back the trades report into the mainline version, using
    inventory reductions.

  - (reports) We really do need to report on position reduction as TRADES. This
    is an important report to generate! This should be done separately from the
    improved inventory booking method.

    This report needs to include the long-term vs. short-term nature of those
    trades! The right way to do this is to run a separate plug-in that will
    add appropriate #long-term and #short-term tags or meta-data to those
    transactions, based on their booking dates..


  - Add the acquisition date to each lot, so that short/long-term can be
    calculated for the lot. The goal is to enable the automatic calculation and
    reporting of long vs. short capital gains.


** Notes Copied from Full Booking Code

  - Testing:

    * FIXME: Come up with cases where we're able to infer an AUGMENTING leg

    * FIXME: Come up with a case that would be ambiguous if not for the fact
      that one of the currencies already balances.


    # You should be able to support inference of prices as per the sellgains plugin.
    # Or should we instead have the sellgains plugin automatically insert the prices itself?
    # (I like that better).

    # FIXME: When the other amounts balance, this should be doable.
    # In this example, the first three postings in CAD balance each other.
    # the 4th posting is USD and not completely balanced, and the last is
    # unknown. We should look at the two groups of CAD and USD postings,
    # realize that the first group is already balanced and that the second
    # isn't, and automatically select the USD group.
    """
      2010-05-28 *
        Assets:Account1     100.00 CAD
        Assets:Account2     -80.00 CAD
        Assets:Account3     -20.00 CAD
        Assets:Account4      20.00 USD
        Assets:Account4    -100.00 CAD @
    """


    # FIXME: If there is only a single other group, we should be able infer the
    # price is for CAD here. Currently this raises an error.
    """
      2010-05-28 *
        Assets:Account1     100.00 USD @ 1.2
        Assets:Account2     120.00 CAD
    """


  - TODO: Conversion from CostSpec to Cost

  - Make interpolation work off of Cost instances, not just CostSpec.


  - Notes:

    varieties:

      1. No cost, no price, with currency, e.g.
           Assets:Something       213.45 USD
         or
           Assets:Something              USD
         This is obvious, it buckets into the units currency, i.e., USD.

      2. No cost, no price, no currency, e.g.
           Assets:Something
         This is an auto-posting. One of these should be replicated for every
         currency present in the transaction.


    Postings with a price define their currency:

      3. No cost with price:
           Assets:Something       1000 JPY @ 120.0000 USD
         or
           Assets:Something       1000 JPY @          USD
         We use the price currency, e.g. USD

      4. No cost and no price currency:
           Assets:Something       1000 JPY @
         In this case, we must consult the other postings. We look


    Then, we have postings with costs, which also come in two varieties:

      5. With an explicit cost currency, e.g.
           Assets:Something       100 HOOL {12.23 USD}
         Or with missing amounts, e.g.,
           Assets:Something       100 HOOL {USD}
         This clearly goes into the USD bucket.

      6. With no explicit cost currency, e.g.,
           Assets:Something       100 HOOL {2014-09-30}
           Assets:Something       100 HOOL {"1b24b1151261"}
           Assets:Something       100 HOOL {}
         These are uncategorized.

         In order to resolve these postings to a specific currency bucket, we
         implement two heuristics:

         a) If all the other legs are of a single currency and there are no
            other uncategorized legs, this posting must also book against those;
            use that currency.

         b) Otherwise, look at the accumulated ante-inventory; if there is a
            single currency for it, the posting must be in that currency.

         Finally, if we aren't able to resolve the currency of that posting
         using (a) or (b), fail interpolation/booking and skip the transaction.

    With that algorithm, we should be able to automatically resolve stock splits
    that look like this, as long as the ante-inventory contains only lots in
    USD:

      2015-09-30 * "Split"
        Assets:Investments:AAPL       -40 AAPL {}
        Assets:Investments:AAPL        80 AAPL {}

    Finally, note that postings with both a cost and a price must have a
    currency that matches, as constrained by the parser. If only the price or
    the cost is specified, we used that currency. Both a price and a cost may
    not be missing--that would leave two DOF to fill in.



** More Old Notes

  - IMPORTANT FEATURE: Implement Average Booking for 401k adjustments,
    with associated tests and syntax in the parser.

    Update for inventory.py:

      def average(self):
          """Merge all lots of the same currency together at their average cost.

          Returns:
            A new instance of Inventory, with all the positions of each currency
            merged together at cost, bringing all these positions at average cost.
          """
          logging.warn('FIXME: continue here, this will be needed to report positions')
          # FIXME: This is ill-defined, the grouping must also take into account the cost currency.

          units_map = defaultdict(Decimal)
          costs_map = defaultdict(Decimal)
          for position in self.positions:
              lot = position.lot

              cost_currency = lot.cost.currency if lot.cost else None
              key = (lot.currency, cost_currency)
              units_map[key] += position.number
              costs_map[key] += position.get_cost().number

          inventory = Inventory()
          for lotcost_currencies, units in units_map.items():
              lot_currency, cost_currency = lotcost_currencies
              cost_number = costs_map[lotcost_currencies]
              inventory.add(Amount(units, lot_currency),
                            Amount(cost_number, cost_currency),
                            allow_negative=True)

          return inventory


  - Change booking to always have lot-date and list trades automatically.
  - Report trades, all bookings should be findable after the fact using a link.
    This can be added without doing full booking.

** Link Trades

  - Create a plugin that will link together all reducing transactions
    automatically. When a transaction reduces a position, both transactions
    should have a common unique link. This should likely be done by default, by
    the new booking method, because it already requires for the matching to
    happen in order to book lots properly. This is an important new typ9e of
    report to support!


* Short Sales

  Allow and test short sales in-depth.

  - Allow short sales eventually. This should already work if all that you do is
    selectively suppress the validation check that verifies that a position at
    cost may not go negative. We could selectively suppress it by adding a flag
    to the open directive associated with an account, or maybe adding some
    special syntax in the cost specification that allows us to do this.

  - You can implement the sign check for positions held-at-cost only when there
    are other of that same commodity held at cost in the inventory in the
    opposite sign. This should allow holding short positions yet still retain
    the benefit of the check for data entry errors. It also removes what for
    most people will appear as a limitation from the docs (although with
    experience you would realize that it is not much of a limitation at atll).

  - Add tests for holding short positions.
  - Add tests for holding long and short positions in different commodities.

  - In order to relax the constraint that you may not add negative units at
    cost, we could only disallow under certain circumstances:

    * An account has received units in the opposite direction
    * If the posting cross the zero boundary. Maybe starting from zero in
      either direction could be fine.

  - Idea: Relax checks for negative values: from docs

      "PLEASE NOTE! In a future version of Beancount, we will relax this constraint
      somewhat. We will allow an account to hold a negative number of units of a
      commodity if and only if there are no other units of that commodity held in the
      account. Either that, or we will allow you to mark an account has having no
      such constraints at all."

* Cleanup, Deprecation, and Performance

  These are a number of pending tasks to tidy up the codebase in various ways.
  Some of these are more impactful than others.

** Core Cleanup

  - IMPORTANT: We need to test the return values of the Inventory.add_amount()
    method! Review and do this now.

  - Inventory: Implement a test for Inventory.get_amounts() with multiple lots of the same
    currency; they really should have been aggregated.

  - (Annoyance) All functions that return an (entries, errors, options_map)
    triple really should return (entries, options_map, errors), in this order.

  - Define a C extension module to implement D().
    This function should catch useless errors from the cdecimal library:
      Declined: [<class 'decimal.ConversionSyntax'>]
    and always provide the input string so we can debug WTF happened.

  - Reconcile all usage of account regexps to beancount.core.account.ACCOUNT_RE
    throughout the code  (grep --include='*.py'  -srn A-Z    ~/p/beancount/src/python/beancount).

  - An easy way to remove the diff_amount exceptional field from Balance is to
    move it to metadata, and this would be consistent with the goal of plugins
    using metadata for their own goals: assertions of Balance can be see as a
    feature of the plugins.

  - Rename test_util.TestCase.assertLines() to assertEqualNoWS().

  - Review all the source code to use data.filter_txns() everywhere we can. The
    data.filter_txns() function has been created but the code hasn't been
    converted.

  - Amount and Inventory and other basic classes: You could eventually support
    an implementation of __format__ which attempts to make sense of the
    different components, e.g., apply the format specifier to the number
    excluding the space required to render the currency.

  - (open directives) An invariant that we would love to have is to ensure that
    after parsing, all accounts that are used in a list of entries should have a
    corresponding Open directive for them. This would mean a variant of the
    validation routine that automatically inserts missing directives. At the
    moment, when an Open directive is missing, processing code that assumes they
    are always present might fail. We cannot insert the missing directives in
    the validation code simply because validation code is not allowed to modify
    the list of entries. We could insert a "fixup" step after validation, that
    does these kinds of automatic recoveries. Ponder this for a while.

  - (open directives) Do we need to insert Open entries for the equity accounts
    described in options? I think we could safely plop that at the very
    beginning of the entries list in the parser.

  - Document args of C functions in the same way as Python's, perhaps using the
    new Python3 syntax definition thingamajig (I forget the name, there's a PEP).

  - entries_table() really should be called postings_table().

  - Review all the code that is an effective switch/case on directive types and
    add checks for unknown directives. Make sure Commodity is being handled
    correctly. Grep for isinstance. Add else clause everywhere none was, e.g.
    https://bitbucket.org/blais/beancount/src/0e3be569f32a80411df8396d42d5e5ac3487a68f/src/python/beancount/core/realization.py?at=default#cl-292

  - Make _all_ plugins accept a configuration parameter, unconditionally. The
    interface should be this regular. Right now, some of the plugin functions
    accept configuration, some don't. This is easy and will make things more
    consistent.

** Realization Cleanup

  - You need to convert some of TestRealization to TestCheck.

** Install Cleanup

  - Don't install all the _test.py files, make sure they're not installed.

** More Testing

  - In the parser or in the validation, check that the price currency matches
    that of the cost currency, if both are specified!

       2011-01-25 * "Transfer of Assets, 3467.90 USD"
           * Assets:Investments:RothIRA:Vanguard:VTIVX  250.752 VTIVX {18.35 USD} @ 13.83 CAD
           * Assets:Investments:RothIRA:DodgeCox:DODGX  -30.892 DODGX {148.93 USD} @ 112.26 USD

  - Continue adding more of the pylint tests and make them pass. The codebase is
    almost at a point where it has all the tests from the default configuration.

  - Add a lint check that ensures the non-test files are never importing any of
    other test files.

  - You need to unit-test for multiline notes... do they work as expected?

  - Try to run the tests using 'watchr', 'sniffer', 'autonose' or other such tool.

  - Create special make target to run tests on my own large Ledger.
    This should bean-check, bean-roundtrip, bean-bake / scrape.

  - Implement a "fuzzing" input generator, that will output a very large input
    file with all possible kinds of combinations, to see where Beancount hits
    its limits and perhaps bring up some bugs from input I haven't thought of.
    This is easy and fruitful.

** Total Price Syntax Work

  - Document the @@ and {{}} syntaxes (see Matthew Harris email), especially as
    they relate to price.

  - You need to create a unit test for @@ price conversions.

  - As an aside, I see that the grammar supports @@ and {{}} syntaxes, but they
    don't appear to be documented in the language manual.

      Oh I hadn't noticed... I will document those, thank you for reporting this
      oversight.

  - When using @@ the signs should match; warn if they don't.

  - Make prices required to always be positive, including with @@, and err on
    negative amounts for prices. This will match Ledger semantics and will
    remove one degree of freedom that wasn't necessary.

** Deprecation

  Just some old things that are marked as not supported anymore; finally remove
  them all at once. {deprecation}

  - Remove the parsing of "CHECK" at some point, that was just there for
    compatibility.

  - Remove the "use_legacy_fixed_tolerances" option.

  - Remove legacy support for PIPE character in syntax, update cheatsheet.

  - Remove negative number warning and __ setting

  - In 'beancount.core.number' and 'beancount.core.amount', there are deprecated
    sections; remove them.

  - Remove support for DEPRECATED_MODULES module names.

  - Remove deprecated options, 'tolerance'.

  - Remove deprecated options, 'plugin' (replaced by a directive).

  - Remove support for deprecated variants in all option names.

  - Remove Enum from misc_utils and commit to 3.5 and above.
  - When you do this, also add @enum.unique to beancount.core.data.BookingMethod.

  - When the 'booking' branch is complete, remove deprecated support for total
    cost (e.g., {{ ... }}), we won't need it anymore.

** Parser Cleanup & Improvements

  - You need to validate the account name options (empty, or no :, use regex to
    constrain).

  - Make booking the cost on the same currency as the instrument impossible:

       <account>      1212.023 USD {100.00 USD}

    Ditto w/ the price. This should only be done after allowing zero cost.

  - Add support for triple-quoted strings, which may alleviate problems we're
    seen with syntax highlighting (idea from aumayr@).

  - What happens if you specify the same plugin twice, with different
    configuration strings?

  - KeyboardInterrupts (if you press it) in the parser will cause errors:

        $ bean-report $L exportpf > /tmp/export.ofx
        blais.beancount:42041: KeyboardInterrupt:

      This is exceedinly rare but maybe worthwhile to catch regardless.

  - It would be very useful to have #ifdef syntax support. See if this could be
    integrated with cpp by preprocessing the input. This would also take care of
    #include, potentially, and I might be able to remove that feature from
    Beancount itself. Just an idea.

  - (parser) Is it possible to specify no flag on a transaction?, e.g. just the date?

       2014-07-12
         ..

    Does this work? It would be nice if it did. Make it so. This is more
    permissive and would ease the burden of conversion for users already
    familiar with Ledger. We should change the grammar so that the flag is part
    of the txn_fields. This is elegant: basically, instead of the flag taking
    the place of the transaction, the 'txn' keyword just becomes optional.
    That's it. DO THIS!

  - Add an option to the parser to not just ignore unparsed lines, more strict.

  - BUG: A transaction like this fails to parse; allow it:
      2014-02-22 * "Payee" |
        ..

  - BUG: This input file without currencies does not currently fail! This is due
    to the parser accepting incomplete input. It should fail!

      2014-01-01 * "Buy Google"
        Assets:US:Broker:GOOGL      120.00  {1212.5100 USD}
        Assets:US:Broker:Cash

      2014-04-08 * "GOOGLE INC CL C SPINOFF   ON"
        Assets:US:Broker:GOOGL     -120.00  {1212.5100 USD}
        Assets:US:Broker:GOOGL      120.00  {1212.5100 * 0.4992 USD}
        Assets:US:Broker:GOOG       120.00  {1212.5100 * 0.5008 USD}

  - When an error occurs while parsing a directive/transaction, add the ability
    to let the parser skip until the next directive and ignore the parsed
    transaction because of the error. Maybe this should be an exception
    mechanism, or just storing a flag that gets reset when the directive is
    completed. Not sure. This would be a more elegant way to deal with some
    errors.

** File Cleanup

  - Remove plugins from ops, remove algorithms from core:

      (Also remove "documents" option and move that as input to this plugin.)
      b.ops.documents       -> b.plugins.documents  (not sure if breaks)

      b.core.getters        -> b.ops.getters (does it add deps?)
      b.core.realization    -> b.ops.realization (does it add deps?)

** Prices Cleanup

  - Make the code finding lists of commodities for holdings and price reports
    use the same code as beancount.prices.find_prices. Also, this should  really
    just be renamed beancount.prices.find_commodities and perhaps be moved up to
    beancount.ops.

      src/python/beancount/ops/holdings.py
      src/python/beancount/reports/price_reports.py

  - Remove the final traces of the "quote" metadata field from holdings:

      /home/blais/p/beancount/src/python/beancount/ops/holdings.py:153:      Commodity directive from its 'quote' metadata field.
      /home/blais/p/beancount/src/python/beancount/ops/holdings.py:190:            quote_currency = commodity_entry.meta.get('quote', None)

    Nothing else uses this anymore, this needs to go too.

  - Issue warnings when fetching prices with dates that are too far from the
    requested dates. We need to find a way to issue a global tolerance for this,
    that indicates to the user to fill in missing prices that are required to
    carry out particular reporting tasks.

  - Price entries should have extra metadata to disambiguate between implicitly
    created prices, linking to the original transaction that created them, and
    explicitly created ones.

** Example Files Cleanup

  - Convert example file to use beancount.plugins.ira_contribs plugin for mirror
    accounting.

** Revise Dependency Graph

  As I'm moving to a system with more plugins and less code in the core, and
  with the intermediate reports stage instead of just the web interface, it's
  becoming clearer where some files need to move.

  - Make various attempts to simplify depgraph, we want to ship with a really
    lean dependency graph.

  - ops & plugins should not depend on parser...

      * Move beancount.parser.options to beancount.core.options
      * Move beancount.parser.printer outside parser, ideally, or just factor the
        dependencies separately.

  - If you want to be consistent with the script names, rename
    beancount.reports to beancount.report. This way, bean-* matches a single
    package name. Just saying.

  - Emerge a principle for where the following files should separate, or merge
    the two modules:

      beancount.ops.*
      beancount.plugins.*

  - beancount.core.realization: Look at deps for beancount.core.realization and
    move it upstream where it makes sense, maybe ops.

  - beancount.core.getters: Should this move to ops as well? Check the
    dependency tree, see if it makes sense.


** Improve Balance Checks

  - An important option exists around the behavior of balance checks: Should
    balance checks bring their balance to the balance amount? In other words,
    should a balance check imply an automatic, on-demand Pad behavior on
    failure? This has an impact on following balance checks further in time. The
    current behavior is not to pad a failure, so if there are multiple balance
    checks, a single mistake before them would generate a number of errors. An
    equally valid behavior would be to trigger only a single error, isolating
    the periods between balance checks. Both semantics have advantages. You
    should provide an option to ustomize this behavior, the user should be able
    to choose. option "pad_failing_balances".

** Tagged Strings

  - Make tags and payees output "tagged strings", with their own data types. You
    can derive from str. These new objects should behave exactly like 'str' but
    carry over their type. This would be in force for tags, account names, and
    currencies.

    You need to write some careful testing to figure out what happens on
    concatenation, etc. with these types.

  - If you do this, you can make the Custom directive not output pairs of
    objects for its 'values' attribuet; instead, you'd use the data type of the
    str object itself.

** Improve Errors

  - Enhance error reporting! Make all errors possibly hold on to a list of
    entries, not just one. Many, many errors will benefit from this.

  - The creation of exceptions should be made easier: each error class should
    inherit from a base class that is able to accept an optional list of
    entries, that would automatically render the fileloc of each of those
    entries, and that would use the fileloc of the first entry in order to
    render the location of the error. If no entries are specified, an OPTIONAL
    fileloc= parameter should be provided to specify where the error occurs.
    This will make creating errors a lot easier and nicer.

    As part of this, we should also somehow produce a list of all possible
    errors with a lavish description.

  - Refine 'source' attribute on all directives: For .source, instead of '<...>'
    for the filename, we should use a scheme:..., like file://..., and
    plugin:beancount.... . This makes a lot more sense. The lineno still needs
    to be separate, we need that for sorting and prefer not to have it part of
    the string.

** Errors as Directives

  - (architecture) Seriously consider merging entries and errors; errors are
    just a special type of entry, and they have dates, and they get rendered in
    journals. This could make a lot of sense.

  - Interesting idea: Maybe instead of returning errors, "errors" could simply
    become "Error" directives and be inserted into the flow, and picked up by
    the various rendering routines in different ways?!?  I love this. One less
    thing to return. Hmmm ponder it seriously.

** Caching Improvements

  Caching is emerging as a key feature because adding more plugins increases
  processing time. I'd like to eventually be able to cache as much processed
  data as possible, per file.

  There are therre types of relevant caching:

  * Load cache: Caches the parsing and processing of a top-level Beancount file
    to a pickle.

  * Price cache: Caches previously fetched prices from external price sources.
    This allows us to re-run price fetching cheaply.

  * [Not Done] Document conversion cache: For importing new documents, some
    conversions are very expensive, in particular conversions from PDF. When
    there are problems, we end up having to re-run these slow conversions many
    times. Even without problems, we run them at least twice: Once for
    extraction and once for filing. We should build a conversion cache.

  These need to have consistent sets of related options and file locations.

  - Create a ~/.beancount-cache directory and store all the cache information in
    there instead of in the different places they are now.

  - I really need a --no-cache and --clear-cache options across all the
    programs, consistently defined. When developing a plugin, it would be so
    much more convenient.

  - Add options to disable the cache in bean-check so that using -v would be
    useful when you're trying to assess performance. I try this often enough I
    want options for it.

  - Use the same option on all tools for showing the timings, --verbose timings,
    maybe add it from the loader module.

  - (Performance) Great idea for performance: Implement the cache for each file
    separately. I could split my big file and only the bits which get edited
    would have to be recomputed.

  - All usage of environment variables should be removed by replacing them by
    the standard command-line options.

** Performance

  - (validation/performance) Optimize the performance of validations and bring
    all the HARDCORE_VALIDATIONS in by default.

  - Maybe the builder should have a 'filename' state that only gets changed here
    and there instead of getting that fileloc argument passed in every time on
    every rule. Maybe we just always get the fileloc from the parser.c as in
    NUMBER. I think it might make the parser more efficient too... try it out,
    do timings, see how much it improves parsing performance.

  - See if you replace BUILD()'s PyObject_CallMethod to this how much faster it
    gets: "Note that if you only pass PyObject * args, PyObject_CallMethodObjArgs() is a
    faster alternative."
    https://docs.python.org/3/c-api/object.html

  - (performance) Profile the web pages, if account_link() is high, provide an
    explicit cache for each unique view. (We had to remove this when we
    simplified the function using build_url for adding tests.)

  - (performance) Implement the stable hashing function in C and reinstall the
    validate_hash test.

  - (performance) Implement inventories in C and reinstall the
    validate_check_balances test.

  - (performance) Don't pass in the FILE_LINE_ARGS on function calls, these
    should be part of the context of the parser, should be gettable only on
    demand.

  - Can I use Py_RETURN_NONE in order to incref and assign, in the lexer,
    instead of doing it in two steps?

  - Optimize the main update() routine that is called in display_context.

*** Parser Performance

  - Implement "D" in C, it's worth it. This should make a substantial difference.

  - Test using the empty case of list parsing to create the initial empty lists
    instead of the conditional in Parser.handle_list() and measure, to see if
    there is a significant difference in parsing performance.

  - Parser performance: try not calling back to builder for simple types that
    just return their value; measure the difference, it may be worth it, and we
    wouldn't lose much of flexibility, especially for the lexer types, which are
    aplenty.

  - Write the builder object in C... it won't change very much anymore, and
    that's probably simple enough.

  - Check the performance of D(). I suspect improving this routine
    could have a dramatic effect on performance.

* Python Types & Namedtuple

  I've been using namedtuple types a lot so far, in order to represent immutable
  records. These aren't perfect, however, they could stand to be improved. I
  discovered I could subclass them and customize their behavior. I think I
  should do this and review the type mechanism I'm using.

  - COOL! I can subclass the namedtuples!  Do this to make printing the
    postings and entries much easier.

      class Posting(_Posting):
          def __str__(self):
              return _Posting.__str__(self._replace(entry=None))

  - Also derive from namedtuple to provide a stable hash function instead of
    code in beancount.core.compare.

  - Try creating a "Record" class to replace namedtuple using a class decorator
    and properties.

** Typed Data Types

  - Install proto3 and try to represent all the data using it; measure the
    difference in performance.

** Hashing

  - Make Position into a namedtuple with hashing instead of just an object. See
    if we can remove its __hash__ method.

  - Also, look at all the objects in b.core.data, and see if you can override
    the hash function on them automatically in order to ignore the entry in
    postings, and the listness in entry.postings. It would be nice to be able
    to hash every directive type.

* Portfolio Management

  I'm somewhat automating the process of managing my own portfolio using
  Beancount. I export the contents of my assets to Google Finance using a
  script, and I have a way to upload my current list of holdings to a Google
  Spreadsheet, though I haven't completely switched over to that. My plan is to
  ditch the GFinance export in favor of a custom spreadsheet, particularly
  because the latter can be entirely automated. My scripts will just update the
  list of assets in the spreadsheet and I should be able to derive various
  measures from that.

  - Complete the automation of uploading my portfolio to a spreadsheet and begin
    using that (over the Google Finance solution).

  - "Computing portfolio returns using Beancount." Create a new document to
    describe the process, to describe how to do that.

  - Make sure that the list of holdings computed by bean-query is the same as
    that generated by the holdings report... Would it be possible to compute the
    latter using the former?

  - You should be able to export to input files or APIs for websites that track
    portfolios for you, such as Google Finance and Yahoo and others. Use the
    list of holdings as input. This should perhaps just be another report name.

  - Move the current portfolio code hacks out of my private repo and make that
    into the main repo.

  - Possibly create a 'beancount.portfolio' package  and move all the there,
    validated and all, if there's enough meat for it.

  - In holdings: create the concept of a "composition" which can be associated
    to any holding, based on the (account, currency, cost-currency), and which
    is a vector of proportions to be normalized and associated to the holding.
    You should then be able to compute the sum total of all compositions. This
    can be achieved with metadata, and it could be a generalized concept, with
    the following applications:

    * Liquidity (how easy is it to get money out of this account?)
    * Taxability (pre-tax, roth, after-tax, usually 0 or 100%)
    * Sector, industry exposures
    * Currency exposure
    * ...

    Honestly, it would be even better if we don't have to even do that and if we
    can do this by querying metadata and aggregating on the postings directly.

  - Compute pre-tax and post-tax net worth reports, based on a "tax" account
    metadata field and some reasonable assumptions.

  - Fetch the CSV holdings of each Holding and compute the full list of stocks I
    own from these ETFs in dollar value. Sort by larger to smaller. Also compute
    the industry with that. You need to write Vanguard download (harder, need to
    scrape), and iShares download (easier, CSV).

  - Implement the dashboard on the example file, take the code out of my
    private code stash and share.

  - Replace the portfolio script by a bean-query command that will use metadata
    on the commodities (!). This will simplify things a lot and be more
    flexible. These are really just aggregations of a different kind.

** Dashboard

  Add the following to the portfolio dashboard:
  - PnL since yesterday, one week ago, two weeks ago, one month ago, three months ago
  - Current portfolio breakdowns
  - Cash report
  - A listing of short-term lots vs. long-term lots
  - Schedule of lots to become long-term in the near future
  - Returns (computed correctly, over many periods)

  From email to fxt:

    I want to build an investment dashboard, that would contain:

    - List of holdings, with various rollups (see the different aggregations of
      holdings reports)
    - Rollups of holdings against various types (e.g., Stocks vs. Bonds)
    - P/L since the morning or for the last day, over the last week, last two
      weeks, last month, last quarter, last year.
    - Report of uninvested cash and the detail of where it is
    - A listing of short-term vs. long-term lots, and a schedule of which lots are
      going to switch from short-term to long-term in the near future (to avoid
      selecting those for sale)
    - Returns, as computed by my prototype of our ideas during the bicycle trip
    - Automatically refresh current prices if run intra-day

    This script would run every hour on a crontab and generate static HTML files
    that I could access from my phone to make investment decisions and monitor
    gains/losses during the day. I'm certain you would appreciate having such a
    thing too. I want to integrate the code I already have out of
    beancount/experiments and start moving all this stuff to the
    beancount.dashboard.* and add unit tests and make it work on the tutorial file.
    This should make it easy for others to use.

* Removal of Holding Object

  At some point in Q4'2015 I overhauled the Posting object to rationalize its
  attributes. The result is a much simpler object, and one which could readily
  be used instead of the Holding objects I had defined in beancount.ops.holdings
  and beancount.reports.holdings_reports. I'd like to remove the Holding class
  to reduce complexity. This will make generating the reports for portfolios
  more straightforward: the list of assets simply should be the list of Postings
  accumulated at a particular point in time.

  - Remove Holding object everywhere and replace it by Posting. Convert all
    aggregation routines to work on Posting instances instead. {holding}

  - Replace Holding by the new, flattened Position, it's a _lot_ more like it.
    Makes a lot of sense now. Move the price_date to .meta, I don't think it's
    actually used.

  - In doing so, it might be useful to enrich the Price field of a Posting
    object with a date (number, currency, date). This would allow the creation
    of holdings at different dates. I'm not entirely certain we need it.

  - When attempting a conversion in holdings, if the rate isn't available
    directly, you should always attempt to value it indirectly via an
    indirection through one of the operating currencies.

  - Add the acquisition date of each lot to each Holding, and it should be
    output at that date by print_holdings as well.

** Old Notes

  - I think there's a way to simplify holdings: you can probably remove the
    "Holding" type and replace that with a Posting, which really, is much like a
    Holding, it has an account and a position, and a price.... That would
    normalize Holding quite a bit, even if it means we end up adding a few
    unused slots to Posting. I'm happy to do that! Simplify simplify simplify...
    always.

  - Along with the new inventory, you can make Holding -> Position. This makes
    a lot of sense actually. Do do this!

  (work on holdings)
  - Support output format "beancount" for holdings, use a single file instead of
    a holdings I/O file (merge holdings.csv + prices.beancount -> holdings.beancount)
    This would be much nicer.

  - Check holdings I/O by saving and reloading a list of holdings created from
    a set of entries (with sales, just to make sure).

  - In add_unrealized_gains(), convert to use our holdings aggregator.

  - Build a new category to portfolio to identify accountings holding
    "Uninvested Cash", which should be cash available to invest now.



* Computing Asset Returns

  Another important task I've been trying to do is to process my investment
  history in order to compute the actual, precise returns, including all fees
  and taking into actual my particular cash transfers. Most brokers will provide
  either the generic returns of a particular instrument regardless of your
  exposure over time, or the difference between the current time and some past
  time for your entire portfolio. Neither of these is sufficient to evaluate
  your portfolio returns. I want to compute the returns of each instrument
  separately, entirely from the Beancount input file, and then combining those
  returns histories to compute portfolio returns.

  In order to do this right, the structure of each investment has to follow some
  sort of pattern so that for each instrument we can identify external flows of
  money, internal flows, and "value accounts" which contain the commodities
  whose price fluctuates. I had a pretty good shot at this in the 'returns'
  branch, which has been merged, and have found some shortcomings, so I wrote
  the 'returns2' branch, but it is yet incomplete and I have to restart working
  on this at some point.

  - I need to add detailed debugging information in order to troubleshoot the
    cases where it does not work well. There are several corner cases and I've
    been having a difficult time identifying exactly why it fails for some
    commodities. Time to write some nice debugging output, this will be useful
    later, and for others, and for others to share when asking questions if they
    face similar difficulties.

  - In order to compute this properly, I will need to pull prices at various
    points in time. I want to automate the process of figuring out the dates at
    which prices are needed, i.e., when the prices in Beancount at too far from
    the evaluation dates, and perhaps automate the fetching of all necessary prices.

  - Bring in all the generic functions from experiments/returns/returns.py into
    core beancount. Bring in returns as a plugin.

  - Prices: Write a script to output the timeline of prices/rates missing &
    required in order to compute all the returns correctly. Then use it to drive
    fetching a historical table of monthly or perhaps weekly exchange rates for
    USD/CAD, USD/AUD, EUR/USD since the beginning of my file. Make this script
    reusable.

  - Fetch missing prices for my input file and recompute returns.

  - Returns calculation should spit out missing prices.
    Automate returns calculation.

  - Fix FIXME in beancount.projects.returns, from DClemente issues.

* Net Worth

  A complement to the portfolio management features is the ability to report on
  the total "net worth" on the balance sheet, over time, and as pre- and post-
  tax amounts.

  - Make the net-worth-over-time script output post-tax networth as well, using
    metadata. In other words, the post-tax amount should represent the
    liquidation value of the portfolio if all tax liabilities had to be incurred
    (e.g., taking all the money out of tax-deferred retirement accounts). This
    should use a percentage meta-data field in order to figure out the
    approximate taxation rate, e.g.,

       2014-01-29 open Assets:US:Vanguard:PreTax401k
         tax: "pre"

    Allowable values should be:

      "pre"   : For regular tax-deferred accounts, where the entire amount is
                taxed on distribution.
      "after" : For after-tax 401k accounts where only the gains are taxed on
                distribution.
      "roth"  : For Roth accounts (not taxable on distribution).
      None    : For taxable accounts.

  - Make the net-worth script into an official project, don't just leave it
    under experiments. Do this only _after_ the removal of the Holding object,
    to minimize changes.

* Standalone Tools

  In order to produce many of the reports, I've had many ideas of composable
  command-line tools to build and provide for processing text with account
  names. These are small standalone projects.

  - Build a function and command-line tool that can injest either a table of
    results or a CSV file and infer that an entire column is of numbers and
    pairs of numbers and can accordingly split the column into multiple columns
    and put the currency in the header so you can import that up to a
    spreadsheet.

  - Build an 'statement' tool that will render a treeified balance sheet in two
    columns! Limit it to use the beginning of a line, and hard-code to use the
    five known categories (optionally changeable). It's okay if the tool is a
    bit more limited than treeify. It should optionally do the treeification.
    It should also optionally sort the account names (or not).

    * Add a --title option to render at the top.

    (A two-column tool to convert one column into two columns (for text mode
    balance sheet and income statement). The equivalent UNIX tool does not
    exist. Select columns by regexp on prefix.

  - Build a simple 'colrneg' tool that just highlights numbers as green or red
    depending on if positive or negative.

  - Perhaps should build a version of treeify for internal usage that works on
    HTML columns, off of HTML text. Or BETTER: just a stateful tool that can
    transform an account's name to indent it properly every time you feed it the
    full account name! This could be used by the routine that want to render
    columns as tree. Maybe 'treeify' should use that as well. That would make a
    lot of sense.


* Streamline Commands

  As features grow, so do commands. I'd like to minimize the number of them,
  where it makes sense. I find it's often possible to do that.

  - I plan to remove bean-example and fold that into a bean-doctor subcommand.

  - Maybe bean-bake could be folded into bean-web.

  - bean-sql is a bit of an experiment, I'm not sure we need it, but I want to
    keep the functionality. Maybe this should only be a subcommand of the code
    that provides Beancount postings as a a virtual SQLite3 table.



* Debits & Credits Normalization

  One simple idea that might make at least some people happy is to make it
  possible to input the great majority of numbers as positive numbers. This
  can easily be done by considering the account type to which a number is
  attached and invert the number, if necessary. For example, if this input mode
  is enabled, you would input a posting to Income as a positive number, but it
  would be interpreted as a negative number.

  - Allow sign normalization:

    * Add an option to the parser to allow signs to be entered with the "all
      positive" convention, and actually invert the signs right at the output
      of the parser.  Balance errors should be enhanced to emphasize which of
      the postings should be increased or decreased, based on the sign of the
      balance error and the type of each account.

    * For display, in the shell, provide a SIGN(account) function that allows
      the user to multiply the inventory by, or a NORM(inventory, account)
      function that would do that itself on the inventory.

    This whole thing should be a minor version. This would be a valuable feature
    IMO, allowing users to choose their favorite convention would be a plus.

  - Do support rendering options to invert the amounts of the minus accounts.
    This is an important feature.

  - The new balance sheets should be able to invert the numbers (and then they
    should get rendered differently). Basically, every number shown should be
    either in signed or cr/dr format. We should be able to switch between the
    two at render time. This should work across all number-rendering routines
    everywhere--do this centrally.

  - In the balance sheet and income statement, we need to render the amounts
    inverted (and in a slightly different style).

* Trading Accounts (over Conversions)

  Beancount deals with exact balances by inserting a special "conversion"
  entries for the particular subset of transactions under consideration. The
  goal is to make the balance sheet sum up to zero exactly. It turns out it's a
  bit of a kludge and it's not obvious to explain. A better method would be to
  automatically insert postings to "Trading Accounts" as has been described
  somewhere else. This obviates the need to insert conversion entries. However,
  our first implementation should simply add the feature as optional and keep
  the conversion entries insertion behavior, we want to introduce this better
  alternative mechanism gradually.

  - Implement the Trading Accounts method, it should work entirely
    automatically. You'll have to insert a new option for specifying the root of
    the trading accounts. This is a better solution than my current
    reporting-dependent auto-insertion of a special conversion transaction. With
    the "trading accounts" solution, any subset of transactions will naturally
    balance to zero because each transaction is coerced to balance to zero.

  - Write a document to explain how conversion entries work.

  - Idea for a plugin: Create a new plugin that automatically inserts legs for
    the "Trading Accounts" methods described here:
    http://wiki.gnucash.org/wiki/Trading_Accounts
    http://www.mscs.dal.ca/~selinger/accounting/tutorial.html
    http://www.mscs.dal.ca/~selinger/accounting/gnucash.html
    This should be implementable via a plugin.
    The resulting Conversions entry should be empty...

  - Make the conversions report sum up to zero by adding a similar conversion
    entry as for the balance sheet.

  - This is an older idea, which is related but which becomes obsolete if we
    implement the Trading Accounts method: In order to zero out the "trial
    balance" report perfectly, you could insert a conversion entry at the end of
    it, in the same way that I do for the balance sheet. There is no reason that
    this is any different; this should be done the same as for the balance
    sheet.


** Sanity Check For Conversions

  - Insert a validation check when transferring amounts to the balance sheet
    that the implied rate of the conversion entries is within certain bounds of
    the price, for each pair of commodities (find a way). These bounds should be
    proportional to the variance of the price. This would just provide an extra
    amount of good fuzzy feeling, knowing for sure that my solution to the
    conversions problem is always meaningful and correct.

* Add an "End Balance" Directive

  Some people are requesting and end balance directive.

  - Create one by fudging the date and storing a regular Balance directive. This
    is an easy task.
    https://bitbucket.org/blais/beancount/issues/118/create-a-balance_end-directive


* Improve the Include Directive

  - Support an include directive that is a URL, in order to fetch lists of
    prices updated remotely, or via crontab. This way the dashboard does not
    have to include code that fetches prices.

  - Idea: an include directive should have a "prefix" option, to add a prefix to
    all accounts from the included file.


* Improvements to Price Fetching

  - Infer the rendering precision for inverted currencies from only the list of
    previous prices. Run a DisplayContext on those and do similar
    quantization/rounding automatically. This would make a lot of sense,
    especially when inversion generates a very large number of digits.

  - Write a script that will iterate and fetch all the missing dates on Friday,
    or last DOM for the required portfolio during the entire duration, or allow
    providing a frequency string (does rrule have one?) and let bean-price do
    this natively. This will work the API.

  - You have to deal with the case whereby two currencies provide incompatible
    conversions of each other. This would potentially result in colliding
    entries in the price database. Not sure how to deal with those yet.

  - Write a script that will automatically fetch the dates I held various
    positions at cost for throughout the history and a list of weekly dates to
    fetch rates for.

** OANDA

  - Finish the implementation of my delayed rate fetcher from OANDA.


* Will & Legacy

  One of the tasks I'd like to Beancount to be able to do is to produce
  documents which list the account details of assets and liabilities, including
  account number, institutino address, phone numbers, contact persons, etc. in
  order to encrypt and share with a trusted one, in case I pass away.

  - Create a new type of report that produces a readable document with the
    entire list of accounts and descriptions and account numbers pulled from
    metadata. This document should be attacheable to a will, to describe all the
    accounts, institutions' phone numbers, account numbers, in a way that makes
    it possible for someone executing a will to easily understand that full
    nature of the assets and how to reach the relevant institutions to liquidate
    the assets.

  - In order to have someone else be able to take care of your business, you
    should be able to produce a list of the accounts open at the end of the
    period, with the account ids and balances. This should be printable and
    storable, for someone else to take care of your things in case you die.

* Gains Sans Commissions

  How do I take into account the commissions and fees adjustment on the cost
  basis for a position? You need to be able to accomodate commissions as not
  being part of the gain.

  BRANCH: 'sanscost'

  - This work depends on the completion of the 'booking' branch.

  - Capital gains should not count commissions nor on the buy nor on the
    sell side. How do we book them like this?  Can we count this somehow
    automatically? Misc accounts? Not sure.

* Normalized Credit & Debits

  One idea is to allow the user to work in terms of credits and debits, using
  all (largely) positive signs for all postings.

  - Make this possible in the input, switch the signs in the parser.

  - Also render the numbers with normalized, positive signs only.

  - Make it possible to render the credits and debit numbers separately, putting
    them in the correct column based on their account type AND sign.

  - Rendering only: Color the background of numbers with an inverted sign (e.g.
    payments in a liability account) differently! There should be modes to
    rendering balance sheets and income statements with inverted amounts, and it
    should all be done client-side. When amounts are rendered as credits/debits,
    color their background distinctly, so that it's obvious what kind of sign
    convention is in use.

* Total Balance

  Currently, the Balance directive only asserts the currency of its attached
  amount. Some users have requested a balance check that is exhaustive, that is,
  which asserts that the inventory matches the contents of a directive.

  - Implement some parser-level, generic directive for specifying the contents
    of an inventory (units only).

  - Implement a total balance assertion using the following syntax:

      YYYY-MM-DD balance
         account    amount
         account    amount
         account    amount
         account    amount

    The distinction is that it's on multiple lines. Maybe call it balance*.

  - A variant on this would be a balance directive which asserts the cost basis
    of an account, either by currency, or total. Perhaps this could be useful,
    and if anything, easy to implement. See past discussion with Eric Weigle on
    the ledger-cli mailing-list.

  - When you will add cost basis to the balance assertions, make the padding
    directive also able to fill in with some cost basis. This would be useful
    for mharris (see discussion on Language Syntax document).

  - Create a new directive for balance that checks for the complete balance.
    Ideas for syntax:

      2014-06-20 balance      Assets:Some:Account    10 HOOL, 640.40 USD   FULL
      2014-06-20 balance      Assets:Some:Account    [10 HOOL, 640.40 USD]
      2014-06-20 balance      Assets:Some:Account    <10 HOOL, 640.40 USD>
      2014-06-20 balance*     Assets:Some:Account    10 HOOL, 640.40 USD
      2014-06-20 full_balance Assets:Some:Account    10 HOOL, 640.40 USD

    Maybe we should define a general syntax for input'ing an Inventory object,
    that could be read at parsing time.

* Wash Sales

  Right now [2016-04-20], there is an experimental plugin that's there to
  remove the commissions from the P/L (experiemnts/washsales/commissions.py).
  This is then used by two custom scripts
  (experiemnts/washsales/list-wash-sales.py) which uses metadata from the
  postings marked to be washed by the user, and all the "washing" takes place
  somewhere in that script, not in Beancount. There is also another script
  (experiemnts/washsales/list-lots.py) which is used to list the resulting
  lots.

  - Document all cases of wash sales and support arbitrary washing of sales in
    an official Beancount plugin.

  - You need to make the washing of the lots a part of regular Beancount, the
    washing of the lots needs to occur within Beancount, not in
    the list-wash-sales.

    For example, this transaction:

      2015-05-19 * "Sold some" ^c2fbec103d99
        ref: 036
        Assets:US:Broker:HOOL                       -X HOOL {538.6500 USD} @ 552.4460 USD
        Assets:US:Broker:HOOL                       -X HOOL {577.5400 USD} @ 552.4460 USD
          wash: TRUE
        Expenses:Financial:Commissions           0.19 USD
        Assets:US:Broker:Cash                   XXXX.XX USD
        Income:US:Broker:HOOL:PnL

    Should be converted to this one automatically:

      2015-05-19 * "Sold some" ^c2fbec103d99
        ref: 036
        Assets:US:Broker:HOOL                       -X HOOL {538.6500 USD} @ 552.4460 USD
        Assets:US:Broker:HOOL                       -X HOOL {577.5400 USD} @ 552.4460 USD
          wash: TRUE
        Expenses:Financial:Commissions           0.19 USD
        Assets:US:Broker:Cash                   XXXX.XX USD
        Income:US:Broker:HOOL:PnL
        Income:US:Broker:HOOL:PnL              YYY.YY USD
        Income:US:Broker:HOOL:Adjustments     -YYY.YY USD

    The list-wash-sales script ought to be a simple gathering of the already
    washed sales.

  - Listing the lots in a particular account at a particular date should be
    carried out not with a custom experiments/washsales/list-lots.py script, but
    rather by writing a simple SQL query. This requires the 'booking' branch to
    be completed, and the CSV output from bean-query to work as well. Do this.

  - Enumerate the various cases for wash sales, write a nice document for them,
    and write example cases for each, to be referenced from the document. Solve
    this completely, using metadata and a plugin.


  I wrote a script to wash losses for entire lots. This still needs more work:
  ideally, one should be able to insert an arbitrary cost basis adjustment for
  each lot. Do this, and integrate with the wash-sales-tracker implemented by
  bbreslauer.

  - It should be possible to produce input for the wash sales calculation, to
    then insert metadata or some other set of postings on each lot, and to
    produce output suitable to be printed and sent to the IRS.

  - There is already a plugin which allows the user to wash away the P/L of
    entire lots under experiments/washsales. Enhance that to support arbitrary
    adjustments and move that into 'beancount.plugins'.

* Stock Splits

  Beancount currently does not deal with stock splits, but you can deal with it
  yourself. Essentially, you have to write a single transaction which empties
  out your positions and recreates them at their new cost basis. You process
  could be automated, probably the best way to carry this out would be to write
  a plugin that provides a new custom directive.

  - Find a way to automatically create multiple currencies to account for stock
    splits. The user should not have to do this themselves:

      "One choice you have is whether you want to keep the same symbol pre and post
      split. If you keep the same symbol the price database will show a drop in
      price over time. If not, choose a new symbol for the post split period. So far
      in my own file I use the same symbol but I think eventually I'd like to find a
      way to differentiate them automatically and have a multiplier in the price
      database, because doing it manually is not nice. In any case both methods
      work."

    Perhaps a directive could be created to declare them that would
    automatically insert converting transactions, but that makes it difficult to
    deal with weird cases, like oddly unequal splits (e.g. Google A/C), or cases
    with spinoffs, as below. Perhaps the splitting transaction should be
    inserted automatically, but that the split directive would just create a new
    currency name, internally.

    A currency would then be referred to by a pair of (name, date), and that
    would resolve to a internal currency name.

  - (IDEA) In order to create suitable stock split entries that would look like
    this:

      2013-04-01 * "split 4:1"
        Assets:CA:ITrade:AAPL             -40 AAPL {{5483.09 USD}}
        Assets:CA:ITrade:AAPL             160 AAPL {{5483.09 USD}}

    You could easily add support for a directive that looks like this:

      2013-04-01 split Assets:CA:ITrade:AAPL  4:1  AAPL

    This would allow the user to do some processing specific to stock splits by
    processing the explicit stock split entries.

  - Include this in the user examples, + stock splits:

       2013-04-01 * "name change"

         Assets:CA:ITrade:AAPL             -40 AAPL {{5483.09 USD}}
         Assets:CA:ITrade:NEWAAPL             40 NEWAAPL {{5483.09 USD}}

       2013-04-01 * "spinoff"
         Assets:CA:ITrade:KRFT             -100 KRFT {{20000 USD}}
         Assets:CA:ITrade:KRFT              100 KRFT {{17000 USD}}
         Assets:CA:ITrade:FOO                20 FOO  {{ 3000 USD}}

  - Because of the way we currently deal with stock splits, allow a list of
    commodity names on the commodity directive, so you can do this:

      1998-01-01 commodity CRA,CRA1
        name: "Celera Corporation"
        asset-class: "Stock"
        ticker: "CRA"
        quote: USD

* Sharing Expenses
** Producing Journals as Tables

  - Figure out some way to report the names of the other accounts of a
    particular account. For example, render a journal as a detailed expense
    report, for a set of accounts (e.g., Expenses:*) pulling out amounts in
    various columns based on other expressions (e.g. Assets:Cash:Caroline).

    This would be an approximation:

      bean-query $L "
        SELECT date, account, maxwidth(description, 25), convert(position, 'USD')
        FROM has_account('Caroline')
        WHERE (NOT account ~ 'Caroline')
          AND (NOT account ~ 'Rounding')
          AND account ~ 'Expenses:';"

      However it doesn't work so well. The description isn't good enough.
      A better approach would be to just provide a special which lists all the
      other accounts in a single string.

* Book Unrealized Gains Correctly

  - IMPORTANT: Unrealized gains for opened periods should show only gains since
    the openings. In other words, unrealized gains should be realized
    marked-to-market at the time of open.

  - Unrealized gain when rendering for closed years does not appear.
    Perhaps we should insert the unrealized gains during close operation.

    Idea: close realized gains along with close(), so that they don't show up for
    the latest year.

  - Unrealized gains should be modified so that they replace the book value of
    the positions that they adjust, and can be applied at multiple dates. Then,
    the realization should automatically occur both at the beginning and end of
    reporting periods.

** Old Notes

  - Unrealized gains should not be added if the gain is zero.

  - There's a fundamental question about which date to be used for pricing
    entries. This really would depend on the view. If this is a period view, the
    date of the last entry is most appropriate. If it is any other kind of view,
    the latest price is best. All the reports should be adjusted for this.

** Old Notes

  - Unrealized capital gains could be inserted automatically into special
    sub-accounts, based on the current price and the cost-basis of particular
    accounts. This could be inserted automatically! e.g.

        DATE check Assets:US:Ameritrade:AAPL       10 AAPL {200 USD}

        DATE price AAPL  210 USD

      Assets:US:Ameritrade:AAPL                    2000 USD
      Assets:US:Ameritrade:AAPL:Gains               100 USD

    The "Gains" subaccount could be inserted automatically if the price differs
    from the cost basis... this would be a clever way to represent this! We
    could even do this by inserting a transaction automatically with an
    offsetting account... actually this would be the RIGHT way to do this!

      We need an option to designate which subaccount leaf to create all
      the new transactions for:

        %option account_unrealized  "Unrealized"

        2013-05-23 A "Booking unrealized gains for AAPL"
          Assets:US:Ameritrade:AAPL:Unrealized              230.45 USD
          Income:Unrealized                                -230.45 USD

      By doing this, the reporting does not have anything to do... it can choose
      to report positions at cost or in held units, and whether the gains are
      included or not entirely depends on whether these transactions have been
      inserted in or not.


* Pivot Reports

  An interesting reporting idea which comes back again and again is the ability
  to produce a year-on-year or month-by-month summary of income and expenses, as
  a table. This is essentially a pivot table where the date (year or month) is
  rendered as the X axis, and accounts used on the X axis. Account balances are
  aggregated in the cells.

  - Implement PIVOT reports directly from the shell. These are oft-requested.

  - Including RSP contribs, like my big spreadsheet that I crafted manually? Can
    I do that? That would be awesome!

  - 'csv-pivot': build this: a script that can accept a CSV file and render a
    CSV pivot table from it. The reason we need support is in order to carry out
    operations on columns of inventories. Maybe we should impleemnted some sort
    of swiss-knife tool that is able to parse inventories from columns and
    perform various operations on them, aggregations, etc. using Beancount's
    Inventory() class. This could be a powerful tool! Make it possible to parse
    and create Inventory objects from cells.

  - One kind of report that would be GREAT is a single grid with all income accounts
    on the left with year by year on the horizontal. An overview of all the
    years. Same with month-by-month report.

** Use Metadata for Pivoting

  - One idea Ledger uses well is the ability to associate key-values meta-data
    to transaction objects, a-la-Common Lisp. See the --pivot feature. It seems
    a bit superfluous at the moment, but may be useful in order to provide the
    ability to implement custom aggregations eventually, instead of using the
    strings. Maybe the payee could be a special case of this, e.g payee="value"

    (From mailing-list):

      Take this example:

      2011-01-01 * Opening balance
          Assets:Cash                               25.00 GBP
          Equity:Opening balance                   -25.00 GBP

      2011-02-01 * Sell to customer AAA
          ; Customer: AAA
          ; Invoice: 101
          Assets:Receivables                        10.00 GBP
          Income:Sale                              -10.00 GBP

      2011-02-02 * Sell to customer BBB
          ; Customer: BBB
          ; Invoice: 102
          Assets:Receivables                        11.00 GBP
          Income:Sale                              -11.00 GBP

      2011-02-03 * Sell to customer AAA
          ; Customer: AAA
          ; Invoice: 103
          Assets:Receivables                        12.00 GBP
          Income:Sale                              -12.00 GBP

      2011-02-03 * Money received from customer AAA for invoice 101
          ; Customer: AAA
          ; Invoice: 101
          Assets:Cash                               10.00 GBP
          Assets:Receivables                       -10.00 GBP

      Now you can see how much each customer owes you:

      ledger -f d bal assets:receivables --pivot Customer
                 23.00 GBP  Customer
                 12.00 GBP    AAA:Assets:Receivables
                 11.00 GBP    BBB:Assets:Receivables
      --------------------
                 23.00 GBP

      And you can see which invoices haven't been paid yet:

      ledger -f d bal assets:receivables --pivot Invoice
                 23.00 GBP  Invoice
                 11.00 GBP    102:Assets:Receivables
                 12.00 GBP    103:Assets:Receivables
      --------------------
                 23.00 GBP

* Reporting to Single Currency

  Another oft-requested feature is the ability to boil down all assets to a
  single target currency, converting to cost, and then to the final currency.
  The point is to show a single column of value which can be operated on.


* Plugins

  I've had various ideas for writing new plugins, some make sense, some don't,
  but in any case, these accumulate here.

  - Would it make sense for every plugin to provide a validation function? We
    could then move all the validation routines in their plugin file. I very
    much like this idea: it creates more isolation for routines and less
    dependencies. Open/Close, Balance checks, do seem to be able to fit in this
    category. Those functions should return only a single list of errors, no
    entries, and the calling function should perform a simple hash check to
    ensure that the mutable portion of the entries hasn't been modified by the
    user-provided validation functions.
    'beancount.ops.documents' could benefit from this split.

** Plugin: sellgains

  - This would probably benefit in being renamed to 'check_gains', a better
    name.

** Plugin: flagged_subset

  - Idea: Write two plugins...

    * One that check that all the postings with a particular flag on them
      balance to zero.

    * One that forks out all postings with a particular flag to a separate
      transaction.

    This is from an email thread with redstreet0 in Jan 2015:

    I said: "

       - Define yourself a special account under a common base, e.g. Equity:Extra:*
         for all those special accounts.
       - Write a plugin that will ensure that for all transactions that include at
         least one posting on an Equity:Extra account, the sum of all the weights of
         these postings is zero.
       - If you want to automatically fill in missing postings these accounts, you can
         also do that from a plugin.
       - Your plugin should be configurable with the root account you want to make
         special in that way, in this case "Equity:Extra". See other plugins for how
         to pass in a configuration.
       - You can optionally filter out all those Equity:Extra:* postings in the
         reports using the FROM syntax. Otherwise the detail of the Equity:Extra
         accounts in the balance sheet will be pretty harmless anyhow, but you could
         remove it.

       Note that instead of identifying these special postings using a known root
       account, you could instead trigger that capability by using posting flags.

       (Also, note that if all you care about is the balanced virtual accounts, that's
       entirely equivalent to a second transaction on the same date. I could be
       convinced to add that in, a special state for a subset of postings, as a
       "shadow transaction" whereby the parser splits the single transaction into two
       separate ones, perhaps adding a tag to the shadow one so that you can filter
       them out at will. That could be implemented as a plugin, BTW, separating
       postings that have a particular flag on them.)

    ". This could be used to simulate balanced virtual postings.

** Plugin: alt_date

  - Create a plugin that allows you to replace the date with some of the
    metadata fields, e.g. to create alternative date histories.

      "Note that if you _really_ badly wanted alternative history, you could you could
      easily enter alternative dates as metadata (Beancount will recognize and parse
      a datetime.date type as a value for metadata) and you coudl write _very_ simple
      plugin that converts all the transactions to use the alternative date where
      present in the metadata (or otherwise leave the date as is). You could even
      define yourself multiple different sets of alternative dates by using different
      metadata fields... you can go crazy if you like and create multiple versions of
      history that way. But that would be segregated to a plugin so I'm comfortable
      with it, do whatever you like in plugins, they're perfect for experimentation."

** Plugin: close_empty

  - Create a plugin that automatically inserts a zero balance check right before
    a Close directive, for all currencies that appeared in that account. This is
    a pretty basic but important constraint I'd enable at all times on my
    accounts.

  - Closing an account with a non-zero balance should trigger an error! Right
    now it does not. This is important.

  - Add a validation check that, when closing an account, its balance is
    empty/zero. If should automatically insert a zero balance check in all of
    the currencies this account has seen.

  - This should be a part of the list of pedantic plugins.

  - You must issue an error if you close an account that's got a non-zero
    balance!

** Plugin: unverified

  - Idea! Allow the selection or reporting of all the postings since their
    balance check in each account. These postings can be called "unverified"
    and it should be possible to report just those. Maybe we can restrict
    further to the list of those without a '*' flag, or maybe just those with a
    '!' flag. "Show me all that's unverified right now."

    Can this be accomplished with the shell? I suppose a new plugin could be
    created to flag unverified entries with meta-data and then filter on that.
    That's probably the best way to do this.

** Plugin: no_zero_amounts

  - Move the check for zero units ("Amount is zero" from the parser) to a
    plugin, and make this selectively removable.

** Plugin: no_unused_pad

  - The validation check that pushes an error on unused pad directives should
    be moved to a plugin, that should be optional. There is rationale for
    allowing to keep unused pad directives. Don't be so strict, Martin.


** Plugin: init_pad

  - Idea: a plugin that autopads all initial balance assertions! Do it for
    demos, will be very useful for making demos easier, not having to be so
    strict.

  - Write a plugin that automatically inserts a padding directive for accounts
    with no open directive and with a balance check.

** Plugin: multi_pad

  - New plugin type: a kind of spreaded Pad directive, that creates multiple
    pads at regular intervals. This is to deal with smooth cash distributions or
    work meals assignment. You should be able to specify the frequency and
    have it automatically insert a number of entries to spread the expense
    evenly. 'evenpad', 'multipad', 'distribution'? This should most definitely
    be a plugin.

** Plugin: cost_pad

  - (pad) Review the possibility of padding units held at cost:

      "The reason it fails is that there must have been units of those commodities
      held at cost before the pad date, and it is an error to pad commodities at
      cost, because Beancount has no way to know what the cost basis of those
      commodities should be."

** Plugin: auto_remove

  - Add a auto-remove-unused part of the auto_accounts plugin,
    that automatically removes Open directives for unused accounts. This is
    useful for demos and such.

** Plugin: monotonic

  - Write a plugin that enables a check that all postings' amounts are of the
    correctly allowed sign, e.g. Expenses should almost always be a positive
    amount, Income a negative one, Assets can be both, also Liabilities. If an
    amount is posted in the contra direction, this should trigger a warning,
    unless the transaction is flag with a particular character, or some special
    tag is present.


** Plugin: match_pending

  - Implement beancount.plugins.tag_pending as a general feature of links...
    this ought to be built-in by default, this is a great idea.

** Plugin: balance_constraint

  - Idea: You could add a further constraint property to an account name: that
    the amounts may never be allowed to balance to a particular sign. This
    could be useful to avoid data entry mistakes. You could even write a doc
    just focused on all features designed to avoid data entry mistakes.

  - Create a verification plugin that verifies that the balance of an account
    does not go under some negative threshold below/above zero. This way you
    could check that account balances are of the expected size. (The plugin
    should accept transient negative balances within the day though, as those
    are order-dependent.)

** Plugin: tip_calculator

  - Write another example plugin that splits "Expenses:Restaurant" legs into
    two two postings: "Expenses:Restaurant x 83%" and "Expenses:Tips x 17%".

** Plugin: gifi_reporting

  - You could write a script to automatically fill this form:
    http://www.cra-arc.gc.ca/E/pub/tg/rc4088/rc4088-12e.pdf

      "With Beancount, one thing that would be doable _outside_ of Beancount, as
    a separate script, is to associate a set of accounts to these GIFI codes and
    automatically generate the forms."

** Plugin: sans_cost

  Capital Gain Without Cost.

  - Implement the proposal for putting the capital gain in the cost as a plugin
    that transforms the relevant transactions, those tagged as such. This will
    require some loosening of the booking method in order to make it easier to
    disambiguate a sale, and some good debugging tools as well.

    You could automatically look for the right amounts by looking at the signs.
    I think you could automate a lot of it.

  - Compare with what I've done for wash sales for TY2015.

** Plugin: avco_checker

  Strict Average Cost Inventory Booking Checker.

  - Build a plugin that will check that accounts with average cost inventory
    booking method only have such reductions in them:

    https://docs.google.com/document/d/1F8IJ_7fMHZ75XFPocMokLxVZczAhrBRBVN9uMhQFCZ4/edit#heading=h.m74dwkjzqojh

      "Another approach would be to not enforce these aggregations, but to provide a
      plugin that would check that for those accounts that are marked as using the
      average cost inventory booking method by default, that only such bookings
      actually take place."

   This is, of cource, to be implemented only after implementing support for
   the average cost inventory booking method.

** Plugin: match_pending

  - Write a plugin that will pair up (link) matching transactions posting to a common
    account; this could be used to properly pair up the transactions to
    Liabilities:AccountsPayable, which would be very useful.

** Plugin: at_cost_only

  - Idea for one of those constraint plugins: Create a plugin whereby you
    declare some currencies and assert that any units in them are always held at
    cost.

** Plugin: subset_balances

  - Create a plugin that filters out postings with a particular per-posting
    flag, and that checks that they are balanced by themselves.


** Super-Plugins: Pedantic & Auto

  There are two groups of plugins which I use quite often, and would benefit
  from it being possible to enable all at the same time: "auto everything" and
  "super pedantic." Ideally the list of actual plugins being run would be
  expanded in the loader. I think we ought to just make the loader support
  modules in its __plugins__ attribute, and it would insert them this way in
  options_map, and run them individually, or maybe use another module attribute,
  e.g. __plugins_delegate__ or whatever..

  - (pedantic) Create a new plugin-of-plugins which enables all the possible
    constraining other plugins in order to make Beancount as tight as possible
    by default. Making the hardcore validation into a plugin might be a good way
    to provide a strict mode. You could build a "beancount.plugins.pedantic"
    plugin-of-plugins.

  - (auto) Create a new plugin-of-plugins which enables all the auto-declaration
    plugins in order to make crafting little test files as convenient as
    possible. I do this all the time, I need this actually. You could build a
    "beancount.plugins.auto" plugin-of-plugins.

  - Put all verification plugins, including nounused and noduplicates under
    beancount.plugins.constraints.*.

* Payees as Subaccounts

  Payees whose transactions always post to the same expense accounts may be
  viewed as sub-accounts of those accounts, in some sense. I've been toying with
  the idea of taking advantage of this in various ways. For example, one could
  break down the balance of an account by payee, or conversely, use the leaf
  account name as the payee itself (and remove it). I'm not sure if this useful.
  This would also require some clean payee names. This section contains some
  ideas about that.

  - Idea: Allow sub-account names to include a special character, e.g., '#',
    (only one) that would indicate to the reporting facilities that, by default,
    the aggregation should be reported to the parent account. A "detail" or
    "verbose" switch could be used to trigger the detailing of subaccounts. For
    example,

       Expenses:Health:Medical:#Claims
       Expenses:Health:Medical:#PatientSavings
       Expenses:Health:Medical:#ClaimsPayments

    would be reported as

      Expenses:Health:Medical

    by default, but with the detailed switch, would be reported as

       Expenses:Health:Medical:Claims
       Expenses:Health:Medical:PatientSavings
       Expenses:Health:Medical:ClaimsPayments

    This could be used for various subaccounts actually. It's a nice way to
    guide reporting that does not complexify the semantics.

  - Idea: in the query language, provide a special Account:Payee field, in
    order to play with the notion of payee-as-subacccount often discussed.

  - About the discrepancy between the concept of "Payee" and a superfluous lead
    account, e.g. Internet:TimeWarner, which typically contains only
    transactions from that payee: maybe we can elide the account name if it
    contains only a single payee, or perhaps a warning may be issued? I don't
    know.

    Basically, it would be nice to be able to have multiple payees in the same
    category over time (e.g. Electricity, Internet) but to be able to separate
    them somehow, without having to put the payee into the name. This is a
    little fuzzy, and I'm not sure how to do it, because the imported payee
    names are often not very clear and often truncated as well.

      Have you ever thought that Payees often end up functioning like an extra
    subaccount? I've come to realize that for Payees that only ever touch a
    single account, the line is really fuzzy there. I've been entertaining the
    idea of automatically creating subaccounts for payees like that.

  - Write a script that will highlight some "payee vs tags vs subaccount"
    invariants:
    * Highlight payees that are always used with the same accounts
    * Same with tags

** Old Notes

  - Create a plugin that will define subaccounts for payees within accounts and
    modify all the transactions accordingly. This would be a great way to kick
    the tires on this idea without affecting the rest of the system.

      Expenses:Electricity:ConEdison
      Expenses:Phone:TMobile
      Expenses:Groceries:WholeFoodsMarket
      Expenses:Groceries:UnionMarket

  - Should we define some notion of the default level for aggregation, per
    account? For example, in Expenses:Electricity:ConEdison, the default level
    of aggregation should be Expenses:Electricity. If we define that, using
    subaccounts should not bother us much.

* Budgets & Temporal Constraints

  The concept of "budgeting" should be implemented as a list of constraints on
  top of what Beancount already offers. It could be segregated to a plugin, as
  long as the input syntax is powerful enough to support it. Some people in the
  'fava' team have already begun experimenting and that's why I added support
  for a Custom directive. However, eventually this should be formalized a bit
  more and unknown directives should be let to trickle through, and for plugins
  to either register a validation function for the expected data types that were
  seen (this wouldn't be grammar-level parsing, would have to be after the
  grammar has run) or for them to validate their matching directives directly.

  - It would be useful to create a directive that checks that the balance
    of an account in a time interval is lesser or greater than some specific
    amount, e.g.

       Expenses:US:TY2014:SocSec      <= 7254 USD  ;; 6.2% of 117,000 USD
       Expenses:US:TY2015:SocSec      <= 7347 USD  ;; 6.2% of 118,500 USD

** Plugin: budget

  - Implement a plugin that defines and enforces budget constraints.

  - Look at this syntax for an example of a recurring transaction specification:
    https://www.roaringpenguin.com/products/remind
    (Sumitted by user comment.)

** Budgeting / Goals

  - We could easily add features for budgeting, e.g. somehow set goals and then
    report on the difference between actual and the goal, and project in the
    future according to rate, e.g.:

       ;; Check that the total for this position between 2013-06-01 and 2013-12-31 < 800 USD
       2013-12-31 goal  Expenses:US:Restaurant  2013-06-01  < 800 USD

       ;; Check that the balance of this account on 2013-12-31 is >= 1000 USD
       2013-12-31 goal  Assets:Savings  >= 1000 USD

* Filtering
** Views

  - Replace all views by filtering queries... the root page should still have
    convenient links to various preset views, like the last five years, but
    these links should be implemented using the filtering query feature!
    Maybe it's worth allowing the user to specify common queries in the options
    map, and provide links to them. Do this, and try removing some of my
    subaccounts to simplify the accounts-trees somewhat.

  - The root page should feature a prominent input form that allows the user to
    specify a query! This input needs live at the very root

  - (views) You should be able to filter to all transactions related to some
    account, e.g. Immigration

  - IMPORTANT! Try to let through some of the non-transaction entries in the
    view filtering. We obviously cannot let through balance entries, but
    documents yes, depending on the type of filtering. We should do our best to
    let all the entries carry through.

** Custom dimensions

  - From discussion:

       | (digression not about virtual postings but answers auxiliary questions about
       | them)
       |
       | Now this points to a more general idea that I've been pondering for a while:
       | these "accounts" can often be seen as a set of flat dimensions, the fact that
       | they have a hierarchy can get in the way. I tend to have accounts that look
       | like this:
       |
       |   TYPE:COUNTRY:INSTITUTION:ACCOUNT:SUBACCOUNT
       |
       | like this, for example:
       |
       |   Assets:US:HSBC:Checking
       |   Assets:CA:RBC:Savings
       |
       | For these four dimensions, I actually like having most accounts (Assets,
       | Liabilities and Income) specify them in this order. This does not always make
       | sense though, especially for expense accounts; for those you wouldn't really
       | want to have a COUNTRY dimension at the root. You want the general category
       | only, so I'll have, for example:
       |
       |   Expenses:Food:Restaurant
       |   Expenses:Food:Grocery
       |
       | but sometimes the dimensions get inverted too, like in my recent change about
       | how to track taxation:
       |
       |   Expenses:Taxes:US:TY2014:Employer:Federal
       |   Expenses:Taxes:US:TY2014:Employer:StateNY
       |   Expenses:Taxes:US:TY2014:Employer:CityNYC
       |   ...
       | Here the "institution" is your employer, and shows deeper in the hierarchy.
       | Finally, you often do want to have multiple types for the same or similar
       | accounts, for instance, to track gains and dividends income from a particular
       | investment account, you want a mirror of most of the dimensions except for the
       | assets bit:
       |
       |   Assets:US:ETrade:IRA -> Income:US:ETrade:IRA
       |
       | For instance:
       |
       |   Assets:US:ETrade:IRA:Cash
       |   Income:US:ETrade:IRA:Dividends
       |
       | You see what I'm getting at... these components really operate more like a
       | database table with values possibly NULL, e.g.,
       |
       |   type     country  institution  account   category
       |   -------- -------- ------------ --------- -----------
       |   Assets   US       HSBC         Checking  NULL
       |   Assets   CA       RBC          Savings   NULL
       |   Assets   US       ETrade       IRA       Cash
       |   Income   US       ETrade       IRA       Dividends
       |   Expenses NULL     NULL         Food      Restaurant
       |   Expenses NULL     NULL         Food      Grocery
       |
       | Having to order your account components in a hierarchy forces you to
       | decide how you want to report on them, a strict order of grouping from
       | top to bottom.
       | So I've been thinking about an experiment to rename all accounts according to
       | dimensions, where the ordering of the components would not matter. These two
       | would point to the same bucket, for example (changing the syntax slightly),
       |
       |   Expenses|Taxes|US|TY2014|Employer|Federal
       |   Expenses|US|Employer|Taxes|TY2014|StateNY
       |
       | You could then display reports (again, the usual reports, balance sheet,
       | income statement, journals) for "the subset of all transactions which has one
       | posting in an account in <set>" where <set> is defined by values on a list of
       | dimensions, a bit like a WHERE clause would do.
       |
       | Now, now, now... this would be a bit radical, now wouldn't it? Many of these
       | accounts do point to real accounts whose postings have to be booked exactly,
       | and I'm a bit worried about the looseness that this could introduce. One and
       | only one account name for a particular account is a nice property to have.
       |
       | So what can we do to select across many dimensions while still keeping
       | hierarchical account names?
       |
       | The first thing I did in Beancount is to create views for all unique account
       | component names. For example, if the following account exists:
       |
       |   Assets:US:ETrade:IRA
       |
       | You will see four "view" links at the root of the Beancount web page:
       |
       |   Assets
       |   US
       |   ETrade
       |   IRA
       |
       | Clicking on the link selects all the transactions with a posting with an
       | account where that component appears. (Views provide access to all the reports
       | filtered by a subset of transactions.) You can click your way to any journal
       | or report for that subset of transactions. This exists in HEAD today. You can
       | draw all the reports where a particular component appears, e.g., "Employer", as
       | in "Income:US:Employer:Salary" and "Expenses:Taxes:US:TY2014:Employer:Federal".
       |
       | But this does not define "dimensions." It would be nice to group values for
       | these components by what kind of thing they are, e.g., a bank, an instution, a
       | country, a tax year, etc, without regard for their location in the account
       | name. A further experiment will consist in the following:  again assuming
       | unique "account component names" (which is not much of a constraint to
       | require, BTW, at least not in my account names), allow the user to define
       | dimensions by declaring a list of component names that form this dimension.
       | Here's how this would look, with the previous examples (new syntax):
       |
       |   dimension employer  Microsoft,Autodesk,Apple
       |   dimension bank      HSBC,RBC,ETrade
       |   dimension country   US,CA,AU
       |   dimension taxyear   TY2014,TY2013,TY2012,TY2011,TY2010
       |   dimension type      Assets,Liabilities,Equity,Income,Expenses (implicit?)
       |
       | You could then say something like "show me trial balance for all transactions
       | with posting accounts where bank is not NULL group by bank" and you would
       | obtain mini-hierarchies for each group of accounts (by bank, across all other
       | dimensions).
       |
       | (With the state of my current system, I could probably code this as a
       | prototype in a single day.)
       |
       | Addtionally, accounts have currency constraints and a history of postings
       | which define a set o currencies used in them. More selection can be done with
       | this (e.g., show me all transactions with postings that credit/debit CAD
       | units).
       |
       | IMHO, all you're trying to do with these virtual accounts is aggregate with
       | one less dimension, you want to remove the real account and group by community
       | project. My claim is that there are ways to do that without giving up o the
       | elegant balancing rules of the DE system.

    In relation to this... these "dimensions", could they just become other
    dimensions in the filtering language?

      component:Microsoft

      employer:Microsoft
      bank:RBC
      country:US

    You can then break down by those, like a GROUP BY clause, and generate
    reports that have those as root accounts, or separate breakdowns.

** Tags used as dimensions

  - If you had tags as key-value pairs, those could be used as well:

      2014-05-21 * ...
        #employer:Microsoft

    Searching for:

      tag:employer=Microsoft

    This is another dimension in the same filtering language.

* Operations
** Validation

  - Write a dedicated routine to check the following invariant:

        # Handle sanity checks when the check is at the beginning of the day.
        check_is_at_beginning_of_day = parser.SORT_ORDER[Check] < 0
        ...
        if check_is_at_beginning_of_day:
            # Note: Check entries are assumed to have been sorted to be before any
            # other entries with the same date. This is supposed to be done by the
            # parser. Verify this invariant here.
            if isinstance(entry, (Check, Open)):
                assert entry.date > prev_date, (
                    "Invalid entry order: Check or Open directive before transaction.",
                    (entry, prev_entry))
            else:
                prev_entry = entry
                prev_date = entry.date

  -  Sanity check: Check that all postings of Transaction entries point to their
     actual parent.

  - (validation) In addition to the Check/Open before-constraint, check that
    the entries are always sorted. Add this sanity check.

  - The default validation should check the invariant that Open and Check
    directives come before any Transaction.

  - Validation: Everywhere we have a filter of entries to entries, we should be
    able to apply a check that the total balances before and the total balances
    after should have the very same value.

  - In validate.py: differentiate between the case of an entry appearing too
    early before an Open directive, and an entry appearing for an account that
    simply just doesn't exist.

  - Auto-detect and warn on likely duplicate transactions within the file.

** Padding

  - Idea: Padding entries could be extended a tiny bit in order to
    automatically calculate the cash distribution entries, e.g., like this:

      2014-03-04 pad Asset:Cash  Expenses:Restaurant    60%
      2014-03-04 pad Asset:Cash  Expenses:Alcohol       40%

      2014-04-04 pad Asset:Cash  Expenses:Restaurant    70%
      2014-04-04 pad Asset:Cash  Expenses:Alcohol       30%

      2014-05-04 pad Asset:Cash  Expenses:Restaurant    70%
      2014-05-04 pad Asset:Cash  Expenses:Alcohol       30%

    This is a great idea, is in line with the general meaning of pad entries
    (implicit 100%) and would add a much desired feature.

  - Add tests for all the cases of realization padding.

** Locations

  - @location really should just convert into a generic event "location", just
    as address and school should; they're just events with forward fill...
    Serve this at:

       http://localhost:8080/20120101/20130101/events/location/days

  - Add a "reason" field for @location, and display as trips, with
    some sort of meaning to them. Ok, this contradicts the previous idea.



* Parser
** Errors

  - Parsing an indented string results in some output... for example, this code
    spits out a single Balance entry (the last one):

        balance_entries, _, __ = parser.parse_string("""
          2014-01-02 balance Liabilities:CreditCard   100.00 USD
          2014-01-03 balance Liabilities:CreditCard   200.00 USD
        """)

    It should not. It should output nothing, because these entries are indented.
    I don't understand why it does. This is a parser bug which needs to be
    traced and debugged. This has come up in writing tests here and there,
    forgetting to insert dedent=True.

  - We need to gather errors in a single place and report them like the others;
    right now I'm catching them in sum_to_date() and writing using the logging
    module; but they really should be trickled up with the rest.

  - Syntax errors currently have no location... this is unacceptable. Write an
    automated test, check for all kinds of errors, in the lexer, in the parser,
    in the Python. (Just work with the line number, we don't really need
    character position.) Test everything with automated tests.

  - 'lineno' is incorrect, it points to the next entry, not the previous one,
    fix this bug! This is really annoying.

  - Set a correct filename in grammar.y

  - Errors from the parser and others should all be accumulated in one place,
    so that we do all the reporting at the very top level.

  - Don't raise error exceptions anywhere; log everything to an error
    handler/accumulator class instead, and skip to the next entry/declaration.
  - Propagate exception from Python(?)

  - Problematic transactions (!) should spit something of color on stdout, they
    should not be forgotten so easily.

  - Bug: Invalid account names should only be reported once.

** Lexer Work
*** Errors in Flex Lexer

  - (parser) Support enabling flex debugging in beancount.core._parser.parse(),
    using "yyset_debug(int bdebug)".

  - When an error occurs, skip the lexer to the next empty line and recommence.

    * Modify the lexer to emit EOF and add that in the grammar rules for empty_line.

*** Write a New Lexer From Scratch

  Reasons to write your own lexer manually:

  - Should support UTF-8 encoding.

  - Should support SCHEDULE entries for org-mode (see email discussion).
  - More flexible syntax (see "Is it possbile for beancount to ignore org-mode
    SCHEDULED and DEADLINE?" thread).

  - Better error reporting

  - (performance) Write your own lexer manually and compare performance with
    flex one. I think we can do a much better job at error reporting by writing
    our own, but I'm unsure how the performance compares.

  - IMPORTANT LATENT ISSUE. You need to extend the lexer to parse A-Z for flags,
    not just PSTCU! This is important, as I just realized that it could prevent
    the correct parsing for entries in a round-trip, with postings produced with
    unexpected flags. In fact, any character with whitespace on each side should
    parse as a flag. This is very important.

    This manifests when adding a posting with letter 'M' right now. Replicate
    this, fix the problem.

** Make the Parser Reentrant

  - Make the parser reentrant [2014-08-02]. This is _not_ a difficult task.

    * Follow this:
      http://www.lemoda.net/c/reentrant-parser/
      http://flex.sourceforge.net/manual/Extra-Data.html
      to remove all globals from my lexer and make it truly reentrant and free of globals.

    * You need to add unit tests that check the correctness of line numbers on
      parsed directives and errors.

    * You need to remove the get_yylineno and get_yyfilename accessors.

    * You need to make the parser reentrant, by add this directive to the grammar:

         %parse-param { PyObject* builder}

      You also need to redefine yyerror() accordingly. I've done it and it
      works, it's simple, it's a 20 minute change:
      http://www.gnu.org/software/bison/manual/html_node/Parser-Function.html

    * You also need to make the lexer reentrant:
      http://flex.sourceforge.net/manual/Reentrant-Overview.html#Reentrant-Overview

         %option reentrant

      (I haven't tried this yet.)

    * Most of the "real" work involved is in removing the globals for lineno and
      filename.

    * Make sure the performance does not degrade as a result of doing this.

** Syntax

  - You should support a payee with no description! This generates a parser
    error right now.

  - The syntax should support multiline strings naturally...

  - For Links vs. Tags: dont impose an order, parse as tags_or_links.
    Right now the order is tags_list and links_list.

  - You should accept commas in the input; simply ignore their value.

  - Add 1/rate syntax for prices (and anything... really, why not).
    Convert at parsing time.

*** Sensible Syntax for Lots

  - Consider making the lot syntax like this:

       -4 {HOOL @ 790.83 USD}

    instead of:

       -4 HOOL {790.83 USD}

    It's actually a lot more accurate to what's going on...

** Testing

  - Allow file objects to parse() and dump_lexer(). This should use fdopen() or
    whatever else to get this job done at the parser level.

  - You need to clean up the memory of the strings created; call free() on each
    string in the rules.

  - Add a unit test for pushtag/poptag errors.
  - Add unittests for tags, pushtag/poptag

* Reports
** Text Statements

  - Complete text-statements branch, printing out balanace sheet and income
    statement to text for bean-report and ELI, complete with --date on those
    reports.

 - Using an intermediate data structure, produce text and csv / xls reports,
   downloadable from the web front-end, or even generatable directly. All of
   this reporting infrastructure should be reusable, ideally.

  - A text rendering of the balance sheet / income statement would be
    _very_ useful for collaboration/communication with others. Add a link to
    download a text version of any report. This would be made easy if we only
    have a few distinct types of reports.

** List of Unreconciled Transactions and Postings

  - Perhaps we want to produce a report of all transactions with a highlight on
    them.

** Balance Sheet

  - (web) We really need to reorder the accounts in a way that is more
    sensible... it's annoying to see the accounts I care about at the top of
    the page. Cash, Points, AU, should be at the bottom... I wonder if there's
    a nice heuristic. Last updated date? I think that would be good enough.

  - We need to figure out how to order the accounts on the balsheet; I want the
    most relevant near the top. Sorting accounts: compute a score made up of

    * nb. txns from the last 3 months
    * nb. checks from the last 3 months (weighted more heavily)
    * line-no of Open directive in the file.
    * last updated date.

** HTML Rendering

  - Rendering: When you collapse a parent account, its aggregate amount should
    render, and disappear when not collapsed.

  - Numbers should align to the right.

  - USD and CAD should be aggregated in their own columns for balance sheet and
    income statements. These should be specified from the command-line.

  - All entries should have collapsing a-la-JavaScript, along with
    collapse/reveal all buttons. All JS.

  - If the software is finally fast enough in Go, render RESTful on the fly for
    any date:

    * REST:  /balsheet/20121231/
    * REST:  /income/20121231/20131231/

    This way, you could have any year on the same run. No need to restart, even
    have a menu with all the years, and perhaps even some of the latest months.

  - It would be really nice to render the line numbers to the source in the HTML

  - (Performance) Implement buffered output for faster response using a separate
    thread and an iterator that yields from app.write when the data buffer is
    large enough.

  - Postings that have a "!" flag should have at least their
    background red.

  - You should more explicitly state the beginning and ending period
    on each statement pages (it is super important information).
    Just below the title.



** Excel Output

  - Find good ways to transfer data to an Excel spreadsheet. A link to download
    a file should be supported.


** Links to Source

  - The new format code should keep and optionally render the source file/line
    of any transaction, and allow clicking to get to the source line in the
    rendering.

  - Maybe there should be a script that can take a report specification and
    output a list of emacs-compatible links to the entries, interspersed with
    the text format rendering! You could go "next-error" to go through the
    entries in time order, emacs taking you there one-by-one.

** Event Reports

  - We should be able to count the days of each event type.

** Distribution of Expenses and Income

  - Add a pie chart to visualize the constitution of the Income Statement for
    Expenses and Income.

** Summary Reports

  - To create custom views, for example, weekly summaries, you could
    convert the ledger into another ledger, where entries would have
    been replaced by summary entries instead, and all the other
    functionalities would still work.

** Financial Ratio Analysis

  - Add these: http://www.csun.edu/~bjc20362/Controlling-2.pdf

** Trades

  - You should be able to report on all booked trades during a period,
    especially with the new booking algorithm, this will be useful.
    Create a new report type for this.

** Reports: Overview Stats

  - Add a simple overview 'stats' report with output like this:

      Files these postings came from:
        ...

      Unique payees:            2681
      Unique accounts:           151

      Number of postings:       9026 (4.8 per day)
      Uncleared postings:        126

      Days since last post:     -206
      Posts in last 7 days:       30
      Posts in last 30 days:      52
      Posts seen this month:       8

  - This ought to replace the current stats reports, which are simply too small
    and specialized.

** Reports: Rendering Journals

  - Journals should render in either order.

  - Add an option for spacing in the revamped reports.

  - When multiple transactions occur in the same day, it makes sense not to
    render the balance amount until the last one. Do this. This is important.

  - In rendering balance directives, don't render the amount in the "change"
    column; that is too confusing for some users, keep the change column for
    changes.

  - (easy) Don't render postings in the HTML interface by default. The detail
    can be made available via bean-query now, and users can click on /context
    link in order to get the full transaction detail. Journals should be
    summaries. Add an optional argument to turn it on/off, but it should be off
    by default.

** Reports: Rendering Tables of Balances

  - tree rendering: If a parent account has only a single subaccount and the
    parent account otherwise has no postings in its realization, render the
    account on a single line instead of two, e.g.

      Expenses                     Expenses
        Taxes                        Taxes
          US                           US
            TY2014                       TY2014
              State                        State:Company
                Company                    ...
              ...

** Reports: Rendering Tables

  - For table rendering, move the actual formatting at rendering time. CSV files
    should have fractional values for percentages, txt and html should have %
    values. I need to figure out a good solution for this. Maybe the thing to do
    is to move the field selection at rendering stage, or at least to have it at
    both.

** Reports: Accounts

  - bean-report accounts should produce a regular table that can be rendered
    with CSV or TXT, not a custom output string.

** Reports: Cash

  - Create a function to identify whether a Position/Inventory is cash... use
    this to reproduce/replace the 'cash' report. Use the same rule from
    bean-report.

** Report: XML

  - Output to a structured XML format, some people are finding that useful to
    build other visualizations. In order to test this completely, do a
    round-trip test.  The code should live in beancount.parser, parallel to the
    existing code there.

** Report: Events

  - Build a 'events' report that will print out the current value of all events.

  - Create a new report type: "days" that counts the days of any event in the
    filtered log.

* Price Freshness / Dated Prices

  - Issue warnings if the price date is too far from the requested market value
    date. This will help with returns, a lot. You should likely do this in the
    price_map object, in the lookup function, maybe, so that all modules benefit
    from the feature. You could ideally provide a date and a tolerance, and
    somehow issue warnings automatically. The tolerance for price freshness
    should be provided as an option in the input file.

  - Add the capability to issue warnings when the price database is queried for
    a specific date but the price point is too distant from the requested date.

      "One thing I want to do soon is to issue warnings when the price database is
      looked up and the price point is too far from the requested date, so that the
      user could go fill in the missing prices. I'd probably issue price entries with
      the approximated price (approximated with a distant date) and then feed that
      into another script that would fetch prices for those directives."

* Review Design of Tags & Links

  - Consider removing the "links" attribute altogether and making that simply
    just a tag. Do we really, truly need to distinguish between tags and links?

  - Try removing the 'tags' attribute of transactions by moving it to metadata
    fields and making sure tools are available to perform the same aggregations
    using bean-query and views using bean-web.

  - Make the Pad directive accept #tags and propagate those to the generated
    transactions:
    https://bitbucket.org/blais/beancount/issues/70/add-tag-to-the-pad-directive-and-propagate

* Web Interface Improvements

  - (easy) Make b.w.web also 'app.options_map' instead of 'app.options'.

  - Make the web interface not render postings anymore by default.

  - web: Don't render the transaction detail anymore; instead, the full context
    should come up in a tooltip that is computed on-demand. Rendering the basic
    table should not have to render all the detail upfront, that is always
    overkill.

  - web: Don't render the full Inventory'es; instead, already render at cost and
    provide their full detail either by clicking on the transaction, which
    should render the full detail of an inventory (for debugging), or in a
    tooltip.

  - Highlight (e.g., in the color red) the postings to accounts that are in
    contra value, e.g. a positive Income, or a negative Expenses posting.
    (Maybe this is just something that lives in Fava actually)

  - In the web interface, it would be nice to have a fancy client-side
    JavaScript overlay here, that automatically appears after parsing if there
    are errors and that automatically smoothly fades out. All errors should be
    displayed in an overlay; proper error handling and display for the web
    interface is not optional, it's important.

  - Figure out how to disable googleapis fonts when on a very slow connection.
    I'd like to enable the fonts, but if they cannot be fetched quickly, or
    cached, this should be disabled.

  - Implement a little plug-ins system that allows a user to insert a new tab in
    bean-web, to insert some custom display.

  - Instead of rendering inventories with the full contents in the journal,
    render the cost, and place the full inventory in a tooltip!

  - A table of price entries should be rendered under the price graph in the
    web interface.

  - The Trial Balance page could be a good place to put all the accounts on the
    left and have two sets of columns: beginning of period -> end of period.

  - In order to implement .txt output, you will need to decouple the web
    rendering and the generation of its included data. This will be
    great--ability to cut-and-paste any page into txt. format=txt, and we could
    still have the links clickable. Everything else would just be txt. A bit of
    a crazy idea, but it might work well and be simple. Maybe.

  - Render tags on the HTML page

  - Replace gviz charts by some other library that does not require you to be
    online in order for it to work.

  - Silence BrokenPipeError errors from bottle using wsgiref. You could use
    CherryPy, which doesn't suffer from that, or just... fix it and silence
    them.

  - In balance/aggregate reports, render the balances for parent accounts too,
    in lighter gray.

  - Render the Conversions amount at the bottom of the Conversions page...

** Visualizations

  - Move the TreeMaps experimental script for Expenses and Assets subtrees into
    the bean-web codebase:
    http://bost.ocks.org/mike/treemap/
    (Or maybe that would just be left for fava.)

** Rendering Documents

  - Serving CSV files from the Documents page should not done be via download,
    but rather they should rendered directly. Same with text files. As much as
    possible files should be served directly.

  - The documents web page should render by-month + date, and by-account + date.

** Update Activity Page

  - Update activity: Remove parent accounts with no child accounts.
  - Update activity: This exhibits a bug in the table rendering, look for IVV,
    see TODO(blais) in acctree.py

** Bake Improvements

  - Move beancount.scripts.bake to beancount/web and adjust all the references
    accordingly.

  - bake: Make bake support curl if wget is not available. It should work with either,
    to relax dependencies.

  - Make the web scraper run in multiple threads... it's quite a bit too slow as
    it is. I'm sure we can make it scrape in parallel using multiprocessing and
    a work queue (this should be a fun little project and would make baking to
    an archive a lot faster in many cases).

** Programmable View

  - GREAT IDEA! Have a web form that you can input a view filtering expression,
    e.g.  year:2014 component:Microsoft
    to have that year's transactions made with this component. Encode the
    results in a unique string that you can decode and create a corresponding
    view of the subset selected by the expression. You can then view any of the
    reports for that subset! This means we can then get rid of many of the root
    page's links automatically, yet still provide all the opportunities... this
    is the way to go, and would best mirror the command-line capabilities.

** Error reporting

  - We really need to list all the entries markes '!' somewhere; they should be
    more annoying to the user.

  - In the balance sheet or trial balance, mark accounts that have errors in
    red, or add a little red start next to them.

  - Implement basic error reporting page from the list of errors.

** Links

  - (web) Render links to the right of descriptions, and the link href link
    should actually render a page of the related linked entries.

** Aesthetics

  - In the entries table HTML, highlight the relevant posting leg somehow, maybe
    use a '>>' marker, or make it bold. Something. (Bold is too much, use >>.)

  - Render "as of YYYY-MM-DD" under the title for Balance Sheet, and "from
    YYYY-MM-DD to YYYY-MM-DD" under the title for Income Statement

  - Answer to favicon.ico request.

  - Add an option to render the entries table upwards, not just downwards.

  - Use that beautiful new font (Roboto) from Tactile in the new rendering.
    Totally worth it. Use the nice Lucida-like font for numbers, like in
    TurboTax.

*** JavaScript / Client-Side Interaction

  - Render balance sheet/ income statement cells with two numbers for parent
    nodes, so that when you collapse a node, all the amounts of its children sum
    up automatically and display in its cell. You should have a consistent
    report regardless of whether nodes are collapsed or not. This will require
    some JavaScript effort.

  - Implemented a JavaScript cursor in JS. J, K up down. SPC = toggle.

  - In Journal view, pressing 'C' should toggle displaying the checks on and off.

** Trial Balance

  - We should have a nicer way to tell what accounts need to be updated.
    Highlight them red if they haven't been updated in more a month
    (configurable).
    Put the last updated date in the balance sheet or perhaps the trial balance
    page. Should be easy; we don't need a dedicated page for this.

  - Shove more information in the Trial Balance page, info about errors, documents, etc.

** Source

  - The source page should take a special '?line=ddd' parameter that will
    scroll the page to the transaction at that line.

** Conversions


* Small Projects & Challenge Ideas
** Maximum Balance

  - Can I compute the maximum value of each account at the end of every year
    (for foreign assets decl.) This would be useful for FBAR / FATCA
    declarations.

  - Automatically compute the maximum account values of foreign accounts for
    the FBAR filing.

  - You should report a trial-balance -like listing of the minimum and maximum
    values of all the accounts.

** Property Lifetime Return

  - Challenge: Can I compute IRR return on my condo purchase and sale,
    accurately accounting for all the little expenses and cash flows along the
    way? TODO: Add benefits received as an Income, as transactions.

** Taxation Rate

  - Challenge: Can I automatically compute my taxation rate for every year?

** Currency Exposure Report

  - For a particular balance sheet, report the total currency exposure of the
    ledger. This should be a very simple report, probably in the form of a pie
    chart.  Maybe this pie chart should be located in the capital report
    (possibly makes sense).

** Inflation Adjusted Reporting

  - It would be AWESOME to look at a balance sheets from the past but
    inflation-adjusted for any date... Answer this question easily:

      "What was I making in 2010 in today's dollar terms?"

  - How would I produce an inflation adjusted version of some charts. Maybe all
    charts should have that option?

  - Look at average meal 10 years ago, average electricity, etc. things that
    should be equal, and correct for the time-value-of-money, compare prices
    today with prices then. Maybe come up with some kind of constant unit that
    I can convert everything to.

** Account Linkage Report

  - Generate a Graphviz link of all the inter-account transactions that are
    larger than a certain amount.

    Generate a graph for the main kinds of account
    interchanges, by looking at the most significant transactions
    between the accounts. For example, ignore transactions which are
    too small in absolute value, or whose total is too small a portion
    of the total.

    Fun little project: Create a graphviz output from a Ledger, where
    transactions above a certain amount would generate a link between
    accounts. Note:  the threshold could be either for single
    transactions, or for aggregate amounts (absolute value).

** Predict Vacation Cap Date

  - Make an plugin that computes the precise date at which my vacation will cap
    (240 VACHR) base on an account.

* Account Hiding Criterion

  - Set the closing criterion for empty accounts, implement in a single place,
    and review all the code which renders balances to use it.

      "I used to have it so that accounts closed before the beginning of the exercise
      (in the reports) would not appear. Accounts closed at the end of the period but
      with some activity within the period would appear (so you can click on them and
      see their journal). Opened accounts with a zero balance would, too. Closed
      before begin + no activity = no show."

        2000-01-10 open Assets:Continuing
        2000-01-10 open Assets:Empty
        2000-01-10 open Assets:Terminated

        2000-01-10 open Equity:Whatever

        2014-03-10 *
          Assets:Continuing       110 USD
          Assets:Terminated       120 USD
          Assets:Empty            130 USD
          Equity:Whatever

        2014-03-30 *
          Assets:Terminated      -120 USD
          Assets:Empty           -130 USD
          Equity:Whatever

        2014-05-15 close Assets:Terminated

        2015-01-10 *
          Assets:Continuing       110 USD
          Equity:Whatever

  - Whether an account shows up in a particular Ledger (realization) really only
    should depend on whether the account was open during the period (we now have
    account open/close dates... let's use them instead of a heuristic!).
    Create a routine to figure out if an account was open during a specific
    time period?

  - Related topics:
    (ticket) https://bitbucket.org/blais/beancount/issues/36/balances-output-sometimes-outputs-000
    (fava) https://github.com/aumayr/fava/issues/292#issuecomment-219563582

  - One question is whether we should display an account which has a non-zero
    balance but when rounded for display rounds to a zero number?

      "the problem is not the sell, but the buy
      that leaves -0.00120 USD in Assets:XYZ"

* Rejected Ideas

  - Why aren't we using the price on the first leg of this transaction? This is
    an interesting variation on the meaning of the price: it could mean either
    (a) the price of the lot, or (b) the conversion price of the cost of the
    lot. This would enable the following:

        2013-07-22 * "Bought some US investment in a CAD account"
          Assets:Investment:HOOL           50 HOOL {700 USD} @ 1.01 CAD   ;; 35350 CAD
          Assets:Investment:Cash          -35359.95 CAD
          Expenses:Commissions                 9.95 CAD

  - Add a --auto-everything option to bean-check that automatically inserts a
    beancount.plugins.auto_accounts directive and more.

* To Be Categorized
** Reporting Plugin Errors

  - Build a utility function to parse plugin configs using ast.literal_eval()
    and catch and produce a consistent error message when an invalid Python
    expression is provided. Convert all the plugins to use it.

  - When rendering errors, render the data type so the error tells you which
    component or plugin generated it.

  - Parse and save the line no for "plugin" directives in order to improve their
    error reporting.

** doctor / tools

  - Add a list of posted balances by account to "bean-doctor context".  "linked"
    always links all the transactions, so it's not good enough. Just add this by
    default to the context command.

  - bean-doctor context should accept a LINK, not just a line number from
    context.

  - Great idea: Make the printer able to (1) output "incomplete" entries and (2)
    print out the entries in the order of (filename, line-no) in which they were
    parsed, to produce a file that is as close as possible to output. (bw3443
    asked for this in order to make modifications to his input and push that
    back out to a file, this could be useful.)

** query_parser

  - Support arithmetic operations as targets, so you could SELECT 2+2, for
    example. Then add a PRICE(ccy, ccycost, date) function to pull the price at
    any date.

  - SQL: "IS" and "IS NOT" is not implemented.

  - Idea: The "HELP" command of the SQL shell should be made analogous to the
    schema inspection facilities of other SQL shells instead of being dedicated
    HELP commands.

  - Implement a DESCRIBE command to the SQL shell in order provide help on the
    available row commands. I think this would be a natural way to do this.

  - This query works:

      bean-query $L ' balances from flag = "!" '

    But this query fails:

      bean-query $L " balances from flag = '\!' "

    The second one needs to have the flag escaped because of bash shell
    expansion, but the problem is that the escaped backslash appears in the
    output. This is normal bash behavior, but the problem is that the user
    receives no notification of failure in this case. Beancount should detect
    that the string compared to a flag is not a single-character string and
    issue an appropriate error message for it.

  - Bug: this query fails and should not:
    "select account, sum(position) group by account order by account_sortkey(account)"

  - SQL: When not specified, ORDER BY should be set to be the same as GROUP BY
    by default. This is a sensible choice.

  - Implement implitict GROUP BY and BALANCES ... WHERE syntax

  - The 'balances' report should also support a WHERE clause as a nice
    shorthand. I would use that all the time myself if I could.

*** Implement Table Joins

  - Write the multi-year report and share on the list at
    https://groups.google.com/d/msg/ledger-cli/XNIK853ExNc/CWxSPa-5INMJ

  - Write a utility script that merges multiple reports with a leftmost column
    of account names into a single report with multiple columns.

       SELECT account, bal1, bal2 FROM
         (SELECT account, sum(cost(position)) as bal1
          FROM CLOSE ON 2014-01-01 CLEAR)
         JOIN
         (SELECT account, sum(cost(position)) as bal2
          FROM CLOSE ON 2015-01-01 CLEAR)
         ON account;

** query_env

  - There's a bug in the MIN() function, it fails, try this:
      select min(balance) from open on 2015-01-01 close  on 2016-01-01  where account = ...

  - Rename ACCOUNT_SORTKEY(), it's a terrible name. Name this REPORD() for
    "report order".

  - Provide a SUBSTR() or SUB() function for the SQL script. Find out what the
    SQL standard is and implement that. MAXWIDTH() just isn't too great a name.
    TRIM() might have been a better name.

** query_eval

  - Another problem with queries is that sales cause very large unrealistic
    changes because each posting affects its account separately. Look at this
    query, for example, where we are trying to obtain the maximum balance during
    the year:

      select date, description, convert(balance, 'CAD', date)  from open on 2015-01-01
      close  on 2016-01-01  where parent(account) = .../'rrsp'

    We need to find a way to report the balance only after all the postings of a
    particular transaction are applied. I'm not sure how to handle this well yet.

  - query: Provide a column for the "other accounts" of a selected posting's
    transactions, so you can select on that. Selecting a transaction should be
    migrated from the "FROM" syntax to the "WHERE" syntax as if a joined table,
    with suitable support for ANY and other membership operatos.


** Support Negative filtering by default

  - Idea: For "virtual postings", you could mark certain tags to be excluded by
    default, to be included only explicitly. e.g. #virtual tag would have to be
    brought in by selecting it via "tag:virtual". Maybe a different prefix would
    be used to distinguish them, e.g. #virtual and %virtual, or #virtual and
    -#virtual; something like that.

** query_render

  - Journal rendering: add terminal colors (easy).

** Improvements to Emacs Support

  - Investigate indent-region and see if it wouldn't make sense to override this
    in order to invoke beancount-align / beancount-format.

  - Add an Emacs mode command to compute a command at the date of the
    transaction preceding or at the cursor line (with C-u). Without a C-u
    prefix, compute the balances at the latest date. The point is that the user
    shouldn't have to type in the bean-query <filename>, other than perhaps
    having to type "balances". To work quickly on smaller files.

*** Transaction Lists which can be Explored with Emacs

  - Add a "lineno" format for transactions that render in "Emacs errors"
    compatible format, so we can easily jump in time throughout the input file
    instead of rendering a journal. Offer the option to list in reverse to. This
    should be invokable from the SQL shell.

  - Register (with filter) should have "print" mode that also includes
    file:lineno so that we can make Emacs "jump" between the transactions in
    the order they appear.

** Trading

  - Produce example transactions for each of the cases provided by Filippo's
    sample transactions.

** Tools: Formatting

  - BUG: There is a bug in bean-format; on
    /home/blais/sharing-with-roommate/liabilities-account-solution.beancount, it
    fails with an assertion. I highly suspect that it's because of postings like this:
      Expenses:Electricity             45.34/2 USD
      Liabilities:Alice                45.34/2 USD

* Misc Grab Bag of Ideas

  Here follows a grab bag of ideas. When I have a new idea coming to me, I don't
  have time to think about where to put it, I just come here at the end and jot
  it down. Every couple of years I clean this mess up and put it in the sections
  above.

  - You need to add options to provide the precision to use for prices,
    otherwise something like this:

      2016-07-15 * "Resto" "Nice dinner near Storm Hotel" ^b4cd7330bc3d
        Expenses:Food:Restaurants   12500 ISK
        Income:Martin:CreditCard  -103.18 USD @ ISK

    will render as

      2016-07-15 * "Resto" | "Nice dinner near Storm Hotel" ^b4cd7330bc3d
        Expenses:Food:Restaurants:Martin       6250 ISK                ;                           6250 ISK
        Expenses:Food:Restaurants:Caroline     6250 ISK                ;                           6250 ISK
        Income:Martin:CreditCard            -103.18 USD @ 121 ISK      ; -12499.99999999999999999999999 ISK

    instead of

      2016-07-15 * "Resto" | "Nice dinner near Storm Hotel" ^b4cd7330bc3d
        Expenses:Food:Restaurants:Martin       6250 ISK                ;                           6250 ISK
        Expenses:Food:Restaurants:Caroline     6250 ISK                ;                           6250 ISK
        Income:Martin:CreditCard            -103.18 USD @ 121.148 ISK  ; -12499.99999999999999999999999 ISK

    Right now, the only solution is to provide at least one price with a
    suitable precision.

    Another solution, instead of letting the user select the precision, for
    inferred prices, would be to infer maximum precision by default if a digit
    of precision hasn't been seen yet. Round prices shouldn't imply 0 digits of
    precision when it comes to inferred prices, for rendering.

    Note that the actual numbers derived are correct, the only problem is how
    they get rendered by default.

  - Try to modify b.l._parse_recursive() to reuse the DisplayContext object
    across all the parsed files, in order to accumulate its full state. Some
    users (from fava, e.g. Daniel Bos, see thread on mailing-list) are defining
    a single top-level file with only includes, and this breaks the rendering of
    the fractional digits in the web interface in a severe way.

  - Investigate using PrettyTable over my custom one. Is there any point to that?

  - Important: CONVERT() currently converts at the market value. This needs to
    be documented well, and how to use PRICE() and VALUE() as well. It's poorly
    documented right now. (See question in May 2016 by redstreet0 on the
    mailing-list.)

  - Rename Position.get_cost() to Position.get_total_cost(), I've it confusing
    to myself otherwise.

  - Rename the shell function PRICE() to GETPRICE() in order to avoid confusion
    as well.

  - Put all the contents of experiments/ under their own directories and add
    decent README files for each of these.

  - Write a new plugin to spread cash transactions over multiple dates. Use a
    template transaction in the input file as input.

  - Setup continuous integration that would push build status for each commit to
    bitbucket's build status API. Buildbot already has a plugin for this.

  - In upload_assets.py, add the export date somewhere very visible.

  - Convert the upload.py script to use the Sheets v4 API instead of gspread.

  - Produce pivot on monthly expenses as a custom report, the need for this
    occurs too often to wait for the SQL shell to support it.

  - The Beancount presentation should include the table's implicit join,
    graphically, and then explain select/filter/aggregate. Include a section in
    the design doc about this, or perhaps even in its own doc.

  - Add support for the ABC's for the pure interfaces, e.g.
    beancount.prices.sources, beancount.ingest.importers, etc.

  - Start accumulating test cases from real data for similarity classification,
    and rewrite this function from scratch, it just doesn't work well at all.

  - Port all my wash sales scripts to use the new booking method. This ought to
    be working now, with the new booking method.

  - The printer should not output the | separator anymore, that's just
    deprecated. Do this now, make sure all the tests still work. This may affect
    some of the importers.

  - Create an explicit license for my documentation, one that is compatible to
    publishing this as a book later on.

  - BUG: The "bean-doctor context" command does not provide any useful
    information if there was an error on the transaction at context and its
    postings are empty. If we're looking to get the set of lots before and
    after, it's not obvious.

  - Compute and render the difference on a sellgains error. In order to make
    this work, you'll have to implement a difference between inventories.

  - This will fail because of an unfortunate ordering in the transactions on
    the same date:

      2014-08-11 * "Google Massage - 60 minute Table Massage" | "Online purchase"
        Assets:US:GoogleInc:Wallet              -60.00 USD
        Assets:US:GoogleInc:Massage                         120  RUB {0.50 USD}

      2014-08-11 * "Table Massage 60 mins - GB" ^7430817d565c
        Assets:US:GoogleInc:Massage                                        -60 RUB {0.50 USD}
        Expenses:Health:Healing:Massage

    This is normally fixed by fudging the date on the second transaction to 8/12.
    The thing is, we could either

    * Make the check allow a temporary negative balance if on the same date, or
    * Reorder the transactions so that the positive amounts always occur first.
      (I'm not sure that's always possible, imaging a combo of postings that
      requires the opposite order in order for this to work).

    This problem occurs rarely, but when it does, it's annoying to deal with
    because the error removes the transaction and it cascades to more errors.
    Fixing this would help usability a fair amount.


** Google Keep Tickets

  - Unicode support: add a basic filter with 'ignore' to a temp file, before I
    finish having a proper lexer. Kick the tires off a lexer anyhow.

  - Idea: select * from transactions, but you have to find a way to
    open/close/clear either before filtering or after.

  - Print out metadata from the C-c x bean-doctor context command

  - Get to a point where you can compute long term vs short term

  - For testing decimal, work the renderers from a given dictionary, either
    computed or given glabally. A maximum should be enforced too.

  - Testing for rendering Needs to test with numbers under prec, over prec,
    integers, with wild prec (enforce max).

  - Add a display_precision option yo allow the user to override it.

  - Add warning on repeated metadata value key

  - Returns: identify entries with intflows + extflows on one transaction,
    without assets, they should be printed out for review in dates after all
    assets accounts are opened

  - Preso: offer an estimate of data size for a ledger and show how its really
    small.

  - Finish prior to spreadsheet replicating g finance

  - Add change from trailing day, week, month, helps making decision based on
    recent trends

  - Idea: introduce balance checks on preso, immediately motivates the de
    method! Highlight errors

  - If I sell my entire position of multiple lots the booking should be able to
    infer that this is umambiguous

  - Don't allow negative units by default--modify STRICT method to disallow
    that.

  - Idea: stock split could be its own directive with a corresponding stream
    transformation, all defined in a plugin

  - Idea: wash adjusents to adjutsment account and zero balance in 2015, instead
    of washing to pnl account. Do this now.

  - Beancount: Review terminology used in documents, use "Clearing" instead of
    "Transfer."

  - Idea: report only on last posting of a transaction!

  - In reading example of stock split, add one that maintains the original
    purchase date

*** Sqltool why interesting ?

  - Automatic schemas
  - Typed calculations
  - Single line
  - Basic operations
  - Running commands

  - Broadcast concept, for inventories
  - Data (..., "html", 1), Html(...)
  - Sources: Beancount, ledger, hledger, CSV, dbm, Xls, xml, etc.

*** Taxes & Finance

  - In Canada, all trading is carried out at average lot! Since when? Adjust my Beancount file.
  - When in foreign land, how much is the base deduction (-93k?) and are you only subject to federal tax rate when you're not there?
  - Q: Can you convert short term gains into long ones via a wash sale?
** File Entries from TODO file
*** Urgent-ish

  - Unify bean-doctor linked and bean-doctor context; make it one, and C-u
    prefix triggers links, perhaps ask for which link

  - Create a demo video about “context” and “linked” command-line tools.

  - Add a function to fetch a particular subset of tags with a regular
    expression, e.g. FIRST_REGEXP('award'). Use this on the imported
    stockstatement transactions. This can be used to create a column out of a
    set of tags.

*** Documentation / Process

  - Complete the CA and handle all remaining pull requests and minor bugs.

  - Improve the Lang Syn doc right before the Unused Pad Directives by adding an
    intervening transaction instead of explaining how it works. It would be much
    clearer.

  - Write a doc (video)  that explains how to debug issues, context, linked, print, etc.

*** Branches

  - Finish work on booking branch

  - SQL tool really ought to be extracted away from Beancount, extract as a
    separate project.

*** Small Tasks

  - A large imbalance will appear as a RoundingError, which it shouldn’t!
    RoundingError’s should only be inserted when a transaction balances! Run a
    context on a non-balancing transaction and you’ll see what I mean.

  - Build a script that can run the reports found in Query and output them
    either into files or all at once. This is probably TBD as part of bean-query
    itself, with some options.

  - Build a script that can list all my cap. gains for tax-loss harvesting.

  - Modify networth script to list post-tax worth, basis + pre-tax value =
    post-tax value, segment based on accounts.

  - Finish that Health Care tracking document.

  - Move over the updating process to Google Spreadsheets solution.

  - Remove all double descriptions in importers in ledgerhub (when payee ==
    narration).

  - beancount-linked is broken, missing line number, and an exception is raised:
    bean-doctor linked blais.beancount 57660; fix this now, rename as
    beancount-context-linked and add a better binding. Use this a lot more.

  - Booking: generate all combinations for just currencies, missing or not, in
    order to complete categorize implementation; (1) apply cost-currency =
    price-currency constraint, (2) infer currency from other legs, (3) infer
    currency from inventory.

  - Define a way to specify output format for rendering many queries, and
    perhaps that should include a Google doc directly that makes an upload, even
    if that has to call out to a Python2 subprocess (that’s fine). Use that
    everywhere.

  - Add “display_tolerances” rendering override to fix bug with rendering HKD in
    trips, should be mirroring tolerances input syntax. Bug with Beancount:
    journal ‘Assets:Caroline:Octopus’ does not render with correct precision.

  - Remove unused auto-postings, they distract from the reporting.

  - Deal with flattening now (default should be never to flatten, never render
    empty fields on a continuation line for an inventory) and THEN implement CSV
    rendering.

  - Implement implicit GROUP-BY now.

  - Move “bean-doctor missing-open” to “bean-reports missing-open”, this really
    is a report type.

  - Merge 3 newer monnier beancount.el patches.

  - Bug: an unbalanced tag should output a correct line number in the error.
    Right now mistaking push/pop as push/push outputs an error with a zero line
    number, not useful. Need this. Fix this.

  - Complete ultipro tables from PDF parser.

  - payees: train a little model on my payee names to convert them to nice,
    clean payee names. Extract the data now.

  - returns2: Returns revamp + web reports.

  - booking: Implement booking proposal.

  - export: Export to spreadsheets.

  - Write unit tests for query_env and the rest of the package (important, bugs
    are being found by others).

  - Document arithmetic operations support

  - Export to Google Spreadsheets: Complete and document how to upload to a Trix

  - Doc on exportpf

  - Conversions: Document how open close clear works. This is really important.
    Use as an important the desire to pre-enter transactions from the future
    (e.g., Jon Stahl’s vesting events).

  - Write Intro with an explanation of open/close/clear.

  - Finish parser cleanup for Unicode.

  - Store residual in metadata, print it out in context

  - “Transaction does not balance” message should include the tolerance value
    allowed.

  - Complete “legacy” doc generation (merge assets.asc into that doc, we
    shouldn’t need assets.asc once that’s done, and schematize its contents) And
    start using this.

  - Plugins doc: Add documentation for sellgains plugin in the rest of the docs
    (and of all other plugins).

  - Add a section about Options in the Trading document, with these contents.

  - Implement year close via command-line.

  - Convert dividends to per-stock returns.

  - Wrap up docs? Use the framedocs script?

  - This should be the goto/ project, it should be able to do that.

  - Definitely make a teaching video… this will be useful for applications to
    other things!

  - Implement currency trading accounts as a prototype; see Conversions doc.

  - Write a doc specifically on handling the vesting of shares, including the
    tracking of unvested shares.

  - Write doc on booking taxes NOW.

  - Complete unfinished doc on health care.

  - Convert blais.portfolio to a number of SQL scripts.

  - Why doesn’t ^c2fbec103d99 generate an error?!?
    Ha! It’s because it’s NOT a mixed result… only negatives. Maybe allow only
    positive totals with a different mode, somehow. A constraint on
    dictionaries, another booking method. Maybe that should be the default:
    don’t allow negatives at all.

*** Accounting

  - Measure time taken to find and process documents in ingest and only cache it
    if very long.

  - Document the idea of implementing a virtual SQLite table for Beancount

  - Plan is to support smart sniffers

  - Convert to schema automatically

  - Load them into SQLite tables, or make sources as adapters to virtual tables

  - Add a first step that’s a conversion

*** SQLite

  - Q. Can we invoke arbitrary Python functions from SQLite?

  - Look at termsql & sqlparse

*** Idea for talk

  - Start with a description of all the desired processes and their outputs

  - Then put down the realization: (work to do all of these separately) >>>
    (work to represent all inputs)

  - Black box in the middle of >>>, *THAT*’s what Beancount does

*** Contributor agreement

  - Add this to Beancount contributor agreement notes: CLA:
    https://cla.developers.google.com/about/google-corporate

*** Idea

  - Implement a feature that generates a closing + opening transaction to be
    able to split one’s file to multiple files. This should include the currency
    conversions as well.

  - Create a script that splits up a file at a particular date and output two
    files! You should be able to split by date interval, and by tag (to extract
    all the transactions with a particular tag to a separate file).

  - Provide a plugin that summarizes all the balances from transactions marked
    with a particular tag, and replaces those with a single transaction. If all
    the balances are zero, don’t output anything. This could be used to remove
    the opening + closing transactions when including multiple files!

*** Annuities

  - Annuities w/ numpy
** Starred Email - TODO

  - Omitting all currencies in a transaction does not raise an error.
    https://bitbucket.org/blais/beancount/issues/125/omitting-all-currencies-in-a-transaction

  - Option to disable pickle cache
    https://bitbucket.org/blais/beancount/issues/123/option-to-disable-pickle-cache

  - pickle cache prevents document folder from being scanned
    https://bitbucket.org/blais/beancount/issues/122/pickle-cache-prevents-document-folder-from

  - If beancount file is encrypted relative document paths behave differently
    https://bitbucket.org/blais/beancount/issues/119/if-beancount-file-is-encrypted-relative

  - Create a balance_end directive
    https://bitbucket.org/blais/beancount/issues/118/create-a-balance_end-directive
    https://groups.google.com/d/msgid/beancount/CALkVjQbGAgJiGFb0aT9rUUYtiWOYOWvJGUgKqgGsuSE7%3DrodCQ%40mail.gmail.com?utm_medium=email&utm_source=footer

  - Allow arithmetic operations on dates
    https://bitbucket.org/blais/beancount/issues/115/allow-arithmetic-operations-on-dates

  - Missing account from bean-report balances
    https://bitbucket.org/blais/beancount/issues/116/missing-account-from-bean-report-balances

      That's odd indeed. There's some background to this issue; some facts: -
      There are multiple different types of balance reports, they all use a
      different method to determine whether an empty balance account should be
      rendered or not - Some of the criteria include: empty account has had
      entries posted to it during the reporting period, empty account is open,
      empty account has children - I need to review all of those and make them
      consistent.

      I'll leave this ticket open for now and address this in time for your specific
      case. (It's tax-time, so I have a few other features I'm focusing right now
      which I need immediately, will work on this later.)

  - Documents directive with a trailing slash fails; relative path is undocumented
    https://bitbucket.org/blais/beancount/issues/120/documents-directive-with-a-trailing-slash

  - Implement a HAVING clause
    https://bitbucket.org/blais/beancount/issues/114/implement-having



  - A lot of decimal digits if using total price
    https://bitbucket.org/blais/beancount/issues/109/a-lot-of-decimal-digits-if-using-total

      This is an interesting idea I hadn't thought about, basically for the completion
      to round from the most precise until the tolerance fails. I like this. Will
      definitely consider this and implement eventually.

  - beancount.report reports aren't honoring the DisplayContext.. make them do so.
    https://bitbucket.org/blais/beancount/issues/108/beancountreport-reports-arent-honoring-the

  - Convert the query rendering routines to use the DisplayContext
    https://bitbucket.org/blais/beancount/issues/105/context-the-query-rendering-routines-to

  - Review all codes that renders units, costs and prices for precision using
    display context.
    https://bitbucket.org/blais/beancount/issues/107/review-all-codes-that-renders-units-costs

  - New issue 65: Context should render with natural precision
    https://bitbucket.org/blais/beancount/issues/65/context-should-render-with-natural

  - New issue 60: Rendering precision for reports is inconsistent.
    https://bitbucket.org/blais/beancount/issue/60/rendering-precision-for-reports-is




  - Complete OANDA importer - deal with timezone
    https://groups.google.com/d/msg/beancount/_9hzfHfEEh0/XHLFQJEmBQAJ

      "Turns out I need to deal with timezone and I ran out of time for today.
      It's mainly working - albeit could give you the wrong rate depending in
      which time zone you're calling - if you want to test it out, try the
      "price_source_oanda" branch. I'll try to finish this soon."

  - Make the balance sheet and income statement reports support conversion to a
    single currency
    https://bitbucket.org/blais/beancount/issues/103/make-the-balance-sheet-and-income
    https://groups.google.com/d/msg/beancount/5JE9vntz54o/Xrh4w74rEQAJ

  - Create a balance assertion that applies only to tagged or linked transactions.
    https://bitbucket.org/blais/beancount/issues/102/create-a-balance-assertion-that-applies

  - Make stockstatement parser shareable with others. See thread.


  - Integrate aumayr's beancount-docs into beancount/doc
    https://bitbucket.org/blais/beancount/issues/101/integrate-aumayrs-beancount-docs-into

  - New issue 100: Provide an external registration mechanism to build new
    reports, for fava
    https://bitbucket.org/blais/beancount/issues/100/provide-an-external-registration-mechanism

  - New issue 74: Make the printer not output | separator anymore
    https://bitbucket.org/blais/beancount/issues/74/make-the-printer-not-output-separator

  - New issue 99: multi-line syntax for tags and links
    https://bitbucket.org/blais/beancount/issues/99/multi-line-syntax-for-tags-and-links

  - New issue 66: Change active years in bean-web to be calculated using the
    correct year month boundary
    https://bitbucket.org/blais/beancount/issues/66/change-active-years-in-bean-web-to-be

  - New issue 61: Implement pivot table tool & make sure it works to produce monthly
    aggregations
    https://bitbucket.org/blais/beancount/issue/61/implement-pivot-table-tool-make-sure-it


  - Integrate Jon Stahl's doc contribution into the main doc about vesting; from here:
    https://docs.google.com/document/d/1BnPgPGUEcCsWWadlDCvOUxVXVI1W26ysJPqL_aG-5JQ/edit
    He added a section about options a long while ago. Review and complete this.

  - New issue 55: Make it easy to filter out transactions in the future
    https://bitbucket.org/blais/beancount/issue/55/make-it-easy-to-filter-out-transactions-in

  - Provide some better built-in way to associate a particular document with a
    transaction, see discussion here:
    https://groups.google.com/d/msg/beancount/xGMbpfgb220/WPAjxkr8BQAJ

  - Add #tag to the Pad directive and propagate the tags to the generated
    transactions
    https://bitbucket.org/blais/beancount/issues/70/add-tag-to-the-pad-directive-and-propagate



*** Emacs Support

  - Continue patching beancount.el from Stefan's submitted patches:
    https://mail.google.com/mail/u/0/#inbox/14fdc82a04d90565

  - Try it outline-minor-mode to see if I could make Beancount be a major mode
    instead of a minor mode.
    https://mail.google.com/mail/u/0/#inbox/149d363077404909

      From Stefan: "Hmm... so basically as a glorified outline-minor-mode.
      Could you try out outline-minor-mode and tell me what irks you most?"

  - Look into TAB problem:
    https://mail.google.com/mail/u/0/#inbox/14fdc82a04d90565

      "Ben, en fait j'attendais de résoudre le problème du TAB, et pour ça j'ai
      besoin d'un "recipe" vu que ce que j'ai essayé fonctionne."

** Open Tickets - TODO

  - Issue #130: Padding involving the same account doesn't work incrementally (blais/beancount)

  - Issue #128: bean-report holdings market value incorrect if no price given
    initially (blais/beancount)

  - Issue #131: Aggregate the state of DisplayContext across all parsed files.

** TaxMin Reporting

  - Read about TaxMin loss harvesting and see if I couldn't implement a similar
    thing in Beancount:

      "Thank you for taking the time to write in and follow up. At this time, there is
      no way to view the full cost basis of all of your holdings at once at
      Betterment.

      Betterment uses a unique algorithm to optimize the tax-efficiency when selling
      shares. You can learn more about our cost basis method for sales here:
      https://www.betterment.com/resources/investment-strategy/taxes/lowering-your-tax-bill-by-improving-our-cost-basis-accounting-methods/

      The same data available on our PDF statements is available for download in CSV
      format. At this time, there is no way to provide more digits of precision in
      that PDF report. If you do transfer funds out of Betterment into another
      brokerage service, your cost basis information will be provided in full to your
      new financial institution upon completion of your transfer."

      --

      "Thank you for writing in about tax loss harvesting. To avoid wash sales,
      Betterment uses a proprietary Parallel Position Management system that utilizes
      secondary securities as a safe harbor to minimize wash sales. Sales will also be
      delayed if recent deposits are made until they are clear of the 30 day wash sale
      window.

      You can find much more information in both our White Paper (see “Parallel
      Position Management”) and FAQ below:

      TLH White Paper:
      https://www.betterment.com/resources/tax-loss-harvesting-white-paper/
      TLH FAQ:
      http://support.betterment.com/customer/portal/topics/670337-tax-loss-harvesting

      In general, you’ll want to avoid investing in any passive ETFs or mutual funds
      that track the same index as the funds in our portfolios. You can check the
      indexes of our investments here.

      TLH+ will automatically manage your purchases when they are made inside your
      Betterment taxable account, as well as your Betterment IRA.

      Target date funds, actively managed funds and individual stocks are generally
      not problematic to use alongside our TLH+ algorithm. To read more about using
      TLH+ with external accounts, please see our guide here.

      Thank you for the feedback regarding exporting data to CSV format, your friend
      is correct. My apologies for the earlier miscommunication; I’ll certainly pass
      your suggestion to our product team.

      Please let us know if you have any additional questions or if we can be of any
      further assistance. Thank you for being a Betterment customer, have a wonderful
      day."<|MERGE_RESOLUTION|>--- conflicted
+++ resolved
@@ -1,6 +1,26 @@
 -*- mode: org -*-
 beancount: TODO
-<<<<<<< HEAD
+* Priorities
+
+- Start versioning very soon. It's desired by users.
+- Pivot report... very useful. I need it.
+
+- Pull request for Unicode support: https://bitbucket.org/blais/beancount/pull-requests/13/allow-unicode-in-account-names/diff#comment-20233638
+- Fix #128
+- Fix #130
+- Fix #131
+- Make included files accumulate the state of their DisplayContext.
+
+{booking}
+{holding}
+{balance-where}
+{autogroup}
+{deprecation}
+{review-dcontext}
+{write-intro-doc}
+{commodity-required}
+
+
 * Returns (Revision)
 
   - Fix remaining tests for removal of open/balance entries from segment_periods().
@@ -17,126 +37,6 @@
   - You need to merge the external entries when multiple ones occur on the same
     date.
   - Handle the various FIXMEs.
-
-* Event
-
-  - Should we validate that the query is legit before we even run it? I think
-    so. Compile after parsing.
-
-
-* Booking
-
-  ,--------------------------------------------------------------------------------
-    Quandry: booking has to be moved from a validation-only stage, because the
-    looser interpolation will allow algorithms to select the lots, which in turn
-    decides which cost basis is used to balance the transaction. This is
-    unfortunate, because it was nice to separate this stage entirely.
-
-    At the same time, post-parsing transaction generation (e.g., by plugins) is
-    allowed... which means that we need to be able to book _after_ parsing,
-    after running the plugins.
-
-    This implies that we need to support some sort of incomplete, intermediate
-    state for postings.
-
-    Balancing incomplete postings now also has to occur in a second stage, not
-    at parsing time (balance_incomplete_postings()), at least _some_ of the
-    time, because the interpolation _may_ depend on the automatic lot
-    selection.
-
-    This creates some interesting and difficult changes.
-  `--------------------------------------------------------------------------------
-
-
-  - Parsing will now always return incomplete entries, and all the tests have to
-    be adapted to reflect this new fact.
-
-    * Remove booking hacks everywhere; only the loader should perform booking.
-
-    * Remove the beancount.ops.documents plugin, or perhaps make the loader
-      operate in a raw mode, e.g. not running any plugins.
-
-    egrep --include='*.py' -srn 'parse_(string|file)' /home/blais/p/beancount/src/python/beancount
-
-
-  - Write test for beancount.parser.booking.
-
-  - Merge beancount.core.interpolate into booking.
-  - Merge beancount.ops.validation.validate_inventory_booking() into booking.
-
-  - This causes a problem because a tag is parsed in '#9.95':
-    10 AAPL {45.23#9.95 USD}
-
-  - (Annoyance) Make interpolation.balance_incomplete_postings() return a new
-    object and not work destructively. No reason not to.
-
-  - (Annoyance) All functions that return an (entries, errors, options_map)
-    triple really should return (entries, options_map, errors), in this order.
-
-  - Create a b.c.data.transactions_only() function to this common type of
-    filtering and grep/replace everywhere. This is just too common not to create
-    a utility.
-
-
-* Requirements for Shipping 2.0
-* File Cleanup
-
-  - Remove plugins from ops, remove algorithms from core:
-
-      (Also remove "documents" option and move that as input to this plugin.)
-      b.ops.documents       -> b.plugins.documents  (not sure if breaks)
-
-      b.core.getters        -> b.ops.getters (does it add deps?)
-      b.core.realization    -> b.ops.realization (does it add deps?)
-
-  - Define a C extension module to implement D().
-    This function should catch useless errors from the cdecimal library:
-      Declined: [<class 'decimal.ConversionSyntax'>]
-    and always provide the input string so we can debug WTF happened.
-
-
-* Explicit Tolerance
-
-  - Make the printer support explicit tolerance syntax. This is crucial for
-    round-trip.
-
-* Metadata and Experiment Flags Registry
-
-  - Create a registry of all metadata fields being used in the system, with
-
-    documentation for each, so that it does not end up becoming a mess.
-
-  - Ditto for experiment flags. These should be documented in a single place as
-    well. This is all easy.
-
-    Also: Fail if the experiment flag is not a supported one.
-
-  - Document experiments as well, and how to list the available ones
-    (bean-doctor should be able to do this from the registry).
-
-
-=======
->>>>>>> e71edf22
-* Priorities
-
-- Start versioning very soon. It's desired by users.
-- Pivot report... very useful. I need it.
-
-- Pull request for Unicode support: https://bitbucket.org/blais/beancount/pull-requests/13/allow-unicode-in-account-names/diff#comment-20233638
-- Fix #128
-- Fix #130
-- Fix #131
-- Make included files accumulate the state of their DisplayContext.
-
-{booking}
-{holding}
-{balance-where}
-{autogroup}
-{deprecation}
-{review-dcontext}
-{write-intro-doc}
-{commodity-required}
-
 
 * Settlement Dates (Split & Merge)
 
