-*- mode: org -*-
beancount: TODO
* Requirements for Shipping 1.0

  - Change Account to be just a string as well, with functions, remove TYPES_ORDER.
  - Complete writing tests for all scripts.

  - Build a pass-through memoizer and replace Mole from text_utils.
    m = Memo()
    if m(re.match(...)):
    ... = m.value

  - Replace ':' and ":" everywhere to account.sep

  - Create an account_join() function in account.py to remove ':' everywhere.
  - Complete all unittests coverage (as per bean-find-missing-tests).
  - Configure and run a clean pylint on the entire codebase.
  - Add all docstrings with args Google-style.
  - Clean up the interface of loader.load(), it's ugly.
  - Implement all the missing global pages.
  - Move all imports code as ledgerhub.
  - Clean up code: remove all significant codes from __init__.py files.
  - Fix all FIXMEs everywhere.
  - Bean-suck should work; maybe rename to bean-siphon and automate as a unit
    test for web.py using some of the demo files.
  - Add tests for all the binaries as well.

  - Deal with these:

      bean-prices                | MOVE TO ledgerhub
      bean-remove-crdb           | MOVE TO ledgerhub
      bean-import                | MOVE TO ledgerhub

  - Something's wrong with this page: currencies are wrong I think - http://localhost:8080/view/year/2014/conversions

  - Add __author__ to all files?
  - Remove dependency on requests in the web_test.py, it's not really necessary.

* Current

<<<<<<< HEAD
  - When we import, if a file was not detected, don't spit out an org text
    line. Still doesn't work.
=======
  - In order to implement .txt output, you will need to decouple the web
    rendering and the generation of its included data. This will be
    great--ability to cut-and-paste any page into txt. format=txt, and we could
    still have the links clickable. Everything else would just be txt. A bit of
    a crazy idea, but it might work well and be simple. Maybe.
>>>>>>> 6fe22d2b

  - Bug: A transaction like this fails to parse; allow it:
      2014-02-22 * "Payee" |
        ..

  - Add a 'mime_type' attribute to each importer, so that we can simplify our
    import configuration regexps.


  - Serving CSV files from the Documents page should not be via download, but
    rather rendered directly.

  - The documents web page should render by-month + date, and by-account + date.


  - (Debugging) Add very, very verbose debugging support to the import process,
    so that pinpointing errors is not that difficult.


  - DO implement output to text NOW for posting on the mailing list.

  - Add views for the last 5 days, one day only each day (for D.Clemente)






  - Document the input to the importer, maybe this can be just a function call
    that runs the loop. Maybe we just provide a matcher function instead. I
    want to make this as simple as can be.

  - Add preliminary support for renaming root accounts, even if that means the
    option must come first in the file. Move the checks in the parser.

  - Do something about executable being named "bison3", check for the version in
    setup.py instead, just call it as "bison".

  - In rendering balance directives, don't render the amount in the "change"
    column; that is too confusing for some users, keep the change column for
    changes.


  - update activity: remove parent accounts with no child accounts.
  - update activity: this exhibits a bug in the table rendering, look for IVV,
    see TODO(blais) in acctree.py

  - If import fails to output transactions for a file, don't write a marker.

  - Begin user documentation in earnest; we really need this soon.
  - Complete example file with income statement transactions.
  - Complete import example file.
  - Add tests for import.

  - URGENT - Provide some tooltip or help link from the main page to allow
    discoverability of what a "view" is.

  - URGENT - the level1/2 views are EmptyView's, you need to implement those!


  - Example files (suggestion from Daniel Clemente):

> >   I think 2 files can be helpful:
> >
> >   1) A simple one, a „how to“ file with ~20 transactions, or better, from 1
to 3 transactions for feature. To show the normal things like receiving a
salary, getting money from ATM, wire transfer, pay the bills, … So that it does
not scare people without experience in double accounting.
> >   demo.beancount fits this place.
> >
> >   2) The big one (1 year, you said), to show off that beancount is powerful
and is really used for long-term accounting. This one is the „inspirational“
one, to make people say „I would like to do that!“.


  - beancount: GREAT IDEA: output a subset of transactions as a spreadsheet. You
    need to design a textual way to refer to a subset of transactions. Output in
    either directions, without currencies.


  - BUG! import this:
    documents/2013/Assets/CA/RBC/Checking/2013-11-13.ofx84423.qbo
    * The balance check at the end is incorrect
    * The statement are not organized by account; they are mixed together

  - Create a 3rd-party dependencies building script for Mac OSX users (fxt).



  (Cost Basis)
  - Cost basis issue: How do I take into account the commissions and fees
    adjustment on the cost basis for a position?
  - How do I take into account Wash Sale Adjustments to the cost basis?



  - entries_table() really should be called postings_table().

  - Remove all "unittest.main()" I used on the train; install nosetests on mac box

  - Complete the design doc
  - Complete core tests


  - Complete parser tests
    * Modify the lexer to emit EOF and add that in the grammar rules for empty_line.
    * BUG: Don't crap out when you can't read the file; error should be reported
      like the other ones.

  - You need to validate the account name options (empty, or no :, use regex to constrain).






  - Rename "check" to "test/balance/verify/assert" (see what Ledger calls it these days)

  - Move bean-trial reorder() function to realization.py
  - Move utility functions from bean-prices to a reusable place.

  - Teasing out groups:
    - Can we move documents.py to ops? Look at that.
    - Can core.getters move to ops.getters?

  - Before we start importing, validate that the importer modules all have a
    CONFIG, import_file and import_date functions.  This will help thirdparty
    implementors.



  - Have another script that takes that as input and spits out current positions
    in the market on a web page; CGI script, should be served on Furius. Update
    via a Mercurial repo push.

    * Move the price fetching utilities somewhere it can be reused by others;
      move code from bean-prices.

  - Render tags


  - IMPORTANT FEATURE: Text/XLS exports

  - IMPORTANT FEATURE: Flip balances for rendering

  - IMPORTANT FEATURE: Auto-categorization

  - IMPORTANT FEATURE: Implement Average Booking for Vanguard & RBC Adjustment,
    with associated tests and syntax in the parser.
    Update for inventory.py:

      def average(self):
          """Merge all lots of the same currency together at their average cost.

          Returns:
            A new instance of Inventory, with all the positions of each currency
            merged together at cost, bringing all these positions at average cost.
          """
          logging.warn('FIXME: continue here, this will be needed to report positions')
          # FIXME: This is ill-defined, the grouping must also take into account the cost currency.

          units_map = defaultdict(Decimal)
          costs_map = defaultdict(Decimal)
          for position in self.positions:
              lot = position.lot

              cost_currency = lot.cost.currency if lot.cost else None
              key = (lot.currency, cost_currency)
              units_map[key] += position.number
              costs_map[key] += position.get_cost().number

          inventory = Inventory()
          for lotcost_currencies, units in units_map.items():
              lot_currency, cost_currency = lotcost_currencies
              cost_number = costs_map[lotcost_currencies]
              inventory.add(Amount(units, lot_currency),
                            Amount(cost_number, cost_currency),
                            allow_negative=True)

          return inventory





  - IMPORTANT FEATURE: We need to be able to invert the input on import (this is
    easy, conversion to text only, could be applied across any importer)

  - Do we need to insert Open entries for the equity accounts described in
    options? I think we could safely plop that at the very beginning of the
    entries list in the parser.

  - Render the OFX / QBO files in a <pre> tag, or figure out why the mimetype
    is incorrect and they don't render properly. Right now the default
    rendering of the browser is insufficient.




  - (IDEA) Why aren't we using the price on the first leg of this transaction?
    This is an interesting variation on the meaning of the price: it could mean
    either (a) the price of the lot, or (b) the conversion price of the cost of
    the lot. This would enable the following:

        2013-07-22 * "Bought some US investment in a CAD account"
          Assets:Investment:GOOG           50 GOOG {700 USD} @ 1.01 USD   ;; 35350 CAD
          Assets:Investment:Cash          -35359.95 CAD
          Expenses:Commissions                 9.95 CAD

  - (IDEA) In order to create suitable stock split entries that would look like
    this:

      2013-04-01 * "split 4:1"
        Assets:CA:ITrade:AAPL             -40 AAPL {{5483.09 USD}}
        Assets:CA:ITrade:AAPL             160 AAPL {{5483.09 USD}}

    You could easily add support for a directive that looks like this:

      2013-04-01 split Assets:CA:ITrade:AAPL  4:1  AAPL

    This would allow the user to do some processing specific to stock splits by
    processing the explicit stock split entries.


  - Include this in the user examples, + stock splits:

       2013-04-01 * "name change"

         Assets:CA:ITrade:AAPL             -40 AAPL {{5483.09 USD}}
         Assets:CA:ITrade:NEWAAPL             40 NEWAAPL {{5483.09 USD}}

       2013-04-01 * "spinoff"
         Assets:CA:ITrade:KRFT             -100 KRFT {{20000 USD}}
         Assets:CA:ITrade:KRFT              100 KRFT {{17000 USD}}
         Assets:CA:ITrade:FOO                20 FOO  {{ 3000 USD}}


  - Add a check the beginning of imports whereby we check that every account
    value specified actually matches an existing account from the list of
    entries.


  - Remove the parsing of "CHECK" at some point, that was just there for
    compatibility.

  - More testing:

       # FIXME: Test a conversion of shares with lot-date, e.g.:
       #
       #   2000-01-18 * Buy CRA
       #     Assets:CA:RBC-Investing:Taxable-CAD:CRA           4 "CRA1" {232.00 USD / 2000-01-18}
       #     Assets:CA:RBC-Investing:Taxable-CAD               -1395.43 CAD @ 0.665027984206 USD  ; cost
       #
       #   2000-02-22 * CRA Stock Split 2:1
       #     Assets:CA:RBC-Investing:Taxable-CAD:CRA          -4 "CRA1" {232.00 USD / 2000-01-18}
       #     Assets:CA:RBC-Investing:Taxable-CAD:CRA           8 CRA {116.00 USD / 2000-01-18}


** Padding documentation from email
   CLOCK: [2014-01-19 Sun 14:49]

  - Put this in the docs to explain "pad"

     > > Ok, restarted example, let's say you begin
     > > accounting in dec 2013, you'll have this:
     > >
     > >   2010-01-01 open
     > >   2010-01-01 pad
     > >   2013-12-04 balance
     > >   2013-12-08 * ...
     > >   2013-12-11 * ...
     > >   2013-12-17 * ...
     > >
     > > eventually, moving forward, you'll get to 2014:
     > >
     > >   2010-01-01 open
     > >   2010-01-01 pad
     > >   2013-12-04 balance
     > >   2013-12-08 * ...
     > >   2013-12-11 * ...
     > >   2013-12-17 * ...
     > >   2013-12-22 * ...
     > >   2013-12-29 * ...
     > >   2014-01-02 * ...
     > >   2014-12-04 balance
     > >   2014-12-06 * ...
     > >
     > > Allright, now you decide you like this, and you
     > > want to enter statements before you started.
     > > You find your paper statement for november, and
     > > fill in:
     > >
     > >   2010-01-01 open
     > >   2010-01-01 pad
     > >   ; here you insert
     > >   2013-11-04 balance
     > >   2013-11-08 * ...
     > >   2013-11-18 * ...
     > >   ...
     > >   ; this is what was there previously
     > >   2013-12-04 balance
     > >   2013-12-08 * ...
     > >   2013-12-11 * ...
     > >   2013-12-17 * ...
     > >   2013-12-22 * ...
     > >   2013-12-29 * ...
     > >   2014-01-02 * ...
     > >   2014-12-04 balance
     > >   2014-12-06 * ...
     > >
     > > Great. Now, notice how the balance for
     > > 2013-11-04 is probably different than that of
     > > 2013-12-04. If instead of a pad directive you
     > > had added a manual adjustment, you'd have to
     > > change it here. This is the beauty of the pad
     > > directive: it automatically does it for you.
     > >
     > > Now, let's keep going backward in time. You dig
     > > around your records, you find September's
     > > statement, but you cannot find the statement
     > > for October, maybe it's lost, or somewhere
     > > else. Fine! You insert a pad directive to
     > > account for those missing transactions:
     > >
     > >   2010-01-01 open
     > >   2010-01-01 pad
     > >
     > >   2013-09-04 balance
     > >   2013-09-05 * ...
     > >   ... september transactions
     > >   2013-09-30 * ...
     > >   2013-10-04 balance
     > >
     > >   ; padding for missing October statement,
     > > where is my statement?
     > >   2013-10-04 pad
     > >   2013-11-04 balance
     > >
     > >   ... november transactions
     > >   2013-11-08 * ...
     > >   2013-11-18 * ...
     > >   ...
     > >   2013-12-04 balance
     > >
     > >   2013-12-08 * ...
     > >   2013-12-11 * ...
     > >   2013-12-17 * ...
     > >   2013-12-22 * ...
     > >   2013-12-29 * ...
     > >   2014-01-02 * ...
     > >   2014-12-04 balance
     > >
     > >   2014-12-06 * ...
     > >
     > > This is the full example.

Improve this bit:

    >   But the detailed explanation cannot be found. There's only one phrase: „Think
    >   of the Equity account as something from the past that you had to give up in
    >   order to obtain the beginning snapshot of the Assets + Liabilities balance.“
    >
    > Great comment. I'll improve this.

 More user comments:

    >   After doing my research, I found about debits and credits, which in Beancount
    >   you represent with positive numbers and negative numbers respectively. I
    >   found that having a name for each group of accounts helps me to think of them
    >   at the same time, e.g. Liabilities+Equity+Income as part of a common thing,
    >   instead of having to research each of it independently.
    >   In the documentation you start speaking about numbers, then about signs, then
    >   about grouping the accounts. Maybe it's better to go top-down and start
    >   saying that there are two types of account (usually +, usually -) and then
    >   divide each group further.
    >
    > I will change that, thanks for the comment.


* Core
** General

  - Make all imports outside of packages import from the package root, and have
    the package export those symbols explicitly.

** Inventory

  - inventory: rename get_cost() vs. get_cost_position(). Swap them, change all
    the code that needs be changed.

  - Inventory: Implement a test for Inventory.get_amounts() with multiple lots of the same
    currency; they really should have been aggregated.

*** Book at Average Price

  - Inventory: Implement averaging of lots in order to report positions nicely.

  - We should create a syntax and method for booking to the average value.
    Figure out how many units of each position to remove in order to obtain the
    average sale price. This way the user could potentially switch methods.

*** Making adjustments of capital

  - Figure out how to make these kinds of adjustments:

      My name is Ian and I will help you with profit/loss and book value reporting.
      2013-04-19 RTC RR -- XSP -- ISHARES S&P 500 INDEX FUND (CAD-HEDGED) 2012 RETURN OF CAPITAL ADJUSTMENT TO BOOK COST $60.71
      2013-04-25 ADJ RR -- XSP -- ISHARES S&P 500 INDEX FUND (CAD-HEDGED) 2012 NOTIONAL DISTRIBUTION ADJUSTMENT TO BOOK VALUE $2,963.13
      Before you make accounting entries, it is a good idea to understand the underlying transactions.

      ETFs such as XSP, make distributions throughout the year, however they do not know the composition of the income distributed until
      after year end when the trust completes their tax return. When the income in the trust from dividends, capital gains, and income
      are not sufficient to account for all the distributions, the excess distribution is classified as 'return of capital'. Return of
      capital (ROC) is simply some of the capital you paid to buy the fund being returned to you. The ROC amounts are not taxable and
      you deduct them from your XSP book value. The XSP deduction for 2012 is C$60.71 and should be deducted from your book value in
      your April 2013 statement.

      Notional dividends result from the exchange traded fund (ETF) realizing capital gains and/or dividend income then reinvesting the
      gains/dividends in some other security(ies). No cash or reinvested units were distributed to investors but they still have to pay
      tax on the gains/dividends realized within the ETF. When a notional dividend is made, the dividend is included in income and the
      amount of the notional dividend is added to the book value of the underlying security. So you end up paying tax on the dividend up
      front and get a reduced capital gain or increased capital loss when you eventually sell the ETF.

      In your XSP example, if you held the ETF in a taxable account, the notional dividend would be fully taxable as C$2,963.13 income
      for your 2012 return. Your book value would increase by C$2,963.13.

      The book value of XSP for 4,100 units in your March 2013 statement was C$57,127.11. The return of capital reduces your book value
      and the notional dividend increases it so your book value at the end of April 2013 would be C$57,127.11 - C$60.71 (return of
      capital) + C$2,963.13 (notional dividend) = C$60,029.53.


*** Lots

  - Matching on Inventory Lots should be *loose*: try to match automatically
    against the most SPECIFIC lots.

         (AAPL, 18.45, nil) -> +1
         (AAPL, 17.93, nil) -> +1
         (AAPL, nil, nil)   -> -1    ... should choose any of the inventory

    Also, maybe the inventory's date should be filled in automatically by the
    parser... just an idea. Maybe date doesn't have to be allowed to be nil.


*** Original Idea Description for Integrating the Cost Basis in Beancount

  - Every account carries a cost basis.

  - You can have posting with or without a cost-basis.

  - If the posting has a cost-basis posting, the cost-basis is used to balance the
    transaction.

  - As you sum up the postings in the account, keep track of the full inventory as

      (commodity, cost) -> quantity

    As a special case, "cost" can be null. This is the case where there is no cost
    tracking for this commodity item. We maintain the full inventory of positions
    with a cost basis in the account; as a default case, the cost is null.

  - BALANCE CHECK: When balancing a transaction, if an amount has an associated
    cost basis, use the cost basis instead of the actual amount to balance.

  - INVENTORY CHECK: When a position is modified in the inverse direction,
    require a cost to book against. If no cost is specified, it just degrades to
    decrease from the bucket of commodities with a null cost (it all works out!)

  - ZERO CHECK: Insure that the quantity can never be negative for any bucket.

  - Optional extended check syntax: You could extend the @check syntax to include
    the cost, so that technically you could check that there are a specific number

  2013-03-01 * buy
    Assets:Checking        10 GOOG # 700 USD
    Assets:Investment     -7000 USD

  2013-03-15 * sell
    Assets:Checking       -10 GOOG # 700 USD @ 800 USD
    Income:RealizedPnL    -1000 USD
    Assets:Investment      8000 USD


  Syntax

  Test: Items of the same kind with and without cost basis
  Test: Multiple items of different types with a cost basis in the same account

** Smarter elision

  - It would be nice extra feature to allow the user to at least specify the
    currency when a posting's amount is elided; this would constraint the
    elision, and further allow multiple postingsto be elided, like this:

     2013-07-05 * "COMPANY INC PAYROLL"
       Assets:US:TD:Checking                                    USD
       Income:US:Company:GroupTermLife                   -25.38 USD
       Income:US:Company:Salary                        -5000.00 USD
       Assets:US:Vanguard:Cash                           540.00 USD
       Assets:US:Federal:IRAContrib                     -540.00 IRAUSD
       Expenses:Taxes:US:Federal:IRAContrib                     IRAUSD
       Assets:US:Company:Vacation                          4.62 VACHR
       Income:US:Company:Vacation                               VACHR


** Realization

  - You need to convert some of TestRealization to TestCheck.

  - Whether an account shows up in a particular Ledger (realization) really only
    should depend on whether the account was open during the period (we now have
    account open/close dates... let's use them instead of a heuristic!).
    Create a routine to figure out if an account was open during a specific
    time period?

*** Testing

  - Finish the inventory_test.py, with the guard against negative balances when
    a position has an associated cost or lot-date, a test is important.

*** Average Price Booking

  - You now HAVE to implement average price tracking... not an option. Thanks
    to Vanguard #$(*#(*$.

** Prices

  - There should be a corresponding view/presentation for rendering information
    that we have about prices.

  - Build helpers tools for users to create their own scripts that will allow
    you to spit out a list of prices for the price DB.

  - Include directives will be necessary for update, because it will enable
    including the file of prices only. The prices should be in beancount
    language too, this should all be a single file format.

* Operations
** Validation

  - Write a dedicated routine to check the following invariant:

        # Handle sanity checks when the check is at the beginning of the day.
        check_is_at_beginning_of_day = parser.SORT_ORDER[Check] < 0
        ...
        if check_is_at_beginning_of_day:
            # Note: Check entries are assumed to have been sorted to be before any
            # other entries with the same date. This is supposed to be done by the
            # parser. Verify this invariant here.
            if isinstance(entry, (Check, Open)):
                assert entry.date > prev_date, (
                    "Invalid entry order: Check or Open directive before transaction.",
                    (entry, prev_entry))
            else:
                prev_entry = entry
                prev_date = entry.date

  -  Sanity check: Check that all postings of Transaction entries point to their
     actual parent.

  - Add a special option to set the EPSILON for the check.

      option "check_precision"  "0.01"

    Note: Maybe this check is per-currency, maybe different currencies need
    different precisions.

  - (validation) In addition to the Check/Open before-constraint, check that
    the entries are always sorted. Add this sanity check.

  - The default validation should check the invariant that Open and Check
    directives come before any Transaction.

  - Validation: Everywhere we have a filter of entries to entries, we should be
    able to apply a check that the total balances before and the total balances
    after should have the very same value.

  - In validate.py: differentiate between the case of an entry appearing too
    early before an Open directive, and an entry appearing for an account that
    simply just doesn't exist.

  - Auto-detect and warn on likely duplicate transactions within the file.

** Conversions

  - TODO: Try it out in Ledger, see how they deal with it.

  - Make the conversions entry use a price of zero, to maintain the invariants
    for sanity checks, something like this:

       YYYY-MM-DD * "Annul conversions at end of period"
         Equity:Conversions        -56383 CAD @ 0 CONV
         Equity:Conversions        +67000 USD @ 0 CONV


** Open/Close

  - You must issue an error if you close an account that's got a non-zero
    balance!

** Padding

  - Add tests for all the cases of realization padding.

** Locations

  - @location really should just convert into a generic event "location", just
    as address and school should; they're just events with forward fill...
    Serve this at:

       http://localhost:8080/20120101/20130101/events/location/days

  - Add a "reason" field for @location, and display as trips, with
    some sort of meaning to them. Ok, this contradicts the previous idea.



** Auto-Categorization

  - Write a generic import routine that will try to heuristically match
    partially completed transactions from an existing Ledger. Use some NLP or
    somesuch matching algorithm.

    Given some incomplete transactions, complete them heuristically based on
    previous contents of the ledger. This should make import a lot easier. This
    should be generic and work across all importers, a single function call.

** Payee Elision / Auto-Account Leaf Name

  - About the discrepancy between the concept of "Payee" and a superfluous lead
    account, e.g. Internet:TimeWarner, which typically contains only
    transactions from that payee: maybe we can elide the account name if it
    contains only a single payee, or perhaps a warning may be issued? I don't
    know.

    Basically, it would be nice to be able to have multiple payees in the same
    category over time (e.g. Electricity, Internet) but to be able to separate
    them somehow, without having to put the payee into the name. This is a
    little fuzzy, and I'm not sure how to do it, because the imported payee
    names are often not very clear and often truncated as well.

      Have you ever thought that Payees often end up functioning like an extra
    subaccount? I've come to realize that for Payees that only ever touch a
    single account, the line is really fuzzy there. I've been entertaining the
    idea of automatically creating subaccounts for payees like that.



* Parser
** Errors

  - We need to gather errors in a single place and report them like the others;
    right now I'm catching them in sum_to_date() and writing using the logging
    module; but they really should be trickled up with the rest.

  - Syntax errors currently have no location... this is unacceptable. Write an
    automated test, check for all kinds of errors, in the lexer, in the parser,
    in the Python. (Just work with the line number, we don't really need
    character position.) Test everything with automated tests.

  - 'lineno' is incorrect, it points to the next entry, not the previous one,
    fix this bug! This is really annoying.

  - Set a correct filename in grammar.y

  - Errors from the parser and others should all be accumulated in one place,
    so that we do all the reporting at the very top level.

  - Don't raise error exceptions anywhere; log everything to an error
    handler/accumulator class instead, and skip to the next entry/declaration.
  - Propagate exception from Python(?)

  - Problematic transactions (!) should spit something of color on stdout, they
    should not be forgotten so easily.

  - When using @@ the signs should match; warn if they don't

  - Bug: Invalid account names should only be reported once.

*** Lexer Level Errors

  - When an error occurs, skip the lexer to the next empty line and recommence.

** Options

  - FIXME: We need to parse the options using the same argparse parser....

  - Remove the globals kludge in beancount/core/account.py, and weave the
    necessary AccountTypes instance all over the place.


** Syntax

  - You should support a payee with no description! This generates a parser
    error right now.

  - Allow '$' as currency symbol, don't translate to anything, it can just
    stand on its own as a unique kind of currency, it doesn't matter, no
    changes anywhere. Also add the Euro, GBP and yen symbols.

  - The syntax should support multiline strings naturally...

  - For Links vs. Tags: dont impose an order, parse as tags_or_links.
    Right now the order is tags_list and links_list.

  - You should accept commas in the input; simply ignore their value.

  - Add 1/rate syntax for prices (and anything... really, why not).
    Convert at parsing time.


*** Parser Testing

  - Support a mode for the lexer to spit out its results on stdout, so that we
    can cross-check with parsers in other languages.

*** Includes

  - With the new format... support includes, it makes a lot more sense to do
    that now! People want this too.

  - Idea: an include directive should have a "prefix" option, to add a prefix to
    all accounts from the included file.

*** Sensible Syntax for Lots

  - Consider making the lot syntax like this:

       -4 {GOOG @ 790.83 USD}

    instead of:

       -4 GOOG {790.83 USD}

    It's actually a lot more accurate to what's going on...

** Performance

  - Parser performance: try not calling back to builder for simple types that
    just return their value; measure the difference, it may be worth it, and we
    wouldn't lose much of flexibility, especially for the lexer types, which are
    aplenty.

  - Write the builder object in C... it won't change very much anymore, and
    that's probably simple enough.

** Documents

  - Can we automatically add a ^LINK to the document directive in order to
    associate a PDF with a document?!? -> For trade tickets. Maybe let the
    modules provide a import_link() function on the associated PDF files?
    (This is related to ^64647f10b2fd)

  - Auto-doc from directories of files should ignore files already associated
    via an explicit documents directive; just ignore files with the same
    absolute name.

** Testing

  - Allow file objects to parse() and dump_lexer(). This should use fdopen() or
    whatever else to get this job done at the parser level.

  - You need to clean up the memory of the strings created; call free() on each
    string in the rules.

  - Add a unit test for pushtag/poptag errors.
  - Add unittests for tags, pushtag/poptag

** Dated Postings

  - In order to create multiple similar transactions at many dates in one
    syntax' entry, you could allow overriding the date on each posting, e.g.:

       2013-04-01 * Blah di bla
         2013-01-01  Grocery          10 USD
         2013-02-01  Grocery          10 USD
         2013-03-01  Grocery          10 USD
         Cash

    This would create three transactions, with these dates:

        date           aux-date
        2013-01-01     2013-04-01     10 / 3.33
        2013-02-01     2013-04-01     ...
        2013-03-01     2013-04-01     ...

    Could be a nice way to make distributed transactions.

  - Move 'effective date' to the postings in my input file, using the dated
    postings feature.


  - Another idea would be to make @pad able to pad for a percentage of the
    total, so that we're able to use @pad instead of "distribution of expenses"
    entries.


* Tools
** Scripts

  - Build some common pandas.DataFrame command-line exporting routine;
    basically, a new script should be able to load a ledger, filter some
    entries, and build a DataFrame of some kind, and then with some COMMON
    OPTIONS provide the ability to generate an output file in either string,
    csv, excel, or html format.

    The point is, the option to generate the output should all be the same.

** Emacs Support

  - Set the comment-syntax; currently it thinks it's '# '

  - In the new mode, we need to recreate a function that will mark a posting as
    valid (replace '!' by '*').

  - A new ledger mode should have functions to

    * Automatically indent postings sensibly (for the amounts)
    * Automatically align lines with currency numbers

* Reports
** Warnings

  - You should have _some_ way to highlight accounts with either failing checks
    in them, or '!' on their postings or transactions in the balance sheet
    and/or trial balance.

  - Perhaps we want to produce a report of all transactions with a highlight on
    them.

** Total Net Worth Report

  - balsheet: For Equity, separately report the total net worth in terms of EACH
    of the operating currencies, using the latest prices.

** General Rendering

  - You should insert thousand-commas everywhere... no, really.... This should
    be in the same routine that renders amounts by account type, with a sign
    possibly inverted.

** Balance Sheet

  - (web) We really need to reorder the accounts in a way that is more
    sensible... it's annoying to see the accounts I care about at the top of
    the page. Cash, Points, AU, should be at the bottom... I wonder if there's
    a nice heuristic. Last updated date? I think that would be good enough.

  - We need to figure out how to order the accounts on the balsheet; I want the
    most relevant near the top. Sorting accounts: compute a score made up of

    * nb. txns from the last 3 months
    * nb. checks from the last 3 months (weighted more heavily)
    * line-no of Open directive in the file.
    * last updated date.

** Capital Statement

  - Implement the Capital Statement report

** Cash Flow Statement


** Statement of Retained Earnings

  - This is possible; search online for examples, makes sense that we should
    have one, it's really, really simple to do.

** Account Linkage Report

  - Generate a Graphviz link of all the interaccount transactions that are
    larger than a certain amount.

    Generate a graph for the main kinds of account
    interchanges, by looking at the most significant transactions
    between the accounts. For example, ignore transactions which are
    too small in absolute value, or whose total is too small a portion
    of the total.

    Fun little project: Create a graphviz output from a Ledger, where
    transactions above a certain amount would generate a link between
    accounts. Note:  the threshold could be either for single
    transactions, or for aggregate amounts (absolute value).

** HTML Rendering

  - Rendering: When you collapse a parent account, its aggregate amount should
    render, and disappear when not collapsed.

  - Numbers should align to the right.

  - USD and CAD should be aggregated in their own columns for balance sheet and
    income statements. These should be specified from the command-line.

  - All entries should have collapsing a-la-JavaScript, along with
    collapse/reveal all buttons. All JS.

  - If the software is finally fast enough in Go, render RESTful on the fly for
    any date:

    * REST:  /balsheet/20121231/
    * REST:  /income/20121231/20131231/

    This way, you could have any year on the same run. No need to restart, even
    have a menu with all the years, and perhaps even some of the latest months.

  - It would be really nice to render the line numbers to the source in the HTML

  - (Performance) Implement buffered output for faster response using a separate
    thread and an iterator that yields from app.write when the data buffer is
    large enough.

  - Postings that have a "!" flag should have at least their
    background red.

  - You should more explicitly state the beginning and ending period
    on each statement pages (it is super important information).
    Just below the title.



** Excel Output

  - Find good ways to transfer data to an Excel spreadsheet. A link to download
    a file should be supported.


** Credits and Debits Rendering

  - Color the background of numbers with an inverted sign (e.g. payments in a
    liability account) differently! There should be modes to rendering balance
    sheets and income statements with inverted amounts, and it should all be
    done client-side. When amounts are rendered as credits/debits, color their
    background distinctly, so that it's obvious what kind of sign convention is
    in use.


** Links to Source

  - The new format code should keep and optionally render the source file/line
    of any transaction, and allow clicking to get to the source line in the
    rendering.

  - Maybe there should be a script that can take a report specification and
    output a list of emacs-compatible links to the entries, interspersed with
    the text format rendering! You could go "next-error" to go through the
    entries in time order, emacs taking you there one-by-one.

** Multi-Period Reports

  - One kind of report that would be GREAT is a single grid with all income accounts
    on the left with year by year on the horizontal. An overview of all the years.

** CSV Reports / Text Reports

 - Using an intermediate data structure, produce text and csv / xls reports,
   downloadable from the web front-end, or even generatable directly. All of
   this reporting infrastructure should be reusable, ideally.

  - A text rendering of the balance sheet / income statement would be
    _very_ useful for collaboration/communication with others. Add a link to
    download a text version of any report. This would be made easy if we only
    have a few distinct types of reports.

** Plots / Time-Series

  - Create a command to extract time series for any account, as a csv file. You
    could then easily use this for plotting!

  - Render this with gviz (you have to learn it at work anyway).

  - Generate graphs of account amounts over time
  - Include average amounts, average delta amount

** List of Positions

  - Given a list of entries, you should be able to extract a list of positions
    at any point in time. Provide this as a simple function that can just be
    reused.

  - The list of positions should provide a way to check the purchase price of
    each position.

  - Positions should attempt to fetch current values using this:
    http://www.google.com/ig/api?stock=RGAGX


** Maximum Values Report

  - You should report a trial-balance -like listing of the minimum and maximum
    values of all the accounts.

** Event Reports

  - We should be able to count the days of each event type.

** Distribution of Expenses and Income

  - Add a pie chart to visualize the constitution of the Income Statement for
    Expenses and Income.

** Summary Reports

  - To create custom views, for example, weekly summaries, you could
    convert the ledger into another ledger, where entries would have
    been replaced by summary entries instead, and all the other
    functionalities would still work.

** Financial Ratio Analysis

  - Add these: http://www.csun.edu/~bjc20362/Controlling-2.pdf

** Budgeting / Goals

  - We could easily add features for budgeting, e.g. somehow set goals and then
    report on the difference between actual and the goal, and project in the
    future according to rate, e.g.:

       ;; Check that the total for this position between 2013-06-01 and 2013-12-31 < 800 USD
       2013-12-31 goal  Expenses:US:Restaurant  2013-06-01  < 800 USD

       ;; Check that the balance of this account on 2013-12-31 is >= 1000 USD
       2013-12-31 goal  Assets:Savings  >= 1000 USD


* Web Interface
** Error reporting

  - We really need to list all the '!' entries somewhere; they should be
    annoying.

  - In the balance sheet or trial balance, mark accounts that have errors in
    red, or add a little red start next to them.

  - Implement basic error reporting page from the list of errors.

** Debits and Credits

  - The new balance sheets should be able to invert the numbers (and then they
    should get rendered differently). Basically, every number shown should be
    either in signed or cr/dr format. We should be able to switch between the
    two at render time. This should work across all number-rendering routines
    everywhere--do this centrally.

  - In the balance sheet and income statement, we need to render the amounts
    inverted (and in a slightly different style).

** Links

  - Serve links on: /link/LINK, this needs to be implemented; render a nice
    "link" href on the description somehow, use a fancy unicode char (no
    graphics).

  - (web) Render links to the right of descriptions, and the link href link
    should actually render a page of the related linked entries.

** Single-View Server

  - Idea: for condo & baking files into a zip file: allow serving only one
    ledger realization.

    * One option is to use the same base/root straing as for the web URL:

         http://localhost:8080/byyear/2013/...

      serve_one_ledger(getledger('byyear/2013'), port=8080)
      --realization='byyear/2013'

    This would serve only that realization, and not others. This way I could
    bake only this one in a zip file. This would be useful.

** Code Org

  - (web) Move table rendering functions into their own files, smaller files.

** Aesthetics

  - In the entries table HTML, highlight the relevant posting leg somehow, maybe
    use a '>>' marker, or make it bold. Something. (Bold is too much, use >>.)

  - Render "as of YYYY-MM-DD" under the title for Balance Sheet, and "from
    YYYY-MM-DD to YYYY-MM-DD" under the title for Income Statement


  - Answer to favicon.ico request.

  - Add an option to render the entries table upwards, not just downwards.

  - Use that beautiful new font (Roboto) from Tactile in the new rendering.
    Totally worth it. Use the nice Lucida-like font for numbers, like in
    TurboTax.


*** JavaScript / Client-Side Interaction

  - Render balance sheet/ income statement cells with two numbers for parent
    nodes, so that when you collapse a node, all the amounts of its children sum
    up automatically and display in its cell. You should have a consistent
    report regardless of whether nodes are collapsed or not. This will require
    some JavaScript effort.

  - Implemented a JavaScript cursor in JS. J, K up down. SPC = toggle.

  - In Journal view, pressing 'C' should toggle displaying the checks on and off.

** Views

  - Complete listing all the views really nicely in the TOC.

  - (views) You should be able to filter to all transactions related to some
    account, e.g. Immigration

  - In the TOC, list and create views for level 2 (country) and level3
    (institution).

*** View Types

  - By Country

    - You should be able to look at only accounts with a particular pattern (and
      their other legs), e.g. *:CA:*

    - You perhaps should flag all the transactions that have a particular unit
      (e.g. CAD)

  - By Account Prefix

    - Specify a single account, and automatically select all the other accounts
      which are linked by any transaction in this account; generate a balance
      sheet from this list of accounts. e.g. Expenses:Trading, Income:PnL,
      Assets:Trading.

  - By Amount Size

    - I'd love a way to filter down a journal by omitting all the small
      items and keeping just the larger ones, to get an automatic
      overview of the large amounts in a long series of transactions.
      All the small amounts could be lumped together under a special
      entry.

  - By Institution

  - By Country

  - By Tag

  - By Payee

    * You should be able to click on a payee to view its transactions.

  - By Date

    - You should be able to click on dates and see all postings around that date
      too, e.g. +/- 10 days. Another simple and useful filter.

  - By Event (defines a period)

    - "How much did I make during the period of this event", e.g. while I was
      working at CompanyX, while I was in school at UniversityY. This provides
      two dates, generate a view for them:

        /view/event

      This could sum up all the entries for all the internals where the event's
      value was the same.

  - By Currency/Cost-Currency

      You could then possibly compute the IRR around that commodity...


** Search

  - IDEA: Render the transactions into an in-memory SQL database, and provide
    an interface to query it and report results in a table, in the web UI.

** Trial Balance

  - We should have a nicer way to tell what accounts need to be updated.
    Highlight them red if they haven't been updated in more a month
    (configurable).
    Put the last updated date in the balance sheet or perhaps the trial balance
    page. Should be easy; we don't need a dedicated page for this.

  - Do we need a dedicated page for listing all documents? This page could
    include documents without a date, could be rendered as a tree-table, with
    the list of each document in the corresponding account. Maybe that's
    overkill. DK.

  - Shove more information in the Trial Balance page, info about errors, documents, etc.

** Multi-Year

  - A multi-year report is a global report.

** Source

  - The source page should take a special '?line=ddd' parameter that will
    scroll the page to the transaction at that line.

** Conversions

  - Render the Conversions amount at the bottom of the Conversions page...

* Import

  - Ameritrade dividends should have an associated stock name;
    right now we don't know which positions the dividends are associated with.
    (The input file doesn't appear to have it... call Ameritrade to let them know.)

  - Add an option to the importer so merge all the entries before printing them
    out. This would be useful if we have multiple files for the same account.

  - Add a check at the end of the OFX bank import. Missing right now.

  - Filing: The importers should detect the type of files and identify their
    accounts, and automatically stash the file under the correct documents
    directory, prepended with the date in the format we expect.

  - The OFX importer needs to unescape &amp; and other odd chars, I think
    there's a bug currently, I've seen a few here and there.

  - Add an option --file=delete, that offers to delete (with confirmation) all
    the files that it was able to identify.

  - (cleanup) Convert all the importers to use the DateIntervalTicker.

** Filing

  - When grepping in PDF files, we should also grep to transaction-id's /
    beancount "links", in order to automatically associate trade ticket PDFs to
    transactions. Add a LINK to the document directive, in order to link them
    together. (^64647f10b2fd)

  - The code that auto-files statements needs to detect and de-dup files which
    have the same contents, because it is likely some files will be downloaded
    twice, it happens a lot.

** Payee Normalization

  - We will want to somehow "normalize" and merge payee names, because some of
    that differ very little are obvious for the same business... this would be
    useful. What kinds of tools will we need for that?

    Clean Import: The new importers should be able to strip the non-payee parts
    of the payee name, e.g. NEW YO, SAN FR, etc. Maybe we could let the user
    provide a filter function to sanitize the names of the payees, or maybe more
    generally just a filter on the entries before printing them out. This way
    you could provide your very own custom filter function that cleans up
    anything you don't like.

** GnuCash Import

  - Write an importer from GnuCash's format, for people wanting to make the
    transition or even just to try it out.

* Export
** HTML Export as File

  - Test "bean-bake" with the v2, it doesn't appear to work.

** Ledger

  - Export the compatible subset to Ledger format, so you can compare the reports.

** SQL Export

  - Write a script to load the data into an SQL database.


* Documentation
** Design Doc & Developer Info

  - INVARIANT: All the entries lists are assumed to be sorted by date
    everywhere.

  - INVARIANT: All Check and Open entries are always at the beginning of a new
    date in a list of entries.

** Documentation

  - Make the cheat sheet into LaTeX format, nicely colored, like Clojure's.

  - Describe and document the data structures in a language-independent way,
    this is really important.  I have a really nice subset by now.

  - Include the nice diagram made for DGreenberg, we need a 3D version of it.

  - Write a series of real-life problems solved. This should be really much
    more helpful than boring docs.

  - Document the realization process, need that large zoom-out graphic that
    shows closing, and opening balances.

  - Add a "team project" as an example use case, or even an example file.

  - Look at GnuCash for some of the reports... some good ideas maybe? I could
    perhaps learn a few things, it looks informed.

  - Start documentation so you have a place to put all these ideas.
    Set it up using Sphinx, or something else.

  - Consider serving the user's manual directly from the web interface.

** Real Usage Examples
*** Transfers Between Accounts
*** mortgage, buying a home
*** capital gains (note about how to do commissions)
*** cie expenses, the way I'm doing it.
*** misc, e.g. credit card
*** stock splits
*** Tracking IRA or RSP Contributions
**** Option 1

2012-10-15 * Contribution 1 to RSP
  Assets:Checking                           -2500 CAD
  Assets:Bank1:RSP                           2500 CAD
  Liabilities:PendingContributions          -2500 RSPCAD
  Expenses:RSPContrib                        2500 RSPCAD

2012-11-15 * Contribution 2 to RSP
  Assets:Checking                           -1500 CAD
  Assets:Bank1:RSP                           1500 CAD
  Liabilities:PendingContributions          -1500 RSPCAD
  Expenses:RSPContrib                        1500 RSPCAD

2013-04-30 * Filing Taxes
  Assets:Receivable                           800 CAD
  Expenses:Taxes                             -800 CAD
  Assets:RSPContrib                         -3500 RSPCAD  ; Not claiming all
  Liabilities:PendingContributions          +4000 RSPCAD
  Assets:RSPContrib:Unclaimed                 500 RSPCAD

2013-05-15 * Paying Taxes - Receiving Amount Due
  Assets:Checking                             800 CAD
  Assets:Receivable                          -800 CAD
  Assets:RSPContrib                          1200 RSPCAD
  Income:RSPContrib                         -1200 RSPCAD


Two RSP investment accounts:

  Assets:Bank1:RSP
  Assets:Bank1:RSP

An account to hold maximum RSP contributions allowed:

  Assets:RSPContrib

How much I've contributed to RSPs in total:

  Expenses:RSPContrib

How much my maximum contributions have increased from the governement as a
result of paying taxes:

  Income:RSPContrib

Pending contributions for this year, some of which to be claimed on my tax filing:

  Liabilities:PendingContributions

Unused RSP contributions made, carried forward to future years:

  Assets:RSPContrib:Unclaimed

**** Option 2 (favourite)

2012-10-15 * Contribution 1 to RSP
  Assets:Checking                           -2500 CAD
  Assets:Bank1:RSP                           2500 CAD
  Assets:RSPContrib:MaxDeductible           -2500 RSPCAD
  Assets:RSPContrib:Contributed              2500 RSPCAD

2012-11-15 * Contribution 2 to RSP
  Assets:Checking                           -1500 CAD
  Assets:Bank1:RSP                           1500 CAD
  Assets:RSPContrib:MaxDeductible           -1500 RSPCAD
  Assets:RSPContrib:Contributed              1500 RSPCAD

2013-04-30 * Filing Taxes
  Assets:Receivable                           800 CAD
  Expenses:Taxes                             -800 CAD
  Assets:RSPContrib:Contributed             -3500 RSPCAD  ; Not claiming all
  Expenses:RSPContrib                       +3500 RSPCAD

2013-05-15 * Paying Taxes - Receiving Amount Due
  Assets:Checking                             800 CAD
  Assets:Receivable                          -800 CAD
  Assets:RSPContrib:MaxDeductible            1200 RSPCAD
  Income:RSPContrib                         -1200 RSPCAD

Two RSP investment accounts:

  Assets:Bank1:RSP
  Assets:Bank1:RSP

An account to hold maximum RSP contributions allowed:

  Assets:RSPContrib:MaxDeductible

Pending unused contributions for this year, some of which to be claimed on my
tax filing:

  Assets:RSPContrib:Contributed

How much I've contributed to RSPs in total:

  Expenses:RSPContrib

How much my maximum contributions have increased from the governement as a
result of paying taxes:

  Income:RSPContrib



** User Documentation

  - Defining your accounts
    - Basic structures: *:Country:Institution:SubAccounts
    - "When and why to put accounts together under a single subaccount?"
      - When it makes sense to sum the total together.
        e.g. IRA employer contribution and your own contribution.

  - Checks
    - Checks work for subaccount balances too (add joint account example)

  - Document the fact that the conversions problem occurs

    * Because we don't reduce to a single "home" currency, and
    * That if you do all your work in a single currency with accounts with
      costs, the value will always be zero, and
    * Explain that currency trading accounts have little to do with this,
      because they are contained, and all in and out flows are in a single
      currency (the base currency of the account). The differences can be
      accounted like positions in financial assets, with corresponding PnLs.


  - Under "About Credits & Debits" - this is where you should write about how
    flows are relative to a boundary around the holder of the accounts.


*** Unrealized Gain

  - Unrealized capital gains could be inserted automatically into special
    sub-accounts, based on the current price and the cost-basis of particular
    accounts. This could be inserted automatically! e.g.

        DATE check Assets:US:Ameritrade:AAPL       10 AAPL {200 USD}

        DATE price AAPL  210 USD

      Assets:US:Ameritrade:AAPL                    2000 USD
      Assets:US:Ameritrade:AAPL:Gains               100 USD

    The "Gains" subaccount could be inserted automatically if the price differs
    from the cost basis... this would be a clever way to represent this! We
    could even do this by inserting a transaction automatically with an
    offsetting account... actually this would be the RIGHT way to do this!

      This could be done as a simple filter function:

        entries = add_unrealized(entries)

      We would need an option to designate which subaccount leaf to create all
      the new transactions for:

        %option account_unrealized  "Unrealized"

        2013-05-23 A "Booking unrealized gains for AAPL"
          Assets:US:Ameritrade:AAPL:Unrealized              230.45 USD
          Income:Unrealized                                -230.45 USD

      By doing this, the reporting does not have anything to do... it can choose
      to report positions at cost or in held units, and whether the gains are
      included or not entirely depends on whether these transactions have been
      inserted in or not.


** List of New features in Beancount v2 (Complete Rewrite) - Idealized

- Implemented in Python 3, from scratch.

- Internal data structures are more functional, immutable, allowing you to more
  easily create scripts that use the in-memory data. Overall, the new code is
  way simpler and much easier to understand because of this. It's actually
  become dead simple.

- New, simplified, and more consistent (and rigid) syntax will make it possible
  to add more features in the future, and to have parsers in other languages too
  (e.g. Go).

- Booking trades with capital gain tracking should now work.

- The new parser is written in C, so it is much much faster, and future changes
  will be easier

- The new web server fixes annoying rendering issues.

  * Balance sheet amounts can now reported in terms of book values.
  * Debit accounts can now be rendered with positive numbers (color-coded).
  * The internal data structure changes are much more general, and allow, for
    instance, creating a balance sheet at any point in time. In particular, you
    can have a balance sheet at the beginning and end of an exercise.

- Some internal design flaws were fixed, like checks on filtered ledgers showing
  up from incorrect periods.

- Various outputs to text, csv, and xls are now supported for easier sharing.

- The input file is monitored by the server, and can be automatically reloaded.
  This makes it easier to just start the web server, then edit the file to
  update what you need.

- There is no need to specify a filter period anymore; the interface is able to
  realize any required periods, and the GUI provides access to most common
  cross-sections (all, by year, by tag, by payee, transactions with bookings,
  etc.). You should be able to just specify the GUI.

- Client-side javascript has been added for a neater, more compact rendering of
  journals.

- There is a new library for code common to all importers; it should be easier
  to write importers now.

- There is a new module that allows you to automatically book new transactions
  on import, based on the previous contents of your ledger file.

- New scripts to extract a list of current positions at any time, and global
  summaries over many years or months.

- There is no more Emacs major mode, but only a minor mode; you may now use any
  text mode you like, most especially org-mode, which allows you to hide and
  show large sections of your file. This is really convenient or organize your
  input file in sections.  Less Emacs customization is better.

  * The account completer function is still there.
  * For org-mode, highlighting is still present.
  * There is a new function to align the prices of a transaction automatically.


** Examples

  - The examples should be drawn from the demo file; the demo file should be
    rewritten, with multiple years, and with good templates for most of the
    important operations that can take place.

* Presentation & Education

  - IDEA!!!  Use drawings a-la-ThinkBig or whatever it is. This will be the
    perfect medium for this. Mix it with video. Start writing a detailed script.

  - Begin with a USB key in hand. "On this 8 GB USB key, I have all of 8 years
    history of financial transactions in my life. Every single price paid that
    went recorded into an account it these.


* New Name

"Comptroller"
"Bottom Line"
"Messari"

"Summa" - already taken, printer tools
"Quaderno" - already taken, invoicing software
"Daycount" - already taken, many other accounting software

"Imprest system"
"Latency"
"Real, Personal and Nominal accounts"

  "Accounting is thousands of years old; the earliest accounting records, which
  date back more than 7,000 years, were found in Mesopotamia (Assyrians). The
  people of that time relied on primitive accounting methods to record the
  growth of crops and herds. Accounting evolved, improving over the years and
  advancing as business advanced.[5]"

  "The word "Accountant" is derived from the French word Compter, which took its origin from the Latin word Computare. "

The oldest discovered record of a complete double-entry system is the Messari (Italian: Treasurer's) accounts of the city of Genoa in 1340.

"In Summa Arithmetica, Pacioli introduced symbols for plus and minus for the first time in a printed book, symbols that became standard notation in Italian Renaissance mathematics. Summa Arithmetica was also the first known book printed in Italy to contain algebra.[26]"

Three major books of account are at the direct basis of this system: the memoriale (Italian: memorandum), the giornale (Journal), and the quaderno (ledger). The ledger is considered as the central one and is accompanied by an alphabetical index.[30]


* Challenges, Problems Beancount should be able to Solve
** Can I generate a nice year-on-year summary of income and expenses?

  - Including RSP contribs, like my bu spreadsheet that I crafted manually? Can
    I do that? That would be awesome!

** Maximum Balance

  - Can I compute the maximum value of each account at the end of every year
    (for foreign assets decl.) This would be useful for FBAR / FATCA
    declarations.

** Complete Return (IRR) on Condo

  - Challenge: Can I compute IRR return on my condo accurately?
    TODO: Add benefits received as an Income, as transactions.
    You should be able to compute the IRR of any Ledger!

** Taxation Rate

  - Challenge: Can I automatically compute my taxation rate for every year?

** List of Assets

  - Challenge: Can I obtain a list of my assets at any time?

** Make a report of currency exposure

  - For a particular balance sheet, report the total currency exposure of the
    ledger. This should be a very simple report, probably in the form of a pie
    chart.  Maybe this pie chart should be located in the capital report
    (possibly makes sense).

** Capital Gains

  - Capital gains should not count commissions nor on the buy nor on the
    sell side. How do we book them like this?  Can we count this somehow
    automatically? Misc accounts? Not sure.

** Inflation Adjusted Balance Sheets and Charts

  - It would be AWESOME to look at a balance sheets from the past but
    inflation-adjusted for any date... Answer this question easily:

      "What was I making in 2010 in today's dollar terms?"

  - How would I produce an inflation adjusted version of some charts. Maybe all
    charts should have that option?

** Statement of Assets (for Will)

  - In order to have someone else be able to take care of your business, you
    should be able to produce a list of the accounts open at the end of the
    period, with the account ids and balances. This should be printable and
    storable, for someone else to take care of your things in case you die.<|MERGE_RESOLUTION|>--- conflicted
+++ resolved
@@ -38,16 +38,14 @@
 
 * Current
 
-<<<<<<< HEAD
   - When we import, if a file was not detected, don't spit out an org text
     line. Still doesn't work.
-=======
+
   - In order to implement .txt output, you will need to decouple the web
     rendering and the generation of its included data. This will be
     great--ability to cut-and-paste any page into txt. format=txt, and we could
     still have the links clickable. Everything else would just be txt. A bit of
     a crazy idea, but it might work well and be simple. Maybe.
->>>>>>> 6fe22d2b
 
   - Bug: A transaction like this fails to parse; allow it:
       2014-02-22 * "Payee" |
